<?xml version="1.0" encoding="UTF-8"?>
<package packagerversion="1.9.5" version="2.0" xmlns="http://pear.php.net/dtd/package-2.0" xmlns:tasks="http://pear.php.net/dtd/tasks-1.0" xmlns:xsi="http://www.w3.org/2001/XMLSchema-instance" xsi:schemaLocation="http://pear.php.net/dtd/tasks-1.0 http://pear.php.net/dtd/tasks-1.0.xsd http://pear.php.net/dtd/package-2.0 http://pear.php.net/dtd/package-2.0.xsd">
 <name>grpc</name>
 <channel>pecl.php.net</channel>
 <summary>A high performance, open source, general RPC framework that puts mobile and HTTP/2 first.</summary>
 <description>Remote Procedure Calls (RPCs) provide a useful abstraction for building distributed applications and services. The libraries in this repository provide a concrete implementation of the gRPC protocol, layered over HTTP/2. These libraries enable communication between clients and servers using any combination of the supported languages.</description>
 <lead>
  <name>Stanley Cheung</name>
  <user>stanleycheung</user>
  <email>grpc-packages@google.com</email>
  <active>yes</active>
 </lead>
 <date>2017-01-13</date>
 <time>16:06:07</time>
 <version>
  <release>1.1.0dev</release>
  <api>1.1.0dev</api>
 </version>
 <stability>
  <release>beta</release>
  <api>beta</api>
 </stability>
 <license>BSD</license>
 <notes>
- PHP Proto3 adoption #8179
- Various bug fixes     
 </notes>
 <contents>
  <dir baseinstalldir="/" name="/">
    <file baseinstalldir="/" name="config.m4" role="src" />
    <file baseinstalldir="/" name="src/php/README.md" role="src" />
    <file baseinstalldir="/" name="src/php/ext/grpc/CREDITS" role="src" />
    <file baseinstalldir="/" name="src/php/ext/grpc/LICENSE" role="src" />
    <file baseinstalldir="/" name="src/php/ext/grpc/byte_buffer.c" role="src" />
    <file baseinstalldir="/" name="src/php/ext/grpc/call.c" role="src" />
    <file baseinstalldir="/" name="src/php/ext/grpc/call_credentials.c" role="src" />
    <file baseinstalldir="/" name="src/php/ext/grpc/channel.c" role="src" />
    <file baseinstalldir="/" name="src/php/ext/grpc/channel_credentials.c" role="src" />
    <file baseinstalldir="/" name="src/php/ext/grpc/completion_queue.c" role="src" />
    <file baseinstalldir="/" name="src/php/ext/grpc/php_grpc.c" role="src" />
    <file baseinstalldir="/" name="src/php/ext/grpc/server.c" role="src" />
    <file baseinstalldir="/" name="src/php/ext/grpc/server_credentials.c" role="src" />
    <file baseinstalldir="/" name="src/php/ext/grpc/timeval.c" role="src" />
    <file baseinstalldir="/" name="src/php/ext/grpc/byte_buffer.h" role="src" />
    <file baseinstalldir="/" name="src/php/ext/grpc/call.h" role="src" />
    <file baseinstalldir="/" name="src/php/ext/grpc/call_credentials.h" role="src" />
    <file baseinstalldir="/" name="src/php/ext/grpc/channel.h" role="src" />
    <file baseinstalldir="/" name="src/php/ext/grpc/channel_credentials.h" role="src" />
    <file baseinstalldir="/" name="src/php/ext/grpc/completion_queue.h" role="src" />
    <file baseinstalldir="/" name="src/php/ext/grpc/php7_wrapper.h" role="src" />
    <file baseinstalldir="/" name="src/php/ext/grpc/php_grpc.h" role="src" />
    <file baseinstalldir="/" name="src/php/ext/grpc/server.h" role="src" />
    <file baseinstalldir="/" name="src/php/ext/grpc/server_credentials.h" role="src" />
    <file baseinstalldir="/" name="src/php/ext/grpc/timeval.h" role="src" />
    <file baseinstalldir="/" name="include/grpc/support/alloc.h" role="src" />
    <file baseinstalldir="/" name="include/grpc/support/atm.h" role="src" />
    <file baseinstalldir="/" name="include/grpc/support/atm_gcc_atomic.h" role="src" />
    <file baseinstalldir="/" name="include/grpc/support/atm_gcc_sync.h" role="src" />
    <file baseinstalldir="/" name="include/grpc/support/atm_windows.h" role="src" />
    <file baseinstalldir="/" name="include/grpc/support/avl.h" role="src" />
    <file baseinstalldir="/" name="include/grpc/support/cmdline.h" role="src" />
    <file baseinstalldir="/" name="include/grpc/support/cpu.h" role="src" />
    <file baseinstalldir="/" name="include/grpc/support/histogram.h" role="src" />
    <file baseinstalldir="/" name="include/grpc/support/host_port.h" role="src" />
    <file baseinstalldir="/" name="include/grpc/support/log.h" role="src" />
    <file baseinstalldir="/" name="include/grpc/support/log_windows.h" role="src" />
    <file baseinstalldir="/" name="include/grpc/support/port_platform.h" role="src" />
    <file baseinstalldir="/" name="include/grpc/support/string_util.h" role="src" />
    <file baseinstalldir="/" name="include/grpc/support/subprocess.h" role="src" />
    <file baseinstalldir="/" name="include/grpc/support/sync.h" role="src" />
    <file baseinstalldir="/" name="include/grpc/support/sync_generic.h" role="src" />
    <file baseinstalldir="/" name="include/grpc/support/sync_posix.h" role="src" />
    <file baseinstalldir="/" name="include/grpc/support/sync_windows.h" role="src" />
    <file baseinstalldir="/" name="include/grpc/support/thd.h" role="src" />
    <file baseinstalldir="/" name="include/grpc/support/time.h" role="src" />
    <file baseinstalldir="/" name="include/grpc/support/tls.h" role="src" />
    <file baseinstalldir="/" name="include/grpc/support/tls_gcc.h" role="src" />
    <file baseinstalldir="/" name="include/grpc/support/tls_msvc.h" role="src" />
    <file baseinstalldir="/" name="include/grpc/support/tls_pthread.h" role="src" />
    <file baseinstalldir="/" name="include/grpc/support/useful.h" role="src" />
    <file baseinstalldir="/" name="include/grpc/impl/codegen/atm.h" role="src" />
    <file baseinstalldir="/" name="include/grpc/impl/codegen/atm_gcc_atomic.h" role="src" />
    <file baseinstalldir="/" name="include/grpc/impl/codegen/atm_gcc_sync.h" role="src" />
    <file baseinstalldir="/" name="include/grpc/impl/codegen/atm_windows.h" role="src" />
    <file baseinstalldir="/" name="include/grpc/impl/codegen/gpr_slice.h" role="src" />
    <file baseinstalldir="/" name="include/grpc/impl/codegen/gpr_types.h" role="src" />
    <file baseinstalldir="/" name="include/grpc/impl/codegen/port_platform.h" role="src" />
    <file baseinstalldir="/" name="include/grpc/impl/codegen/slice.h" role="src" />
    <file baseinstalldir="/" name="include/grpc/impl/codegen/sync.h" role="src" />
    <file baseinstalldir="/" name="include/grpc/impl/codegen/sync_generic.h" role="src" />
    <file baseinstalldir="/" name="include/grpc/impl/codegen/sync_posix.h" role="src" />
    <file baseinstalldir="/" name="include/grpc/impl/codegen/sync_windows.h" role="src" />
    <file baseinstalldir="/" name="src/core/lib/profiling/timers.h" role="src" />
    <file baseinstalldir="/" name="src/core/lib/support/backoff.h" role="src" />
    <file baseinstalldir="/" name="src/core/lib/support/block_annotate.h" role="src" />
    <file baseinstalldir="/" name="src/core/lib/support/env.h" role="src" />
    <file baseinstalldir="/" name="src/core/lib/support/mpscq.h" role="src" />
    <file baseinstalldir="/" name="src/core/lib/support/murmur_hash.h" role="src" />
    <file baseinstalldir="/" name="src/core/lib/support/stack_lockfree.h" role="src" />
    <file baseinstalldir="/" name="src/core/lib/support/string.h" role="src" />
    <file baseinstalldir="/" name="src/core/lib/support/string_windows.h" role="src" />
    <file baseinstalldir="/" name="src/core/lib/support/thd_internal.h" role="src" />
    <file baseinstalldir="/" name="src/core/lib/support/time_precise.h" role="src" />
    <file baseinstalldir="/" name="src/core/lib/support/tmpfile.h" role="src" />
    <file baseinstalldir="/" name="src/core/lib/profiling/basic_timers.c" role="src" />
    <file baseinstalldir="/" name="src/core/lib/profiling/stap_timers.c" role="src" />
    <file baseinstalldir="/" name="src/core/lib/support/alloc.c" role="src" />
    <file baseinstalldir="/" name="src/core/lib/support/avl.c" role="src" />
    <file baseinstalldir="/" name="src/core/lib/support/backoff.c" role="src" />
    <file baseinstalldir="/" name="src/core/lib/support/cmdline.c" role="src" />
    <file baseinstalldir="/" name="src/core/lib/support/cpu_iphone.c" role="src" />
    <file baseinstalldir="/" name="src/core/lib/support/cpu_linux.c" role="src" />
    <file baseinstalldir="/" name="src/core/lib/support/cpu_posix.c" role="src" />
    <file baseinstalldir="/" name="src/core/lib/support/cpu_windows.c" role="src" />
    <file baseinstalldir="/" name="src/core/lib/support/env_linux.c" role="src" />
    <file baseinstalldir="/" name="src/core/lib/support/env_posix.c" role="src" />
    <file baseinstalldir="/" name="src/core/lib/support/env_windows.c" role="src" />
    <file baseinstalldir="/" name="src/core/lib/support/histogram.c" role="src" />
    <file baseinstalldir="/" name="src/core/lib/support/host_port.c" role="src" />
    <file baseinstalldir="/" name="src/core/lib/support/log.c" role="src" />
    <file baseinstalldir="/" name="src/core/lib/support/log_android.c" role="src" />
    <file baseinstalldir="/" name="src/core/lib/support/log_linux.c" role="src" />
    <file baseinstalldir="/" name="src/core/lib/support/log_posix.c" role="src" />
    <file baseinstalldir="/" name="src/core/lib/support/log_windows.c" role="src" />
    <file baseinstalldir="/" name="src/core/lib/support/mpscq.c" role="src" />
    <file baseinstalldir="/" name="src/core/lib/support/murmur_hash.c" role="src" />
    <file baseinstalldir="/" name="src/core/lib/support/stack_lockfree.c" role="src" />
    <file baseinstalldir="/" name="src/core/lib/support/string.c" role="src" />
    <file baseinstalldir="/" name="src/core/lib/support/string_posix.c" role="src" />
    <file baseinstalldir="/" name="src/core/lib/support/string_util_windows.c" role="src" />
    <file baseinstalldir="/" name="src/core/lib/support/string_windows.c" role="src" />
    <file baseinstalldir="/" name="src/core/lib/support/subprocess_posix.c" role="src" />
    <file baseinstalldir="/" name="src/core/lib/support/subprocess_windows.c" role="src" />
    <file baseinstalldir="/" name="src/core/lib/support/sync.c" role="src" />
    <file baseinstalldir="/" name="src/core/lib/support/sync_posix.c" role="src" />
    <file baseinstalldir="/" name="src/core/lib/support/sync_windows.c" role="src" />
    <file baseinstalldir="/" name="src/core/lib/support/thd.c" role="src" />
    <file baseinstalldir="/" name="src/core/lib/support/thd_posix.c" role="src" />
    <file baseinstalldir="/" name="src/core/lib/support/thd_windows.c" role="src" />
    <file baseinstalldir="/" name="src/core/lib/support/time.c" role="src" />
    <file baseinstalldir="/" name="src/core/lib/support/time_posix.c" role="src" />
    <file baseinstalldir="/" name="src/core/lib/support/time_precise.c" role="src" />
    <file baseinstalldir="/" name="src/core/lib/support/time_windows.c" role="src" />
    <file baseinstalldir="/" name="src/core/lib/support/tls_pthread.c" role="src" />
    <file baseinstalldir="/" name="src/core/lib/support/tmpfile_msys.c" role="src" />
    <file baseinstalldir="/" name="src/core/lib/support/tmpfile_posix.c" role="src" />
    <file baseinstalldir="/" name="src/core/lib/support/tmpfile_windows.c" role="src" />
    <file baseinstalldir="/" name="src/core/lib/support/wrap_memcpy.c" role="src" />
    <file baseinstalldir="/" name="include/grpc/byte_buffer.h" role="src" />
    <file baseinstalldir="/" name="include/grpc/byte_buffer_reader.h" role="src" />
    <file baseinstalldir="/" name="include/grpc/compression.h" role="src" />
    <file baseinstalldir="/" name="include/grpc/grpc.h" role="src" />
    <file baseinstalldir="/" name="include/grpc/grpc_posix.h" role="src" />
    <file baseinstalldir="/" name="include/grpc/grpc_security_constants.h" role="src" />
    <file baseinstalldir="/" name="include/grpc/slice.h" role="src" />
    <file baseinstalldir="/" name="include/grpc/slice_buffer.h" role="src" />
    <file baseinstalldir="/" name="include/grpc/status.h" role="src" />
    <file baseinstalldir="/" name="include/grpc/impl/codegen/byte_buffer_reader.h" role="src" />
    <file baseinstalldir="/" name="include/grpc/impl/codegen/compression_types.h" role="src" />
    <file baseinstalldir="/" name="include/grpc/impl/codegen/connectivity_state.h" role="src" />
    <file baseinstalldir="/" name="include/grpc/impl/codegen/exec_ctx_fwd.h" role="src" />
    <file baseinstalldir="/" name="include/grpc/impl/codegen/grpc_types.h" role="src" />
    <file baseinstalldir="/" name="include/grpc/impl/codegen/propagation_bits.h" role="src" />
    <file baseinstalldir="/" name="include/grpc/impl/codegen/status.h" role="src" />
    <file baseinstalldir="/" name="include/grpc/impl/codegen/atm.h" role="src" />
    <file baseinstalldir="/" name="include/grpc/impl/codegen/atm_gcc_atomic.h" role="src" />
    <file baseinstalldir="/" name="include/grpc/impl/codegen/atm_gcc_sync.h" role="src" />
    <file baseinstalldir="/" name="include/grpc/impl/codegen/atm_windows.h" role="src" />
    <file baseinstalldir="/" name="include/grpc/impl/codegen/gpr_slice.h" role="src" />
    <file baseinstalldir="/" name="include/grpc/impl/codegen/gpr_types.h" role="src" />
    <file baseinstalldir="/" name="include/grpc/impl/codegen/port_platform.h" role="src" />
    <file baseinstalldir="/" name="include/grpc/impl/codegen/slice.h" role="src" />
    <file baseinstalldir="/" name="include/grpc/impl/codegen/sync.h" role="src" />
    <file baseinstalldir="/" name="include/grpc/impl/codegen/sync_generic.h" role="src" />
    <file baseinstalldir="/" name="include/grpc/impl/codegen/sync_posix.h" role="src" />
    <file baseinstalldir="/" name="include/grpc/impl/codegen/sync_windows.h" role="src" />
    <file baseinstalldir="/" name="include/grpc/grpc_security.h" role="src" />
    <file baseinstalldir="/" name="include/grpc/census.h" role="src" />
    <file baseinstalldir="/" name="src/core/lib/channel/channel_args.h" role="src" />
    <file baseinstalldir="/" name="src/core/lib/channel/channel_stack.h" role="src" />
    <file baseinstalldir="/" name="src/core/lib/channel/channel_stack_builder.h" role="src" />
    <file baseinstalldir="/" name="src/core/lib/channel/compress_filter.h" role="src" />
    <file baseinstalldir="/" name="src/core/lib/channel/connected_channel.h" role="src" />
    <file baseinstalldir="/" name="src/core/lib/channel/context.h" role="src" />
    <file baseinstalldir="/" name="src/core/lib/channel/deadline_filter.h" role="src" />
    <file baseinstalldir="/" name="src/core/lib/channel/handshaker.h" role="src" />
    <file baseinstalldir="/" name="src/core/lib/channel/handshaker_factory.h" role="src" />
    <file baseinstalldir="/" name="src/core/lib/channel/handshaker_registry.h" role="src" />
    <file baseinstalldir="/" name="src/core/lib/channel/http_client_filter.h" role="src" />
    <file baseinstalldir="/" name="src/core/lib/channel/http_server_filter.h" role="src" />
    <file baseinstalldir="/" name="src/core/lib/channel/message_size_filter.h" role="src" />
    <file baseinstalldir="/" name="src/core/lib/compression/algorithm_metadata.h" role="src" />
    <file baseinstalldir="/" name="src/core/lib/compression/message_compress.h" role="src" />
    <file baseinstalldir="/" name="src/core/lib/debug/trace.h" role="src" />
    <file baseinstalldir="/" name="src/core/lib/http/format_request.h" role="src" />
    <file baseinstalldir="/" name="src/core/lib/http/httpcli.h" role="src" />
    <file baseinstalldir="/" name="src/core/lib/http/parser.h" role="src" />
    <file baseinstalldir="/" name="src/core/lib/iomgr/closure.h" role="src" />
    <file baseinstalldir="/" name="src/core/lib/iomgr/combiner.h" role="src" />
    <file baseinstalldir="/" name="src/core/lib/iomgr/endpoint.h" role="src" />
    <file baseinstalldir="/" name="src/core/lib/iomgr/endpoint_pair.h" role="src" />
    <file baseinstalldir="/" name="src/core/lib/iomgr/error.h" role="src" />
    <file baseinstalldir="/" name="src/core/lib/iomgr/error_internal.h" role="src" />
    <file baseinstalldir="/" name="src/core/lib/iomgr/ev_epoll_linux.h" role="src" />
    <file baseinstalldir="/" name="src/core/lib/iomgr/ev_poll_posix.h" role="src" />
    <file baseinstalldir="/" name="src/core/lib/iomgr/ev_posix.h" role="src" />
    <file baseinstalldir="/" name="src/core/lib/iomgr/exec_ctx.h" role="src" />
    <file baseinstalldir="/" name="src/core/lib/iomgr/executor.h" role="src" />
    <file baseinstalldir="/" name="src/core/lib/iomgr/iocp_windows.h" role="src" />
    <file baseinstalldir="/" name="src/core/lib/iomgr/iomgr.h" role="src" />
    <file baseinstalldir="/" name="src/core/lib/iomgr/iomgr_internal.h" role="src" />
    <file baseinstalldir="/" name="src/core/lib/iomgr/iomgr_posix.h" role="src" />
    <file baseinstalldir="/" name="src/core/lib/iomgr/load_file.h" role="src" />
    <file baseinstalldir="/" name="src/core/lib/iomgr/network_status_tracker.h" role="src" />
    <file baseinstalldir="/" name="src/core/lib/iomgr/polling_entity.h" role="src" />
    <file baseinstalldir="/" name="src/core/lib/iomgr/pollset.h" role="src" />
    <file baseinstalldir="/" name="src/core/lib/iomgr/pollset_set.h" role="src" />
    <file baseinstalldir="/" name="src/core/lib/iomgr/pollset_set_windows.h" role="src" />
    <file baseinstalldir="/" name="src/core/lib/iomgr/pollset_uv.h" role="src" />
    <file baseinstalldir="/" name="src/core/lib/iomgr/pollset_windows.h" role="src" />
    <file baseinstalldir="/" name="src/core/lib/iomgr/port.h" role="src" />
    <file baseinstalldir="/" name="src/core/lib/iomgr/resolve_address.h" role="src" />
    <file baseinstalldir="/" name="src/core/lib/iomgr/resource_quota.h" role="src" />
    <file baseinstalldir="/" name="src/core/lib/iomgr/sockaddr.h" role="src" />
    <file baseinstalldir="/" name="src/core/lib/iomgr/sockaddr_posix.h" role="src" />
    <file baseinstalldir="/" name="src/core/lib/iomgr/sockaddr_utils.h" role="src" />
    <file baseinstalldir="/" name="src/core/lib/iomgr/sockaddr_windows.h" role="src" />
    <file baseinstalldir="/" name="src/core/lib/iomgr/socket_mutator.h" role="src" />
    <file baseinstalldir="/" name="src/core/lib/iomgr/socket_utils.h" role="src" />
    <file baseinstalldir="/" name="src/core/lib/iomgr/socket_utils_posix.h" role="src" />
    <file baseinstalldir="/" name="src/core/lib/iomgr/socket_windows.h" role="src" />
    <file baseinstalldir="/" name="src/core/lib/iomgr/tcp_client.h" role="src" />
    <file baseinstalldir="/" name="src/core/lib/iomgr/tcp_client_posix.h" role="src" />
    <file baseinstalldir="/" name="src/core/lib/iomgr/tcp_posix.h" role="src" />
    <file baseinstalldir="/" name="src/core/lib/iomgr/tcp_server.h" role="src" />
    <file baseinstalldir="/" name="src/core/lib/iomgr/tcp_uv.h" role="src" />
    <file baseinstalldir="/" name="src/core/lib/iomgr/tcp_windows.h" role="src" />
    <file baseinstalldir="/" name="src/core/lib/iomgr/time_averaged_stats.h" role="src" />
    <file baseinstalldir="/" name="src/core/lib/iomgr/timer.h" role="src" />
    <file baseinstalldir="/" name="src/core/lib/iomgr/timer_generic.h" role="src" />
    <file baseinstalldir="/" name="src/core/lib/iomgr/timer_heap.h" role="src" />
    <file baseinstalldir="/" name="src/core/lib/iomgr/timer_uv.h" role="src" />
    <file baseinstalldir="/" name="src/core/lib/iomgr/udp_server.h" role="src" />
    <file baseinstalldir="/" name="src/core/lib/iomgr/unix_sockets_posix.h" role="src" />
    <file baseinstalldir="/" name="src/core/lib/iomgr/wakeup_fd_cv.h" role="src" />
    <file baseinstalldir="/" name="src/core/lib/iomgr/wakeup_fd_pipe.h" role="src" />
    <file baseinstalldir="/" name="src/core/lib/iomgr/wakeup_fd_posix.h" role="src" />
    <file baseinstalldir="/" name="src/core/lib/iomgr/workqueue.h" role="src" />
    <file baseinstalldir="/" name="src/core/lib/iomgr/workqueue_uv.h" role="src" />
    <file baseinstalldir="/" name="src/core/lib/iomgr/workqueue_windows.h" role="src" />
    <file baseinstalldir="/" name="src/core/lib/json/json.h" role="src" />
    <file baseinstalldir="/" name="src/core/lib/json/json_common.h" role="src" />
    <file baseinstalldir="/" name="src/core/lib/json/json_reader.h" role="src" />
    <file baseinstalldir="/" name="src/core/lib/json/json_writer.h" role="src" />
    <file baseinstalldir="/" name="src/core/lib/slice/percent_encoding.h" role="src" />
    <file baseinstalldir="/" name="src/core/lib/slice/slice_hash_table.h" role="src" />
    <file baseinstalldir="/" name="src/core/lib/slice/slice_internal.h" role="src" />
    <file baseinstalldir="/" name="src/core/lib/slice/slice_string_helpers.h" role="src" />
    <file baseinstalldir="/" name="src/core/lib/surface/api_trace.h" role="src" />
    <file baseinstalldir="/" name="src/core/lib/surface/call.h" role="src" />
    <file baseinstalldir="/" name="src/core/lib/surface/call_test_only.h" role="src" />
    <file baseinstalldir="/" name="src/core/lib/surface/channel.h" role="src" />
    <file baseinstalldir="/" name="src/core/lib/surface/channel_init.h" role="src" />
    <file baseinstalldir="/" name="src/core/lib/surface/channel_stack_type.h" role="src" />
    <file baseinstalldir="/" name="src/core/lib/surface/completion_queue.h" role="src" />
    <file baseinstalldir="/" name="src/core/lib/surface/event_string.h" role="src" />
    <file baseinstalldir="/" name="src/core/lib/surface/init.h" role="src" />
    <file baseinstalldir="/" name="src/core/lib/surface/lame_client.h" role="src" />
    <file baseinstalldir="/" name="src/core/lib/surface/server.h" role="src" />
    <file baseinstalldir="/" name="src/core/lib/surface/validate_metadata.h" role="src" />
<<<<<<< HEAD
    <file baseinstalldir="/" name="src/core/lib/transport/bdp_estimator.h" role="src" />
=======
>>>>>>> 5e308087
    <file baseinstalldir="/" name="src/core/lib/transport/byte_stream.h" role="src" />
    <file baseinstalldir="/" name="src/core/lib/transport/connectivity_state.h" role="src" />
    <file baseinstalldir="/" name="src/core/lib/transport/error_utils.h" role="src" />
    <file baseinstalldir="/" name="src/core/lib/transport/http2_errors.h" role="src" />
    <file baseinstalldir="/" name="src/core/lib/transport/metadata.h" role="src" />
    <file baseinstalldir="/" name="src/core/lib/transport/metadata_batch.h" role="src" />
    <file baseinstalldir="/" name="src/core/lib/transport/pid_controller.h" role="src" />
    <file baseinstalldir="/" name="src/core/lib/transport/service_config.h" role="src" />
    <file baseinstalldir="/" name="src/core/lib/transport/static_metadata.h" role="src" />
    <file baseinstalldir="/" name="src/core/lib/transport/status_conversion.h" role="src" />
    <file baseinstalldir="/" name="src/core/lib/transport/timeout_encoding.h" role="src" />
    <file baseinstalldir="/" name="src/core/lib/transport/transport.h" role="src" />
    <file baseinstalldir="/" name="src/core/lib/transport/transport_impl.h" role="src" />
    <file baseinstalldir="/" name="src/core/ext/transport/chttp2/transport/bin_decoder.h" role="src" />
    <file baseinstalldir="/" name="src/core/ext/transport/chttp2/transport/bin_encoder.h" role="src" />
    <file baseinstalldir="/" name="src/core/ext/transport/chttp2/transport/chttp2_transport.h" role="src" />
    <file baseinstalldir="/" name="src/core/ext/transport/chttp2/transport/frame.h" role="src" />
    <file baseinstalldir="/" name="src/core/ext/transport/chttp2/transport/frame_data.h" role="src" />
    <file baseinstalldir="/" name="src/core/ext/transport/chttp2/transport/frame_goaway.h" role="src" />
    <file baseinstalldir="/" name="src/core/ext/transport/chttp2/transport/frame_ping.h" role="src" />
    <file baseinstalldir="/" name="src/core/ext/transport/chttp2/transport/frame_rst_stream.h" role="src" />
    <file baseinstalldir="/" name="src/core/ext/transport/chttp2/transport/frame_settings.h" role="src" />
    <file baseinstalldir="/" name="src/core/ext/transport/chttp2/transport/frame_window_update.h" role="src" />
    <file baseinstalldir="/" name="src/core/ext/transport/chttp2/transport/hpack_encoder.h" role="src" />
    <file baseinstalldir="/" name="src/core/ext/transport/chttp2/transport/hpack_parser.h" role="src" />
    <file baseinstalldir="/" name="src/core/ext/transport/chttp2/transport/hpack_table.h" role="src" />
    <file baseinstalldir="/" name="src/core/ext/transport/chttp2/transport/huffsyms.h" role="src" />
    <file baseinstalldir="/" name="src/core/ext/transport/chttp2/transport/incoming_metadata.h" role="src" />
    <file baseinstalldir="/" name="src/core/ext/transport/chttp2/transport/internal.h" role="src" />
    <file baseinstalldir="/" name="src/core/ext/transport/chttp2/transport/stream_map.h" role="src" />
    <file baseinstalldir="/" name="src/core/ext/transport/chttp2/transport/varint.h" role="src" />
    <file baseinstalldir="/" name="src/core/ext/transport/chttp2/alpn/alpn.h" role="src" />
    <file baseinstalldir="/" name="src/core/lib/security/context/security_context.h" role="src" />
    <file baseinstalldir="/" name="src/core/lib/security/credentials/composite/composite_credentials.h" role="src" />
    <file baseinstalldir="/" name="src/core/lib/security/credentials/credentials.h" role="src" />
    <file baseinstalldir="/" name="src/core/lib/security/credentials/fake/fake_credentials.h" role="src" />
    <file baseinstalldir="/" name="src/core/lib/security/credentials/google_default/google_default_credentials.h" role="src" />
    <file baseinstalldir="/" name="src/core/lib/security/credentials/iam/iam_credentials.h" role="src" />
    <file baseinstalldir="/" name="src/core/lib/security/credentials/jwt/json_token.h" role="src" />
    <file baseinstalldir="/" name="src/core/lib/security/credentials/jwt/jwt_credentials.h" role="src" />
    <file baseinstalldir="/" name="src/core/lib/security/credentials/jwt/jwt_verifier.h" role="src" />
    <file baseinstalldir="/" name="src/core/lib/security/credentials/oauth2/oauth2_credentials.h" role="src" />
    <file baseinstalldir="/" name="src/core/lib/security/credentials/plugin/plugin_credentials.h" role="src" />
    <file baseinstalldir="/" name="src/core/lib/security/credentials/ssl/ssl_credentials.h" role="src" />
    <file baseinstalldir="/" name="src/core/lib/security/transport/auth_filters.h" role="src" />
    <file baseinstalldir="/" name="src/core/lib/security/transport/secure_endpoint.h" role="src" />
    <file baseinstalldir="/" name="src/core/lib/security/transport/security_connector.h" role="src" />
    <file baseinstalldir="/" name="src/core/lib/security/transport/security_handshaker.h" role="src" />
    <file baseinstalldir="/" name="src/core/lib/security/transport/tsi_error.h" role="src" />
    <file baseinstalldir="/" name="src/core/lib/security/util/b64.h" role="src" />
    <file baseinstalldir="/" name="src/core/lib/security/util/json_util.h" role="src" />
    <file baseinstalldir="/" name="src/core/lib/tsi/fake_transport_security.h" role="src" />
    <file baseinstalldir="/" name="src/core/lib/tsi/ssl_transport_security.h" role="src" />
    <file baseinstalldir="/" name="src/core/lib/tsi/ssl_types.h" role="src" />
    <file baseinstalldir="/" name="src/core/lib/tsi/transport_security.h" role="src" />
    <file baseinstalldir="/" name="src/core/lib/tsi/transport_security_interface.h" role="src" />
    <file baseinstalldir="/" name="src/core/ext/transport/chttp2/server/chttp2_server.h" role="src" />
    <file baseinstalldir="/" name="src/core/ext/client_channel/client_channel.h" role="src" />
    <file baseinstalldir="/" name="src/core/ext/client_channel/client_channel_factory.h" role="src" />
    <file baseinstalldir="/" name="src/core/ext/client_channel/connector.h" role="src" />
    <file baseinstalldir="/" name="src/core/ext/client_channel/http_connect_handshaker.h" role="src" />
    <file baseinstalldir="/" name="src/core/ext/client_channel/http_proxy.h" role="src" />
    <file baseinstalldir="/" name="src/core/ext/client_channel/initial_connect_string.h" role="src" />
    <file baseinstalldir="/" name="src/core/ext/client_channel/lb_policy.h" role="src" />
    <file baseinstalldir="/" name="src/core/ext/client_channel/lb_policy_factory.h" role="src" />
    <file baseinstalldir="/" name="src/core/ext/client_channel/lb_policy_registry.h" role="src" />
    <file baseinstalldir="/" name="src/core/ext/client_channel/parse_address.h" role="src" />
    <file baseinstalldir="/" name="src/core/ext/client_channel/proxy_mapper.h" role="src" />
    <file baseinstalldir="/" name="src/core/ext/client_channel/proxy_mapper_registry.h" role="src" />
    <file baseinstalldir="/" name="src/core/ext/client_channel/resolver.h" role="src" />
    <file baseinstalldir="/" name="src/core/ext/client_channel/resolver_factory.h" role="src" />
    <file baseinstalldir="/" name="src/core/ext/client_channel/resolver_registry.h" role="src" />
    <file baseinstalldir="/" name="src/core/ext/client_channel/subchannel.h" role="src" />
    <file baseinstalldir="/" name="src/core/ext/client_channel/subchannel_index.h" role="src" />
    <file baseinstalldir="/" name="src/core/ext/client_channel/uri_parser.h" role="src" />
    <file baseinstalldir="/" name="src/core/ext/transport/chttp2/client/chttp2_connector.h" role="src" />
    <file baseinstalldir="/" name="src/core/ext/lb_policy/grpclb/grpclb.h" role="src" />
    <file baseinstalldir="/" name="src/core/ext/lb_policy/grpclb/load_balancer_api.h" role="src" />
    <file baseinstalldir="/" name="src/core/ext/lb_policy/grpclb/proto/grpc/lb/v1/load_balancer.pb.h" role="src" />
    <file baseinstalldir="/" name="third_party/nanopb/pb.h" role="src" />
    <file baseinstalldir="/" name="third_party/nanopb/pb_common.h" role="src" />
    <file baseinstalldir="/" name="third_party/nanopb/pb_decode.h" role="src" />
    <file baseinstalldir="/" name="third_party/nanopb/pb_encode.h" role="src" />
    <file baseinstalldir="/" name="src/core/ext/load_reporting/load_reporting.h" role="src" />
    <file baseinstalldir="/" name="src/core/ext/load_reporting/load_reporting_filter.h" role="src" />
    <file baseinstalldir="/" name="src/core/ext/census/aggregation.h" role="src" />
    <file baseinstalldir="/" name="src/core/ext/census/base_resources.h" role="src" />
    <file baseinstalldir="/" name="src/core/ext/census/census_interface.h" role="src" />
    <file baseinstalldir="/" name="src/core/ext/census/census_rpc_stats.h" role="src" />
    <file baseinstalldir="/" name="src/core/ext/census/gen/census.pb.h" role="src" />
    <file baseinstalldir="/" name="src/core/ext/census/gen/trace_context.pb.h" role="src" />
    <file baseinstalldir="/" name="src/core/ext/census/grpc_filter.h" role="src" />
    <file baseinstalldir="/" name="src/core/ext/census/mlog.h" role="src" />
    <file baseinstalldir="/" name="src/core/ext/census/resource.h" role="src" />
    <file baseinstalldir="/" name="src/core/ext/census/rpc_metric_id.h" role="src" />
    <file baseinstalldir="/" name="src/core/ext/census/trace_context.h" role="src" />
    <file baseinstalldir="/" name="src/core/lib/surface/init.c" role="src" />
    <file baseinstalldir="/" name="src/core/lib/channel/channel_args.c" role="src" />
    <file baseinstalldir="/" name="src/core/lib/channel/channel_stack.c" role="src" />
    <file baseinstalldir="/" name="src/core/lib/channel/channel_stack_builder.c" role="src" />
    <file baseinstalldir="/" name="src/core/lib/channel/compress_filter.c" role="src" />
    <file baseinstalldir="/" name="src/core/lib/channel/connected_channel.c" role="src" />
    <file baseinstalldir="/" name="src/core/lib/channel/deadline_filter.c" role="src" />
    <file baseinstalldir="/" name="src/core/lib/channel/handshaker.c" role="src" />
    <file baseinstalldir="/" name="src/core/lib/channel/handshaker_factory.c" role="src" />
    <file baseinstalldir="/" name="src/core/lib/channel/handshaker_registry.c" role="src" />
    <file baseinstalldir="/" name="src/core/lib/channel/http_client_filter.c" role="src" />
    <file baseinstalldir="/" name="src/core/lib/channel/http_server_filter.c" role="src" />
    <file baseinstalldir="/" name="src/core/lib/channel/message_size_filter.c" role="src" />
    <file baseinstalldir="/" name="src/core/lib/compression/compression.c" role="src" />
    <file baseinstalldir="/" name="src/core/lib/compression/message_compress.c" role="src" />
    <file baseinstalldir="/" name="src/core/lib/debug/trace.c" role="src" />
    <file baseinstalldir="/" name="src/core/lib/http/format_request.c" role="src" />
    <file baseinstalldir="/" name="src/core/lib/http/httpcli.c" role="src" />
    <file baseinstalldir="/" name="src/core/lib/http/parser.c" role="src" />
    <file baseinstalldir="/" name="src/core/lib/iomgr/closure.c" role="src" />
    <file baseinstalldir="/" name="src/core/lib/iomgr/combiner.c" role="src" />
    <file baseinstalldir="/" name="src/core/lib/iomgr/endpoint.c" role="src" />
    <file baseinstalldir="/" name="src/core/lib/iomgr/endpoint_pair_posix.c" role="src" />
    <file baseinstalldir="/" name="src/core/lib/iomgr/endpoint_pair_uv.c" role="src" />
    <file baseinstalldir="/" name="src/core/lib/iomgr/endpoint_pair_windows.c" role="src" />
    <file baseinstalldir="/" name="src/core/lib/iomgr/error.c" role="src" />
    <file baseinstalldir="/" name="src/core/lib/iomgr/ev_epoll_linux.c" role="src" />
    <file baseinstalldir="/" name="src/core/lib/iomgr/ev_poll_posix.c" role="src" />
    <file baseinstalldir="/" name="src/core/lib/iomgr/ev_posix.c" role="src" />
    <file baseinstalldir="/" name="src/core/lib/iomgr/exec_ctx.c" role="src" />
    <file baseinstalldir="/" name="src/core/lib/iomgr/executor.c" role="src" />
    <file baseinstalldir="/" name="src/core/lib/iomgr/iocp_windows.c" role="src" />
    <file baseinstalldir="/" name="src/core/lib/iomgr/iomgr.c" role="src" />
    <file baseinstalldir="/" name="src/core/lib/iomgr/iomgr_posix.c" role="src" />
    <file baseinstalldir="/" name="src/core/lib/iomgr/iomgr_uv.c" role="src" />
    <file baseinstalldir="/" name="src/core/lib/iomgr/iomgr_windows.c" role="src" />
    <file baseinstalldir="/" name="src/core/lib/iomgr/load_file.c" role="src" />
    <file baseinstalldir="/" name="src/core/lib/iomgr/network_status_tracker.c" role="src" />
    <file baseinstalldir="/" name="src/core/lib/iomgr/polling_entity.c" role="src" />
    <file baseinstalldir="/" name="src/core/lib/iomgr/pollset_set_uv.c" role="src" />
    <file baseinstalldir="/" name="src/core/lib/iomgr/pollset_set_windows.c" role="src" />
    <file baseinstalldir="/" name="src/core/lib/iomgr/pollset_uv.c" role="src" />
    <file baseinstalldir="/" name="src/core/lib/iomgr/pollset_windows.c" role="src" />
    <file baseinstalldir="/" name="src/core/lib/iomgr/resolve_address_posix.c" role="src" />
    <file baseinstalldir="/" name="src/core/lib/iomgr/resolve_address_uv.c" role="src" />
    <file baseinstalldir="/" name="src/core/lib/iomgr/resolve_address_windows.c" role="src" />
    <file baseinstalldir="/" name="src/core/lib/iomgr/resource_quota.c" role="src" />
    <file baseinstalldir="/" name="src/core/lib/iomgr/sockaddr_utils.c" role="src" />
    <file baseinstalldir="/" name="src/core/lib/iomgr/socket_mutator.c" role="src" />
    <file baseinstalldir="/" name="src/core/lib/iomgr/socket_utils_common_posix.c" role="src" />
    <file baseinstalldir="/" name="src/core/lib/iomgr/socket_utils_linux.c" role="src" />
    <file baseinstalldir="/" name="src/core/lib/iomgr/socket_utils_posix.c" role="src" />
    <file baseinstalldir="/" name="src/core/lib/iomgr/socket_utils_uv.c" role="src" />
    <file baseinstalldir="/" name="src/core/lib/iomgr/socket_utils_windows.c" role="src" />
    <file baseinstalldir="/" name="src/core/lib/iomgr/socket_windows.c" role="src" />
    <file baseinstalldir="/" name="src/core/lib/iomgr/tcp_client_posix.c" role="src" />
    <file baseinstalldir="/" name="src/core/lib/iomgr/tcp_client_uv.c" role="src" />
    <file baseinstalldir="/" name="src/core/lib/iomgr/tcp_client_windows.c" role="src" />
    <file baseinstalldir="/" name="src/core/lib/iomgr/tcp_posix.c" role="src" />
    <file baseinstalldir="/" name="src/core/lib/iomgr/tcp_server_posix.c" role="src" />
    <file baseinstalldir="/" name="src/core/lib/iomgr/tcp_server_uv.c" role="src" />
    <file baseinstalldir="/" name="src/core/lib/iomgr/tcp_server_windows.c" role="src" />
    <file baseinstalldir="/" name="src/core/lib/iomgr/tcp_uv.c" role="src" />
    <file baseinstalldir="/" name="src/core/lib/iomgr/tcp_windows.c" role="src" />
    <file baseinstalldir="/" name="src/core/lib/iomgr/time_averaged_stats.c" role="src" />
    <file baseinstalldir="/" name="src/core/lib/iomgr/timer_generic.c" role="src" />
    <file baseinstalldir="/" name="src/core/lib/iomgr/timer_heap.c" role="src" />
    <file baseinstalldir="/" name="src/core/lib/iomgr/timer_uv.c" role="src" />
    <file baseinstalldir="/" name="src/core/lib/iomgr/udp_server.c" role="src" />
    <file baseinstalldir="/" name="src/core/lib/iomgr/unix_sockets_posix.c" role="src" />
    <file baseinstalldir="/" name="src/core/lib/iomgr/unix_sockets_posix_noop.c" role="src" />
    <file baseinstalldir="/" name="src/core/lib/iomgr/wakeup_fd_cv.c" role="src" />
    <file baseinstalldir="/" name="src/core/lib/iomgr/wakeup_fd_eventfd.c" role="src" />
    <file baseinstalldir="/" name="src/core/lib/iomgr/wakeup_fd_nospecial.c" role="src" />
    <file baseinstalldir="/" name="src/core/lib/iomgr/wakeup_fd_pipe.c" role="src" />
    <file baseinstalldir="/" name="src/core/lib/iomgr/wakeup_fd_posix.c" role="src" />
    <file baseinstalldir="/" name="src/core/lib/iomgr/workqueue_uv.c" role="src" />
    <file baseinstalldir="/" name="src/core/lib/iomgr/workqueue_windows.c" role="src" />
    <file baseinstalldir="/" name="src/core/lib/json/json.c" role="src" />
    <file baseinstalldir="/" name="src/core/lib/json/json_reader.c" role="src" />
    <file baseinstalldir="/" name="src/core/lib/json/json_string.c" role="src" />
    <file baseinstalldir="/" name="src/core/lib/json/json_writer.c" role="src" />
    <file baseinstalldir="/" name="src/core/lib/slice/percent_encoding.c" role="src" />
    <file baseinstalldir="/" name="src/core/lib/slice/slice.c" role="src" />
    <file baseinstalldir="/" name="src/core/lib/slice/slice_buffer.c" role="src" />
    <file baseinstalldir="/" name="src/core/lib/slice/slice_hash_table.c" role="src" />
    <file baseinstalldir="/" name="src/core/lib/slice/slice_intern.c" role="src" />
    <file baseinstalldir="/" name="src/core/lib/slice/slice_string_helpers.c" role="src" />
    <file baseinstalldir="/" name="src/core/lib/surface/alarm.c" role="src" />
    <file baseinstalldir="/" name="src/core/lib/surface/api_trace.c" role="src" />
    <file baseinstalldir="/" name="src/core/lib/surface/byte_buffer.c" role="src" />
    <file baseinstalldir="/" name="src/core/lib/surface/byte_buffer_reader.c" role="src" />
    <file baseinstalldir="/" name="src/core/lib/surface/call.c" role="src" />
    <file baseinstalldir="/" name="src/core/lib/surface/call_details.c" role="src" />
    <file baseinstalldir="/" name="src/core/lib/surface/call_log_batch.c" role="src" />
    <file baseinstalldir="/" name="src/core/lib/surface/channel.c" role="src" />
    <file baseinstalldir="/" name="src/core/lib/surface/channel_init.c" role="src" />
    <file baseinstalldir="/" name="src/core/lib/surface/channel_ping.c" role="src" />
    <file baseinstalldir="/" name="src/core/lib/surface/channel_stack_type.c" role="src" />
    <file baseinstalldir="/" name="src/core/lib/surface/completion_queue.c" role="src" />
    <file baseinstalldir="/" name="src/core/lib/surface/event_string.c" role="src" />
    <file baseinstalldir="/" name="src/core/lib/surface/lame_client.c" role="src" />
    <file baseinstalldir="/" name="src/core/lib/surface/metadata_array.c" role="src" />
    <file baseinstalldir="/" name="src/core/lib/surface/server.c" role="src" />
    <file baseinstalldir="/" name="src/core/lib/surface/validate_metadata.c" role="src" />
    <file baseinstalldir="/" name="src/core/lib/surface/version.c" role="src" />
    <file baseinstalldir="/" name="src/core/lib/transport/bdp_estimator.c" role="src" />
    <file baseinstalldir="/" name="src/core/lib/transport/byte_stream.c" role="src" />
    <file baseinstalldir="/" name="src/core/lib/transport/connectivity_state.c" role="src" />
    <file baseinstalldir="/" name="src/core/lib/transport/error_utils.c" role="src" />
    <file baseinstalldir="/" name="src/core/lib/transport/metadata.c" role="src" />
    <file baseinstalldir="/" name="src/core/lib/transport/metadata_batch.c" role="src" />
    <file baseinstalldir="/" name="src/core/lib/transport/pid_controller.c" role="src" />
    <file baseinstalldir="/" name="src/core/lib/transport/service_config.c" role="src" />
    <file baseinstalldir="/" name="src/core/lib/transport/static_metadata.c" role="src" />
    <file baseinstalldir="/" name="src/core/lib/transport/status_conversion.c" role="src" />
    <file baseinstalldir="/" name="src/core/lib/transport/timeout_encoding.c" role="src" />
    <file baseinstalldir="/" name="src/core/lib/transport/transport.c" role="src" />
    <file baseinstalldir="/" name="src/core/lib/transport/transport_op_string.c" role="src" />
    <file baseinstalldir="/" name="src/core/ext/transport/chttp2/server/secure/server_secure_chttp2.c" role="src" />
    <file baseinstalldir="/" name="src/core/ext/transport/chttp2/transport/bin_decoder.c" role="src" />
    <file baseinstalldir="/" name="src/core/ext/transport/chttp2/transport/bin_encoder.c" role="src" />
    <file baseinstalldir="/" name="src/core/ext/transport/chttp2/transport/chttp2_plugin.c" role="src" />
    <file baseinstalldir="/" name="src/core/ext/transport/chttp2/transport/chttp2_transport.c" role="src" />
    <file baseinstalldir="/" name="src/core/ext/transport/chttp2/transport/frame_data.c" role="src" />
    <file baseinstalldir="/" name="src/core/ext/transport/chttp2/transport/frame_goaway.c" role="src" />
    <file baseinstalldir="/" name="src/core/ext/transport/chttp2/transport/frame_ping.c" role="src" />
    <file baseinstalldir="/" name="src/core/ext/transport/chttp2/transport/frame_rst_stream.c" role="src" />
    <file baseinstalldir="/" name="src/core/ext/transport/chttp2/transport/frame_settings.c" role="src" />
    <file baseinstalldir="/" name="src/core/ext/transport/chttp2/transport/frame_window_update.c" role="src" />
    <file baseinstalldir="/" name="src/core/ext/transport/chttp2/transport/hpack_encoder.c" role="src" />
    <file baseinstalldir="/" name="src/core/ext/transport/chttp2/transport/hpack_parser.c" role="src" />
    <file baseinstalldir="/" name="src/core/ext/transport/chttp2/transport/hpack_table.c" role="src" />
    <file baseinstalldir="/" name="src/core/ext/transport/chttp2/transport/huffsyms.c" role="src" />
    <file baseinstalldir="/" name="src/core/ext/transport/chttp2/transport/incoming_metadata.c" role="src" />
    <file baseinstalldir="/" name="src/core/ext/transport/chttp2/transport/parsing.c" role="src" />
    <file baseinstalldir="/" name="src/core/ext/transport/chttp2/transport/stream_lists.c" role="src" />
    <file baseinstalldir="/" name="src/core/ext/transport/chttp2/transport/stream_map.c" role="src" />
    <file baseinstalldir="/" name="src/core/ext/transport/chttp2/transport/varint.c" role="src" />
    <file baseinstalldir="/" name="src/core/ext/transport/chttp2/transport/writing.c" role="src" />
    <file baseinstalldir="/" name="src/core/ext/transport/chttp2/alpn/alpn.c" role="src" />
    <file baseinstalldir="/" name="src/core/lib/http/httpcli_security_connector.c" role="src" />
    <file baseinstalldir="/" name="src/core/lib/security/context/security_context.c" role="src" />
    <file baseinstalldir="/" name="src/core/lib/security/credentials/composite/composite_credentials.c" role="src" />
    <file baseinstalldir="/" name="src/core/lib/security/credentials/credentials.c" role="src" />
    <file baseinstalldir="/" name="src/core/lib/security/credentials/credentials_metadata.c" role="src" />
    <file baseinstalldir="/" name="src/core/lib/security/credentials/fake/fake_credentials.c" role="src" />
    <file baseinstalldir="/" name="src/core/lib/security/credentials/google_default/credentials_generic.c" role="src" />
    <file baseinstalldir="/" name="src/core/lib/security/credentials/google_default/google_default_credentials.c" role="src" />
    <file baseinstalldir="/" name="src/core/lib/security/credentials/iam/iam_credentials.c" role="src" />
    <file baseinstalldir="/" name="src/core/lib/security/credentials/jwt/json_token.c" role="src" />
    <file baseinstalldir="/" name="src/core/lib/security/credentials/jwt/jwt_credentials.c" role="src" />
    <file baseinstalldir="/" name="src/core/lib/security/credentials/jwt/jwt_verifier.c" role="src" />
    <file baseinstalldir="/" name="src/core/lib/security/credentials/oauth2/oauth2_credentials.c" role="src" />
    <file baseinstalldir="/" name="src/core/lib/security/credentials/plugin/plugin_credentials.c" role="src" />
    <file baseinstalldir="/" name="src/core/lib/security/credentials/ssl/ssl_credentials.c" role="src" />
    <file baseinstalldir="/" name="src/core/lib/security/transport/client_auth_filter.c" role="src" />
    <file baseinstalldir="/" name="src/core/lib/security/transport/secure_endpoint.c" role="src" />
    <file baseinstalldir="/" name="src/core/lib/security/transport/security_connector.c" role="src" />
    <file baseinstalldir="/" name="src/core/lib/security/transport/security_handshaker.c" role="src" />
    <file baseinstalldir="/" name="src/core/lib/security/transport/server_auth_filter.c" role="src" />
    <file baseinstalldir="/" name="src/core/lib/security/transport/tsi_error.c" role="src" />
    <file baseinstalldir="/" name="src/core/lib/security/util/b64.c" role="src" />
    <file baseinstalldir="/" name="src/core/lib/security/util/json_util.c" role="src" />
    <file baseinstalldir="/" name="src/core/lib/surface/init_secure.c" role="src" />
    <file baseinstalldir="/" name="src/core/lib/tsi/fake_transport_security.c" role="src" />
    <file baseinstalldir="/" name="src/core/lib/tsi/ssl_transport_security.c" role="src" />
    <file baseinstalldir="/" name="src/core/lib/tsi/transport_security.c" role="src" />
    <file baseinstalldir="/" name="src/core/ext/transport/chttp2/server/chttp2_server.c" role="src" />
    <file baseinstalldir="/" name="src/core/ext/transport/chttp2/client/secure/secure_channel_create.c" role="src" />
    <file baseinstalldir="/" name="src/core/ext/client_channel/channel_connectivity.c" role="src" />
    <file baseinstalldir="/" name="src/core/ext/client_channel/client_channel.c" role="src" />
    <file baseinstalldir="/" name="src/core/ext/client_channel/client_channel_factory.c" role="src" />
    <file baseinstalldir="/" name="src/core/ext/client_channel/client_channel_plugin.c" role="src" />
    <file baseinstalldir="/" name="src/core/ext/client_channel/connector.c" role="src" />
    <file baseinstalldir="/" name="src/core/ext/client_channel/default_initial_connect_string.c" role="src" />
    <file baseinstalldir="/" name="src/core/ext/client_channel/http_connect_handshaker.c" role="src" />
    <file baseinstalldir="/" name="src/core/ext/client_channel/http_proxy.c" role="src" />
    <file baseinstalldir="/" name="src/core/ext/client_channel/initial_connect_string.c" role="src" />
    <file baseinstalldir="/" name="src/core/ext/client_channel/lb_policy.c" role="src" />
    <file baseinstalldir="/" name="src/core/ext/client_channel/lb_policy_factory.c" role="src" />
    <file baseinstalldir="/" name="src/core/ext/client_channel/lb_policy_registry.c" role="src" />
    <file baseinstalldir="/" name="src/core/ext/client_channel/parse_address.c" role="src" />
    <file baseinstalldir="/" name="src/core/ext/client_channel/proxy_mapper.c" role="src" />
    <file baseinstalldir="/" name="src/core/ext/client_channel/proxy_mapper_registry.c" role="src" />
    <file baseinstalldir="/" name="src/core/ext/client_channel/resolver.c" role="src" />
    <file baseinstalldir="/" name="src/core/ext/client_channel/resolver_factory.c" role="src" />
    <file baseinstalldir="/" name="src/core/ext/client_channel/resolver_registry.c" role="src" />
    <file baseinstalldir="/" name="src/core/ext/client_channel/subchannel.c" role="src" />
    <file baseinstalldir="/" name="src/core/ext/client_channel/subchannel_index.c" role="src" />
    <file baseinstalldir="/" name="src/core/ext/client_channel/uri_parser.c" role="src" />
    <file baseinstalldir="/" name="src/core/ext/transport/chttp2/client/chttp2_connector.c" role="src" />
    <file baseinstalldir="/" name="src/core/ext/transport/chttp2/server/insecure/server_chttp2.c" role="src" />
    <file baseinstalldir="/" name="src/core/ext/transport/chttp2/server/insecure/server_chttp2_posix.c" role="src" />
    <file baseinstalldir="/" name="src/core/ext/transport/chttp2/client/insecure/channel_create.c" role="src" />
    <file baseinstalldir="/" name="src/core/ext/transport/chttp2/client/insecure/channel_create_posix.c" role="src" />
    <file baseinstalldir="/" name="src/core/ext/lb_policy/grpclb/grpclb.c" role="src" />
    <file baseinstalldir="/" name="src/core/ext/lb_policy/grpclb/load_balancer_api.c" role="src" />
    <file baseinstalldir="/" name="src/core/ext/lb_policy/grpclb/proto/grpc/lb/v1/load_balancer.pb.c" role="src" />
    <file baseinstalldir="/" name="third_party/nanopb/pb_common.c" role="src" />
    <file baseinstalldir="/" name="third_party/nanopb/pb_decode.c" role="src" />
    <file baseinstalldir="/" name="third_party/nanopb/pb_encode.c" role="src" />
    <file baseinstalldir="/" name="src/core/ext/lb_policy/pick_first/pick_first.c" role="src" />
    <file baseinstalldir="/" name="src/core/ext/lb_policy/round_robin/round_robin.c" role="src" />
    <file baseinstalldir="/" name="src/core/ext/resolver/dns/native/dns_resolver.c" role="src" />
    <file baseinstalldir="/" name="src/core/ext/resolver/sockaddr/sockaddr_resolver.c" role="src" />
    <file baseinstalldir="/" name="src/core/ext/load_reporting/load_reporting.c" role="src" />
    <file baseinstalldir="/" name="src/core/ext/load_reporting/load_reporting_filter.c" role="src" />
    <file baseinstalldir="/" name="src/core/ext/census/base_resources.c" role="src" />
    <file baseinstalldir="/" name="src/core/ext/census/context.c" role="src" />
    <file baseinstalldir="/" name="src/core/ext/census/gen/census.pb.c" role="src" />
    <file baseinstalldir="/" name="src/core/ext/census/gen/trace_context.pb.c" role="src" />
    <file baseinstalldir="/" name="src/core/ext/census/grpc_context.c" role="src" />
    <file baseinstalldir="/" name="src/core/ext/census/grpc_filter.c" role="src" />
    <file baseinstalldir="/" name="src/core/ext/census/grpc_plugin.c" role="src" />
    <file baseinstalldir="/" name="src/core/ext/census/initialize.c" role="src" />
    <file baseinstalldir="/" name="src/core/ext/census/mlog.c" role="src" />
    <file baseinstalldir="/" name="src/core/ext/census/operation.c" role="src" />
    <file baseinstalldir="/" name="src/core/ext/census/placeholders.c" role="src" />
    <file baseinstalldir="/" name="src/core/ext/census/resource.c" role="src" />
    <file baseinstalldir="/" name="src/core/ext/census/trace_context.c" role="src" />
    <file baseinstalldir="/" name="src/core/ext/census/tracing.c" role="src" />
    <file baseinstalldir="/" name="src/core/plugin_registry/grpc_plugin_registry.c" role="src" />
    <file baseinstalldir="/" name="third_party/boringssl/crypto/aes/internal.h" role="src" />
    <file baseinstalldir="/" name="third_party/boringssl/crypto/asn1/asn1_locl.h" role="src" />
    <file baseinstalldir="/" name="third_party/boringssl/crypto/bio/internal.h" role="src" />
    <file baseinstalldir="/" name="third_party/boringssl/crypto/bn/internal.h" role="src" />
    <file baseinstalldir="/" name="third_party/boringssl/crypto/bn/rsaz_exp.h" role="src" />
    <file baseinstalldir="/" name="third_party/boringssl/crypto/bytestring/internal.h" role="src" />
    <file baseinstalldir="/" name="third_party/boringssl/crypto/cipher/internal.h" role="src" />
    <file baseinstalldir="/" name="third_party/boringssl/crypto/conf/conf_def.h" role="src" />
    <file baseinstalldir="/" name="third_party/boringssl/crypto/conf/internal.h" role="src" />
    <file baseinstalldir="/" name="third_party/boringssl/crypto/curve25519/internal.h" role="src" />
    <file baseinstalldir="/" name="third_party/boringssl/crypto/des/internal.h" role="src" />
    <file baseinstalldir="/" name="third_party/boringssl/crypto/digest/internal.h" role="src" />
    <file baseinstalldir="/" name="third_party/boringssl/crypto/digest/md32_common.h" role="src" />
    <file baseinstalldir="/" name="third_party/boringssl/crypto/ec/internal.h" role="src" />
    <file baseinstalldir="/" name="third_party/boringssl/crypto/ec/p256-x86_64-table.h" role="src" />
    <file baseinstalldir="/" name="third_party/boringssl/crypto/evp/internal.h" role="src" />
    <file baseinstalldir="/" name="third_party/boringssl/crypto/internal.h" role="src" />
    <file baseinstalldir="/" name="third_party/boringssl/crypto/modes/internal.h" role="src" />
    <file baseinstalldir="/" name="third_party/boringssl/crypto/newhope/internal.h" role="src" />
    <file baseinstalldir="/" name="third_party/boringssl/crypto/obj/obj_dat.h" role="src" />
    <file baseinstalldir="/" name="third_party/boringssl/crypto/obj/obj_xref.h" role="src" />
    <file baseinstalldir="/" name="third_party/boringssl/crypto/pkcs8/internal.h" role="src" />
    <file baseinstalldir="/" name="third_party/boringssl/crypto/poly1305/internal.h" role="src" />
    <file baseinstalldir="/" name="third_party/boringssl/crypto/rand/internal.h" role="src" />
    <file baseinstalldir="/" name="third_party/boringssl/crypto/rsa/internal.h" role="src" />
    <file baseinstalldir="/" name="third_party/boringssl/crypto/x509/charmap.h" role="src" />
    <file baseinstalldir="/" name="third_party/boringssl/crypto/x509/internal.h" role="src" />
    <file baseinstalldir="/" name="third_party/boringssl/crypto/x509/vpm_int.h" role="src" />
    <file baseinstalldir="/" name="third_party/boringssl/crypto/x509v3/ext_dat.h" role="src" />
    <file baseinstalldir="/" name="third_party/boringssl/crypto/x509v3/pcy_int.h" role="src" />
    <file baseinstalldir="/" name="third_party/boringssl/include/openssl/aead.h" role="src" />
    <file baseinstalldir="/" name="third_party/boringssl/include/openssl/aes.h" role="src" />
    <file baseinstalldir="/" name="third_party/boringssl/include/openssl/arm_arch.h" role="src" />
    <file baseinstalldir="/" name="third_party/boringssl/include/openssl/asn1.h" role="src" />
    <file baseinstalldir="/" name="third_party/boringssl/include/openssl/asn1_mac.h" role="src" />
    <file baseinstalldir="/" name="third_party/boringssl/include/openssl/asn1t.h" role="src" />
    <file baseinstalldir="/" name="third_party/boringssl/include/openssl/base.h" role="src" />
    <file baseinstalldir="/" name="third_party/boringssl/include/openssl/base64.h" role="src" />
    <file baseinstalldir="/" name="third_party/boringssl/include/openssl/bio.h" role="src" />
    <file baseinstalldir="/" name="third_party/boringssl/include/openssl/blowfish.h" role="src" />
    <file baseinstalldir="/" name="third_party/boringssl/include/openssl/bn.h" role="src" />
    <file baseinstalldir="/" name="third_party/boringssl/include/openssl/buf.h" role="src" />
    <file baseinstalldir="/" name="third_party/boringssl/include/openssl/buffer.h" role="src" />
    <file baseinstalldir="/" name="third_party/boringssl/include/openssl/bytestring.h" role="src" />
    <file baseinstalldir="/" name="third_party/boringssl/include/openssl/cast.h" role="src" />
    <file baseinstalldir="/" name="third_party/boringssl/include/openssl/chacha.h" role="src" />
    <file baseinstalldir="/" name="third_party/boringssl/include/openssl/cipher.h" role="src" />
    <file baseinstalldir="/" name="third_party/boringssl/include/openssl/cmac.h" role="src" />
    <file baseinstalldir="/" name="third_party/boringssl/include/openssl/conf.h" role="src" />
    <file baseinstalldir="/" name="third_party/boringssl/include/openssl/cpu.h" role="src" />
    <file baseinstalldir="/" name="third_party/boringssl/include/openssl/crypto.h" role="src" />
    <file baseinstalldir="/" name="third_party/boringssl/include/openssl/curve25519.h" role="src" />
    <file baseinstalldir="/" name="third_party/boringssl/include/openssl/des.h" role="src" />
    <file baseinstalldir="/" name="third_party/boringssl/include/openssl/dh.h" role="src" />
    <file baseinstalldir="/" name="third_party/boringssl/include/openssl/digest.h" role="src" />
    <file baseinstalldir="/" name="third_party/boringssl/include/openssl/dsa.h" role="src" />
    <file baseinstalldir="/" name="third_party/boringssl/include/openssl/dtls1.h" role="src" />
    <file baseinstalldir="/" name="third_party/boringssl/include/openssl/ec.h" role="src" />
    <file baseinstalldir="/" name="third_party/boringssl/include/openssl/ec_key.h" role="src" />
    <file baseinstalldir="/" name="third_party/boringssl/include/openssl/ecdh.h" role="src" />
    <file baseinstalldir="/" name="third_party/boringssl/include/openssl/ecdsa.h" role="src" />
    <file baseinstalldir="/" name="third_party/boringssl/include/openssl/engine.h" role="src" />
    <file baseinstalldir="/" name="third_party/boringssl/include/openssl/err.h" role="src" />
    <file baseinstalldir="/" name="third_party/boringssl/include/openssl/evp.h" role="src" />
    <file baseinstalldir="/" name="third_party/boringssl/include/openssl/ex_data.h" role="src" />
    <file baseinstalldir="/" name="third_party/boringssl/include/openssl/hkdf.h" role="src" />
    <file baseinstalldir="/" name="third_party/boringssl/include/openssl/hmac.h" role="src" />
    <file baseinstalldir="/" name="third_party/boringssl/include/openssl/lhash.h" role="src" />
    <file baseinstalldir="/" name="third_party/boringssl/include/openssl/lhash_macros.h" role="src" />
    <file baseinstalldir="/" name="third_party/boringssl/include/openssl/md4.h" role="src" />
    <file baseinstalldir="/" name="third_party/boringssl/include/openssl/md5.h" role="src" />
    <file baseinstalldir="/" name="third_party/boringssl/include/openssl/mem.h" role="src" />
    <file baseinstalldir="/" name="third_party/boringssl/include/openssl/newhope.h" role="src" />
    <file baseinstalldir="/" name="third_party/boringssl/include/openssl/nid.h" role="src" />
    <file baseinstalldir="/" name="third_party/boringssl/include/openssl/obj.h" role="src" />
    <file baseinstalldir="/" name="third_party/boringssl/include/openssl/obj_mac.h" role="src" />
    <file baseinstalldir="/" name="third_party/boringssl/include/openssl/objects.h" role="src" />
    <file baseinstalldir="/" name="third_party/boringssl/include/openssl/opensslconf.h" role="src" />
    <file baseinstalldir="/" name="third_party/boringssl/include/openssl/opensslv.h" role="src" />
    <file baseinstalldir="/" name="third_party/boringssl/include/openssl/ossl_typ.h" role="src" />
    <file baseinstalldir="/" name="third_party/boringssl/include/openssl/pem.h" role="src" />
    <file baseinstalldir="/" name="third_party/boringssl/include/openssl/pkcs12.h" role="src" />
    <file baseinstalldir="/" name="third_party/boringssl/include/openssl/pkcs7.h" role="src" />
    <file baseinstalldir="/" name="third_party/boringssl/include/openssl/pkcs8.h" role="src" />
    <file baseinstalldir="/" name="third_party/boringssl/include/openssl/poly1305.h" role="src" />
    <file baseinstalldir="/" name="third_party/boringssl/include/openssl/rand.h" role="src" />
    <file baseinstalldir="/" name="third_party/boringssl/include/openssl/rc4.h" role="src" />
    <file baseinstalldir="/" name="third_party/boringssl/include/openssl/ripemd.h" role="src" />
    <file baseinstalldir="/" name="third_party/boringssl/include/openssl/rsa.h" role="src" />
    <file baseinstalldir="/" name="third_party/boringssl/include/openssl/safestack.h" role="src" />
    <file baseinstalldir="/" name="third_party/boringssl/include/openssl/sha.h" role="src" />
    <file baseinstalldir="/" name="third_party/boringssl/include/openssl/srtp.h" role="src" />
    <file baseinstalldir="/" name="third_party/boringssl/include/openssl/ssl.h" role="src" />
    <file baseinstalldir="/" name="third_party/boringssl/include/openssl/ssl3.h" role="src" />
    <file baseinstalldir="/" name="third_party/boringssl/include/openssl/stack.h" role="src" />
    <file baseinstalldir="/" name="third_party/boringssl/include/openssl/stack_macros.h" role="src" />
    <file baseinstalldir="/" name="third_party/boringssl/include/openssl/thread.h" role="src" />
    <file baseinstalldir="/" name="third_party/boringssl/include/openssl/time_support.h" role="src" />
    <file baseinstalldir="/" name="third_party/boringssl/include/openssl/tls1.h" role="src" />
    <file baseinstalldir="/" name="third_party/boringssl/include/openssl/type_check.h" role="src" />
    <file baseinstalldir="/" name="third_party/boringssl/include/openssl/x509.h" role="src" />
    <file baseinstalldir="/" name="third_party/boringssl/include/openssl/x509_vfy.h" role="src" />
    <file baseinstalldir="/" name="third_party/boringssl/include/openssl/x509v3.h" role="src" />
    <file baseinstalldir="/" name="third_party/boringssl/ssl/internal.h" role="src" />
    <file baseinstalldir="/" name="src/boringssl/err_data.c" role="src" />
    <file baseinstalldir="/" name="third_party/boringssl/crypto/aes/aes.c" role="src" />
    <file baseinstalldir="/" name="third_party/boringssl/crypto/aes/mode_wrappers.c" role="src" />
    <file baseinstalldir="/" name="third_party/boringssl/crypto/asn1/a_bitstr.c" role="src" />
    <file baseinstalldir="/" name="third_party/boringssl/crypto/asn1/a_bool.c" role="src" />
    <file baseinstalldir="/" name="third_party/boringssl/crypto/asn1/a_d2i_fp.c" role="src" />
    <file baseinstalldir="/" name="third_party/boringssl/crypto/asn1/a_dup.c" role="src" />
    <file baseinstalldir="/" name="third_party/boringssl/crypto/asn1/a_enum.c" role="src" />
    <file baseinstalldir="/" name="third_party/boringssl/crypto/asn1/a_gentm.c" role="src" />
    <file baseinstalldir="/" name="third_party/boringssl/crypto/asn1/a_i2d_fp.c" role="src" />
    <file baseinstalldir="/" name="third_party/boringssl/crypto/asn1/a_int.c" role="src" />
    <file baseinstalldir="/" name="third_party/boringssl/crypto/asn1/a_mbstr.c" role="src" />
    <file baseinstalldir="/" name="third_party/boringssl/crypto/asn1/a_object.c" role="src" />
    <file baseinstalldir="/" name="third_party/boringssl/crypto/asn1/a_octet.c" role="src" />
    <file baseinstalldir="/" name="third_party/boringssl/crypto/asn1/a_print.c" role="src" />
    <file baseinstalldir="/" name="third_party/boringssl/crypto/asn1/a_strnid.c" role="src" />
    <file baseinstalldir="/" name="third_party/boringssl/crypto/asn1/a_time.c" role="src" />
    <file baseinstalldir="/" name="third_party/boringssl/crypto/asn1/a_type.c" role="src" />
    <file baseinstalldir="/" name="third_party/boringssl/crypto/asn1/a_utctm.c" role="src" />
    <file baseinstalldir="/" name="third_party/boringssl/crypto/asn1/a_utf8.c" role="src" />
    <file baseinstalldir="/" name="third_party/boringssl/crypto/asn1/asn1_lib.c" role="src" />
    <file baseinstalldir="/" name="third_party/boringssl/crypto/asn1/asn1_par.c" role="src" />
    <file baseinstalldir="/" name="third_party/boringssl/crypto/asn1/asn_pack.c" role="src" />
    <file baseinstalldir="/" name="third_party/boringssl/crypto/asn1/f_enum.c" role="src" />
    <file baseinstalldir="/" name="third_party/boringssl/crypto/asn1/f_int.c" role="src" />
    <file baseinstalldir="/" name="third_party/boringssl/crypto/asn1/f_string.c" role="src" />
    <file baseinstalldir="/" name="third_party/boringssl/crypto/asn1/t_bitst.c" role="src" />
    <file baseinstalldir="/" name="third_party/boringssl/crypto/asn1/tasn_dec.c" role="src" />
    <file baseinstalldir="/" name="third_party/boringssl/crypto/asn1/tasn_enc.c" role="src" />
    <file baseinstalldir="/" name="third_party/boringssl/crypto/asn1/tasn_fre.c" role="src" />
    <file baseinstalldir="/" name="third_party/boringssl/crypto/asn1/tasn_new.c" role="src" />
    <file baseinstalldir="/" name="third_party/boringssl/crypto/asn1/tasn_typ.c" role="src" />
    <file baseinstalldir="/" name="third_party/boringssl/crypto/asn1/tasn_utl.c" role="src" />
    <file baseinstalldir="/" name="third_party/boringssl/crypto/asn1/x_bignum.c" role="src" />
    <file baseinstalldir="/" name="third_party/boringssl/crypto/asn1/x_long.c" role="src" />
    <file baseinstalldir="/" name="third_party/boringssl/crypto/base64/base64.c" role="src" />
    <file baseinstalldir="/" name="third_party/boringssl/crypto/bio/bio.c" role="src" />
    <file baseinstalldir="/" name="third_party/boringssl/crypto/bio/bio_mem.c" role="src" />
    <file baseinstalldir="/" name="third_party/boringssl/crypto/bio/buffer.c" role="src" />
    <file baseinstalldir="/" name="third_party/boringssl/crypto/bio/connect.c" role="src" />
    <file baseinstalldir="/" name="third_party/boringssl/crypto/bio/fd.c" role="src" />
    <file baseinstalldir="/" name="third_party/boringssl/crypto/bio/file.c" role="src" />
    <file baseinstalldir="/" name="third_party/boringssl/crypto/bio/hexdump.c" role="src" />
    <file baseinstalldir="/" name="third_party/boringssl/crypto/bio/pair.c" role="src" />
    <file baseinstalldir="/" name="third_party/boringssl/crypto/bio/printf.c" role="src" />
    <file baseinstalldir="/" name="third_party/boringssl/crypto/bio/socket.c" role="src" />
    <file baseinstalldir="/" name="third_party/boringssl/crypto/bio/socket_helper.c" role="src" />
    <file baseinstalldir="/" name="third_party/boringssl/crypto/bn/add.c" role="src" />
    <file baseinstalldir="/" name="third_party/boringssl/crypto/bn/asm/x86_64-gcc.c" role="src" />
    <file baseinstalldir="/" name="third_party/boringssl/crypto/bn/bn.c" role="src" />
    <file baseinstalldir="/" name="third_party/boringssl/crypto/bn/bn_asn1.c" role="src" />
    <file baseinstalldir="/" name="third_party/boringssl/crypto/bn/cmp.c" role="src" />
    <file baseinstalldir="/" name="third_party/boringssl/crypto/bn/convert.c" role="src" />
    <file baseinstalldir="/" name="third_party/boringssl/crypto/bn/ctx.c" role="src" />
    <file baseinstalldir="/" name="third_party/boringssl/crypto/bn/div.c" role="src" />
    <file baseinstalldir="/" name="third_party/boringssl/crypto/bn/exponentiation.c" role="src" />
    <file baseinstalldir="/" name="third_party/boringssl/crypto/bn/gcd.c" role="src" />
    <file baseinstalldir="/" name="third_party/boringssl/crypto/bn/generic.c" role="src" />
    <file baseinstalldir="/" name="third_party/boringssl/crypto/bn/kronecker.c" role="src" />
    <file baseinstalldir="/" name="third_party/boringssl/crypto/bn/montgomery.c" role="src" />
    <file baseinstalldir="/" name="third_party/boringssl/crypto/bn/montgomery_inv.c" role="src" />
    <file baseinstalldir="/" name="third_party/boringssl/crypto/bn/mul.c" role="src" />
    <file baseinstalldir="/" name="third_party/boringssl/crypto/bn/prime.c" role="src" />
    <file baseinstalldir="/" name="third_party/boringssl/crypto/bn/random.c" role="src" />
    <file baseinstalldir="/" name="third_party/boringssl/crypto/bn/rsaz_exp.c" role="src" />
    <file baseinstalldir="/" name="third_party/boringssl/crypto/bn/shift.c" role="src" />
    <file baseinstalldir="/" name="third_party/boringssl/crypto/bn/sqrt.c" role="src" />
    <file baseinstalldir="/" name="third_party/boringssl/crypto/buf/buf.c" role="src" />
    <file baseinstalldir="/" name="third_party/boringssl/crypto/bytestring/asn1_compat.c" role="src" />
    <file baseinstalldir="/" name="third_party/boringssl/crypto/bytestring/ber.c" role="src" />
    <file baseinstalldir="/" name="third_party/boringssl/crypto/bytestring/cbb.c" role="src" />
    <file baseinstalldir="/" name="third_party/boringssl/crypto/bytestring/cbs.c" role="src" />
    <file baseinstalldir="/" name="third_party/boringssl/crypto/chacha/chacha.c" role="src" />
    <file baseinstalldir="/" name="third_party/boringssl/crypto/cipher/aead.c" role="src" />
    <file baseinstalldir="/" name="third_party/boringssl/crypto/cipher/cipher.c" role="src" />
    <file baseinstalldir="/" name="third_party/boringssl/crypto/cipher/derive_key.c" role="src" />
    <file baseinstalldir="/" name="third_party/boringssl/crypto/cipher/e_aes.c" role="src" />
    <file baseinstalldir="/" name="third_party/boringssl/crypto/cipher/e_chacha20poly1305.c" role="src" />
    <file baseinstalldir="/" name="third_party/boringssl/crypto/cipher/e_des.c" role="src" />
    <file baseinstalldir="/" name="third_party/boringssl/crypto/cipher/e_null.c" role="src" />
    <file baseinstalldir="/" name="third_party/boringssl/crypto/cipher/e_rc2.c" role="src" />
    <file baseinstalldir="/" name="third_party/boringssl/crypto/cipher/e_rc4.c" role="src" />
    <file baseinstalldir="/" name="third_party/boringssl/crypto/cipher/e_ssl3.c" role="src" />
    <file baseinstalldir="/" name="third_party/boringssl/crypto/cipher/e_tls.c" role="src" />
    <file baseinstalldir="/" name="third_party/boringssl/crypto/cipher/tls_cbc.c" role="src" />
    <file baseinstalldir="/" name="third_party/boringssl/crypto/cmac/cmac.c" role="src" />
    <file baseinstalldir="/" name="third_party/boringssl/crypto/conf/conf.c" role="src" />
    <file baseinstalldir="/" name="third_party/boringssl/crypto/cpu-aarch64-linux.c" role="src" />
    <file baseinstalldir="/" name="third_party/boringssl/crypto/cpu-arm-linux.c" role="src" />
    <file baseinstalldir="/" name="third_party/boringssl/crypto/cpu-arm.c" role="src" />
    <file baseinstalldir="/" name="third_party/boringssl/crypto/cpu-intel.c" role="src" />
    <file baseinstalldir="/" name="third_party/boringssl/crypto/cpu-ppc64le.c" role="src" />
    <file baseinstalldir="/" name="third_party/boringssl/crypto/crypto.c" role="src" />
    <file baseinstalldir="/" name="third_party/boringssl/crypto/curve25519/curve25519.c" role="src" />
    <file baseinstalldir="/" name="third_party/boringssl/crypto/curve25519/spake25519.c" role="src" />
    <file baseinstalldir="/" name="third_party/boringssl/crypto/curve25519/x25519-x86_64.c" role="src" />
    <file baseinstalldir="/" name="third_party/boringssl/crypto/des/des.c" role="src" />
    <file baseinstalldir="/" name="third_party/boringssl/crypto/dh/check.c" role="src" />
    <file baseinstalldir="/" name="third_party/boringssl/crypto/dh/dh.c" role="src" />
    <file baseinstalldir="/" name="third_party/boringssl/crypto/dh/dh_asn1.c" role="src" />
    <file baseinstalldir="/" name="third_party/boringssl/crypto/dh/params.c" role="src" />
    <file baseinstalldir="/" name="third_party/boringssl/crypto/digest/digest.c" role="src" />
    <file baseinstalldir="/" name="third_party/boringssl/crypto/digest/digests.c" role="src" />
    <file baseinstalldir="/" name="third_party/boringssl/crypto/dsa/dsa.c" role="src" />
    <file baseinstalldir="/" name="third_party/boringssl/crypto/dsa/dsa_asn1.c" role="src" />
    <file baseinstalldir="/" name="third_party/boringssl/crypto/ec/ec.c" role="src" />
    <file baseinstalldir="/" name="third_party/boringssl/crypto/ec/ec_asn1.c" role="src" />
    <file baseinstalldir="/" name="third_party/boringssl/crypto/ec/ec_key.c" role="src" />
    <file baseinstalldir="/" name="third_party/boringssl/crypto/ec/ec_montgomery.c" role="src" />
    <file baseinstalldir="/" name="third_party/boringssl/crypto/ec/oct.c" role="src" />
    <file baseinstalldir="/" name="third_party/boringssl/crypto/ec/p224-64.c" role="src" />
    <file baseinstalldir="/" name="third_party/boringssl/crypto/ec/p256-64.c" role="src" />
    <file baseinstalldir="/" name="third_party/boringssl/crypto/ec/p256-x86_64.c" role="src" />
    <file baseinstalldir="/" name="third_party/boringssl/crypto/ec/simple.c" role="src" />
    <file baseinstalldir="/" name="third_party/boringssl/crypto/ec/util-64.c" role="src" />
    <file baseinstalldir="/" name="third_party/boringssl/crypto/ec/wnaf.c" role="src" />
    <file baseinstalldir="/" name="third_party/boringssl/crypto/ecdh/ecdh.c" role="src" />
    <file baseinstalldir="/" name="third_party/boringssl/crypto/ecdsa/ecdsa.c" role="src" />
    <file baseinstalldir="/" name="third_party/boringssl/crypto/ecdsa/ecdsa_asn1.c" role="src" />
    <file baseinstalldir="/" name="third_party/boringssl/crypto/engine/engine.c" role="src" />
    <file baseinstalldir="/" name="third_party/boringssl/crypto/err/err.c" role="src" />
    <file baseinstalldir="/" name="third_party/boringssl/crypto/evp/digestsign.c" role="src" />
    <file baseinstalldir="/" name="third_party/boringssl/crypto/evp/evp.c" role="src" />
    <file baseinstalldir="/" name="third_party/boringssl/crypto/evp/evp_asn1.c" role="src" />
    <file baseinstalldir="/" name="third_party/boringssl/crypto/evp/evp_ctx.c" role="src" />
    <file baseinstalldir="/" name="third_party/boringssl/crypto/evp/p_dsa_asn1.c" role="src" />
    <file baseinstalldir="/" name="third_party/boringssl/crypto/evp/p_ec.c" role="src" />
    <file baseinstalldir="/" name="third_party/boringssl/crypto/evp/p_ec_asn1.c" role="src" />
    <file baseinstalldir="/" name="third_party/boringssl/crypto/evp/p_rsa.c" role="src" />
    <file baseinstalldir="/" name="third_party/boringssl/crypto/evp/p_rsa_asn1.c" role="src" />
    <file baseinstalldir="/" name="third_party/boringssl/crypto/evp/pbkdf.c" role="src" />
    <file baseinstalldir="/" name="third_party/boringssl/crypto/evp/print.c" role="src" />
    <file baseinstalldir="/" name="third_party/boringssl/crypto/evp/sign.c" role="src" />
    <file baseinstalldir="/" name="third_party/boringssl/crypto/ex_data.c" role="src" />
    <file baseinstalldir="/" name="third_party/boringssl/crypto/hkdf/hkdf.c" role="src" />
    <file baseinstalldir="/" name="third_party/boringssl/crypto/hmac/hmac.c" role="src" />
    <file baseinstalldir="/" name="third_party/boringssl/crypto/lhash/lhash.c" role="src" />
    <file baseinstalldir="/" name="third_party/boringssl/crypto/md4/md4.c" role="src" />
    <file baseinstalldir="/" name="third_party/boringssl/crypto/md5/md5.c" role="src" />
    <file baseinstalldir="/" name="third_party/boringssl/crypto/mem.c" role="src" />
    <file baseinstalldir="/" name="third_party/boringssl/crypto/modes/cbc.c" role="src" />
    <file baseinstalldir="/" name="third_party/boringssl/crypto/modes/cfb.c" role="src" />
    <file baseinstalldir="/" name="third_party/boringssl/crypto/modes/ctr.c" role="src" />
    <file baseinstalldir="/" name="third_party/boringssl/crypto/modes/gcm.c" role="src" />
    <file baseinstalldir="/" name="third_party/boringssl/crypto/modes/ofb.c" role="src" />
    <file baseinstalldir="/" name="third_party/boringssl/crypto/newhope/error_correction.c" role="src" />
    <file baseinstalldir="/" name="third_party/boringssl/crypto/newhope/newhope.c" role="src" />
    <file baseinstalldir="/" name="third_party/boringssl/crypto/newhope/ntt.c" role="src" />
    <file baseinstalldir="/" name="third_party/boringssl/crypto/newhope/poly.c" role="src" />
    <file baseinstalldir="/" name="third_party/boringssl/crypto/newhope/precomp.c" role="src" />
    <file baseinstalldir="/" name="third_party/boringssl/crypto/newhope/reduce.c" role="src" />
    <file baseinstalldir="/" name="third_party/boringssl/crypto/obj/obj.c" role="src" />
    <file baseinstalldir="/" name="third_party/boringssl/crypto/obj/obj_xref.c" role="src" />
    <file baseinstalldir="/" name="third_party/boringssl/crypto/pem/pem_all.c" role="src" />
    <file baseinstalldir="/" name="third_party/boringssl/crypto/pem/pem_info.c" role="src" />
    <file baseinstalldir="/" name="third_party/boringssl/crypto/pem/pem_lib.c" role="src" />
    <file baseinstalldir="/" name="third_party/boringssl/crypto/pem/pem_oth.c" role="src" />
    <file baseinstalldir="/" name="third_party/boringssl/crypto/pem/pem_pk8.c" role="src" />
    <file baseinstalldir="/" name="third_party/boringssl/crypto/pem/pem_pkey.c" role="src" />
    <file baseinstalldir="/" name="third_party/boringssl/crypto/pem/pem_x509.c" role="src" />
    <file baseinstalldir="/" name="third_party/boringssl/crypto/pem/pem_xaux.c" role="src" />
    <file baseinstalldir="/" name="third_party/boringssl/crypto/pkcs8/p5_pbe.c" role="src" />
    <file baseinstalldir="/" name="third_party/boringssl/crypto/pkcs8/p5_pbev2.c" role="src" />
    <file baseinstalldir="/" name="third_party/boringssl/crypto/pkcs8/p8_pkey.c" role="src" />
    <file baseinstalldir="/" name="third_party/boringssl/crypto/pkcs8/pkcs8.c" role="src" />
    <file baseinstalldir="/" name="third_party/boringssl/crypto/poly1305/poly1305.c" role="src" />
    <file baseinstalldir="/" name="third_party/boringssl/crypto/poly1305/poly1305_arm.c" role="src" />
    <file baseinstalldir="/" name="third_party/boringssl/crypto/poly1305/poly1305_vec.c" role="src" />
    <file baseinstalldir="/" name="third_party/boringssl/crypto/rand/deterministic.c" role="src" />
    <file baseinstalldir="/" name="third_party/boringssl/crypto/rand/rand.c" role="src" />
    <file baseinstalldir="/" name="third_party/boringssl/crypto/rand/urandom.c" role="src" />
    <file baseinstalldir="/" name="third_party/boringssl/crypto/rand/windows.c" role="src" />
    <file baseinstalldir="/" name="third_party/boringssl/crypto/rc4/rc4.c" role="src" />
    <file baseinstalldir="/" name="third_party/boringssl/crypto/refcount_c11.c" role="src" />
    <file baseinstalldir="/" name="third_party/boringssl/crypto/refcount_lock.c" role="src" />
    <file baseinstalldir="/" name="third_party/boringssl/crypto/rsa/blinding.c" role="src" />
    <file baseinstalldir="/" name="third_party/boringssl/crypto/rsa/padding.c" role="src" />
    <file baseinstalldir="/" name="third_party/boringssl/crypto/rsa/rsa.c" role="src" />
    <file baseinstalldir="/" name="third_party/boringssl/crypto/rsa/rsa_asn1.c" role="src" />
    <file baseinstalldir="/" name="third_party/boringssl/crypto/rsa/rsa_impl.c" role="src" />
    <file baseinstalldir="/" name="third_party/boringssl/crypto/sha/sha1.c" role="src" />
    <file baseinstalldir="/" name="third_party/boringssl/crypto/sha/sha256.c" role="src" />
    <file baseinstalldir="/" name="third_party/boringssl/crypto/sha/sha512.c" role="src" />
    <file baseinstalldir="/" name="third_party/boringssl/crypto/stack/stack.c" role="src" />
    <file baseinstalldir="/" name="third_party/boringssl/crypto/thread.c" role="src" />
    <file baseinstalldir="/" name="third_party/boringssl/crypto/thread_none.c" role="src" />
    <file baseinstalldir="/" name="third_party/boringssl/crypto/thread_pthread.c" role="src" />
    <file baseinstalldir="/" name="third_party/boringssl/crypto/thread_win.c" role="src" />
    <file baseinstalldir="/" name="third_party/boringssl/crypto/time_support.c" role="src" />
    <file baseinstalldir="/" name="third_party/boringssl/crypto/x509/a_digest.c" role="src" />
    <file baseinstalldir="/" name="third_party/boringssl/crypto/x509/a_sign.c" role="src" />
    <file baseinstalldir="/" name="third_party/boringssl/crypto/x509/a_strex.c" role="src" />
    <file baseinstalldir="/" name="third_party/boringssl/crypto/x509/a_verify.c" role="src" />
    <file baseinstalldir="/" name="third_party/boringssl/crypto/x509/algorithm.c" role="src" />
    <file baseinstalldir="/" name="third_party/boringssl/crypto/x509/asn1_gen.c" role="src" />
    <file baseinstalldir="/" name="third_party/boringssl/crypto/x509/by_dir.c" role="src" />
    <file baseinstalldir="/" name="third_party/boringssl/crypto/x509/by_file.c" role="src" />
    <file baseinstalldir="/" name="third_party/boringssl/crypto/x509/i2d_pr.c" role="src" />
    <file baseinstalldir="/" name="third_party/boringssl/crypto/x509/pkcs7.c" role="src" />
    <file baseinstalldir="/" name="third_party/boringssl/crypto/x509/rsa_pss.c" role="src" />
    <file baseinstalldir="/" name="third_party/boringssl/crypto/x509/t_crl.c" role="src" />
    <file baseinstalldir="/" name="third_party/boringssl/crypto/x509/t_req.c" role="src" />
    <file baseinstalldir="/" name="third_party/boringssl/crypto/x509/t_x509.c" role="src" />
    <file baseinstalldir="/" name="third_party/boringssl/crypto/x509/t_x509a.c" role="src" />
    <file baseinstalldir="/" name="third_party/boringssl/crypto/x509/x509.c" role="src" />
    <file baseinstalldir="/" name="third_party/boringssl/crypto/x509/x509_att.c" role="src" />
    <file baseinstalldir="/" name="third_party/boringssl/crypto/x509/x509_cmp.c" role="src" />
    <file baseinstalldir="/" name="third_party/boringssl/crypto/x509/x509_d2.c" role="src" />
    <file baseinstalldir="/" name="third_party/boringssl/crypto/x509/x509_def.c" role="src" />
    <file baseinstalldir="/" name="third_party/boringssl/crypto/x509/x509_ext.c" role="src" />
    <file baseinstalldir="/" name="third_party/boringssl/crypto/x509/x509_lu.c" role="src" />
    <file baseinstalldir="/" name="third_party/boringssl/crypto/x509/x509_obj.c" role="src" />
    <file baseinstalldir="/" name="third_party/boringssl/crypto/x509/x509_r2x.c" role="src" />
    <file baseinstalldir="/" name="third_party/boringssl/crypto/x509/x509_req.c" role="src" />
    <file baseinstalldir="/" name="third_party/boringssl/crypto/x509/x509_set.c" role="src" />
    <file baseinstalldir="/" name="third_party/boringssl/crypto/x509/x509_trs.c" role="src" />
    <file baseinstalldir="/" name="third_party/boringssl/crypto/x509/x509_txt.c" role="src" />
    <file baseinstalldir="/" name="third_party/boringssl/crypto/x509/x509_v3.c" role="src" />
    <file baseinstalldir="/" name="third_party/boringssl/crypto/x509/x509_vfy.c" role="src" />
    <file baseinstalldir="/" name="third_party/boringssl/crypto/x509/x509_vpm.c" role="src" />
    <file baseinstalldir="/" name="third_party/boringssl/crypto/x509/x509cset.c" role="src" />
    <file baseinstalldir="/" name="third_party/boringssl/crypto/x509/x509name.c" role="src" />
    <file baseinstalldir="/" name="third_party/boringssl/crypto/x509/x509rset.c" role="src" />
    <file baseinstalldir="/" name="third_party/boringssl/crypto/x509/x509spki.c" role="src" />
    <file baseinstalldir="/" name="third_party/boringssl/crypto/x509/x509type.c" role="src" />
    <file baseinstalldir="/" name="third_party/boringssl/crypto/x509/x_algor.c" role="src" />
    <file baseinstalldir="/" name="third_party/boringssl/crypto/x509/x_all.c" role="src" />
    <file baseinstalldir="/" name="third_party/boringssl/crypto/x509/x_attrib.c" role="src" />
    <file baseinstalldir="/" name="third_party/boringssl/crypto/x509/x_crl.c" role="src" />
    <file baseinstalldir="/" name="third_party/boringssl/crypto/x509/x_exten.c" role="src" />
    <file baseinstalldir="/" name="third_party/boringssl/crypto/x509/x_info.c" role="src" />
    <file baseinstalldir="/" name="third_party/boringssl/crypto/x509/x_name.c" role="src" />
    <file baseinstalldir="/" name="third_party/boringssl/crypto/x509/x_pkey.c" role="src" />
    <file baseinstalldir="/" name="third_party/boringssl/crypto/x509/x_pubkey.c" role="src" />
    <file baseinstalldir="/" name="third_party/boringssl/crypto/x509/x_req.c" role="src" />
    <file baseinstalldir="/" name="third_party/boringssl/crypto/x509/x_sig.c" role="src" />
    <file baseinstalldir="/" name="third_party/boringssl/crypto/x509/x_spki.c" role="src" />
    <file baseinstalldir="/" name="third_party/boringssl/crypto/x509/x_val.c" role="src" />
    <file baseinstalldir="/" name="third_party/boringssl/crypto/x509/x_x509.c" role="src" />
    <file baseinstalldir="/" name="third_party/boringssl/crypto/x509/x_x509a.c" role="src" />
    <file baseinstalldir="/" name="third_party/boringssl/crypto/x509v3/pcy_cache.c" role="src" />
    <file baseinstalldir="/" name="third_party/boringssl/crypto/x509v3/pcy_data.c" role="src" />
    <file baseinstalldir="/" name="third_party/boringssl/crypto/x509v3/pcy_lib.c" role="src" />
    <file baseinstalldir="/" name="third_party/boringssl/crypto/x509v3/pcy_map.c" role="src" />
    <file baseinstalldir="/" name="third_party/boringssl/crypto/x509v3/pcy_node.c" role="src" />
    <file baseinstalldir="/" name="third_party/boringssl/crypto/x509v3/pcy_tree.c" role="src" />
    <file baseinstalldir="/" name="third_party/boringssl/crypto/x509v3/v3_akey.c" role="src" />
    <file baseinstalldir="/" name="third_party/boringssl/crypto/x509v3/v3_akeya.c" role="src" />
    <file baseinstalldir="/" name="third_party/boringssl/crypto/x509v3/v3_alt.c" role="src" />
    <file baseinstalldir="/" name="third_party/boringssl/crypto/x509v3/v3_bcons.c" role="src" />
    <file baseinstalldir="/" name="third_party/boringssl/crypto/x509v3/v3_bitst.c" role="src" />
    <file baseinstalldir="/" name="third_party/boringssl/crypto/x509v3/v3_conf.c" role="src" />
    <file baseinstalldir="/" name="third_party/boringssl/crypto/x509v3/v3_cpols.c" role="src" />
    <file baseinstalldir="/" name="third_party/boringssl/crypto/x509v3/v3_crld.c" role="src" />
    <file baseinstalldir="/" name="third_party/boringssl/crypto/x509v3/v3_enum.c" role="src" />
    <file baseinstalldir="/" name="third_party/boringssl/crypto/x509v3/v3_extku.c" role="src" />
    <file baseinstalldir="/" name="third_party/boringssl/crypto/x509v3/v3_genn.c" role="src" />
    <file baseinstalldir="/" name="third_party/boringssl/crypto/x509v3/v3_ia5.c" role="src" />
    <file baseinstalldir="/" name="third_party/boringssl/crypto/x509v3/v3_info.c" role="src" />
    <file baseinstalldir="/" name="third_party/boringssl/crypto/x509v3/v3_int.c" role="src" />
    <file baseinstalldir="/" name="third_party/boringssl/crypto/x509v3/v3_lib.c" role="src" />
    <file baseinstalldir="/" name="third_party/boringssl/crypto/x509v3/v3_ncons.c" role="src" />
    <file baseinstalldir="/" name="third_party/boringssl/crypto/x509v3/v3_pci.c" role="src" />
    <file baseinstalldir="/" name="third_party/boringssl/crypto/x509v3/v3_pcia.c" role="src" />
    <file baseinstalldir="/" name="third_party/boringssl/crypto/x509v3/v3_pcons.c" role="src" />
    <file baseinstalldir="/" name="third_party/boringssl/crypto/x509v3/v3_pku.c" role="src" />
    <file baseinstalldir="/" name="third_party/boringssl/crypto/x509v3/v3_pmaps.c" role="src" />
    <file baseinstalldir="/" name="third_party/boringssl/crypto/x509v3/v3_prn.c" role="src" />
    <file baseinstalldir="/" name="third_party/boringssl/crypto/x509v3/v3_purp.c" role="src" />
    <file baseinstalldir="/" name="third_party/boringssl/crypto/x509v3/v3_skey.c" role="src" />
    <file baseinstalldir="/" name="third_party/boringssl/crypto/x509v3/v3_sxnet.c" role="src" />
    <file baseinstalldir="/" name="third_party/boringssl/crypto/x509v3/v3_utl.c" role="src" />
    <file baseinstalldir="/" name="third_party/boringssl/ssl/custom_extensions.c" role="src" />
    <file baseinstalldir="/" name="third_party/boringssl/ssl/d1_both.c" role="src" />
    <file baseinstalldir="/" name="third_party/boringssl/ssl/d1_lib.c" role="src" />
    <file baseinstalldir="/" name="third_party/boringssl/ssl/d1_pkt.c" role="src" />
    <file baseinstalldir="/" name="third_party/boringssl/ssl/d1_srtp.c" role="src" />
    <file baseinstalldir="/" name="third_party/boringssl/ssl/dtls_method.c" role="src" />
    <file baseinstalldir="/" name="third_party/boringssl/ssl/dtls_record.c" role="src" />
    <file baseinstalldir="/" name="third_party/boringssl/ssl/handshake_client.c" role="src" />
    <file baseinstalldir="/" name="third_party/boringssl/ssl/handshake_server.c" role="src" />
    <file baseinstalldir="/" name="third_party/boringssl/ssl/s3_both.c" role="src" />
    <file baseinstalldir="/" name="third_party/boringssl/ssl/s3_enc.c" role="src" />
    <file baseinstalldir="/" name="third_party/boringssl/ssl/s3_lib.c" role="src" />
    <file baseinstalldir="/" name="third_party/boringssl/ssl/s3_pkt.c" role="src" />
    <file baseinstalldir="/" name="third_party/boringssl/ssl/ssl_aead_ctx.c" role="src" />
    <file baseinstalldir="/" name="third_party/boringssl/ssl/ssl_asn1.c" role="src" />
    <file baseinstalldir="/" name="third_party/boringssl/ssl/ssl_buffer.c" role="src" />
    <file baseinstalldir="/" name="third_party/boringssl/ssl/ssl_cert.c" role="src" />
    <file baseinstalldir="/" name="third_party/boringssl/ssl/ssl_cipher.c" role="src" />
    <file baseinstalldir="/" name="third_party/boringssl/ssl/ssl_ecdh.c" role="src" />
    <file baseinstalldir="/" name="third_party/boringssl/ssl/ssl_file.c" role="src" />
    <file baseinstalldir="/" name="third_party/boringssl/ssl/ssl_lib.c" role="src" />
    <file baseinstalldir="/" name="third_party/boringssl/ssl/ssl_rsa.c" role="src" />
    <file baseinstalldir="/" name="third_party/boringssl/ssl/ssl_session.c" role="src" />
    <file baseinstalldir="/" name="third_party/boringssl/ssl/ssl_stat.c" role="src" />
    <file baseinstalldir="/" name="third_party/boringssl/ssl/t1_enc.c" role="src" />
    <file baseinstalldir="/" name="third_party/boringssl/ssl/t1_lib.c" role="src" />
    <file baseinstalldir="/" name="third_party/boringssl/ssl/tls13_both.c" role="src" />
    <file baseinstalldir="/" name="third_party/boringssl/ssl/tls13_client.c" role="src" />
    <file baseinstalldir="/" name="third_party/boringssl/ssl/tls13_enc.c" role="src" />
    <file baseinstalldir="/" name="third_party/boringssl/ssl/tls13_server.c" role="src" />
    <file baseinstalldir="/" name="third_party/boringssl/ssl/tls_method.c" role="src" />
    <file baseinstalldir="/" name="third_party/boringssl/ssl/tls_record.c" role="src" />
  </dir>
 </contents>
 <dependencies>
  <required>
   <php>
    <min>5.5.0</min>
   </php>
   <pearinstaller>
    <min>1.4.0</min>
   </pearinstaller>
  </required>
 </dependencies>
 <providesextension>grpc</providesextension>
 <extsrcrelease />
 <changelog>
  <release>
   <version>
    <release>0.5.0</release>
    <api>0.5.0</api>
   </version>
   <stability>
    <release>alpha</release>
    <api>alpha</api>
   </stability>
   <date>2015-06-16</date>
   <license>BSD</license>
   <notes>
First alpha release
   </notes>
  </release>
  <release>
   <version>
    <release>0.5.1</release>
    <api>0.5.1</api>
   </version>
   <stability>
    <release>alpha</release>
    <api>alpha</api>
   </stability>
   <date>2015-07-09</date>
   <license>BSD</license>
   <notes>
Update to wrap gRPC C Core version 0.10.0
   </notes>
  </release>
  <release>
   <version>
    <release>0.6.0</release>
    <api>0.6.0</api>
   </version>
   <stability>
    <release>beta</release>
    <api>beta</api>
   </stability>
   <date>2015-09-24</date>
   <license>BSD</license>
   <notes>
- support per message compression disable
- expose per-call host override option
- expose connectivity API
- expose channel target and call peer
- add user-agent
- update to wrap gRPC C core library beta version 0.11.0
   </notes>
  </release>
  <release>
   <version>
    <release>0.6.1</release>
    <api>0.6.0</api>
   </version>
   <stability>
    <release>beta</release>
    <api>beta</api>
   </stability>
   <date>2015-10-21</date>
   <license>BSD</license>
   <notes>
- fixed undefined constant fatal error when run with apache/nginx #2275
   </notes>
  </release>
  <release>
   <version>
    <release>0.7.0</release>
    <api>0.7.0</api>
   </version>
   <stability>
    <release>beta</release>
    <api>beta</api>
   </stability>
   <date>2016-01-13</date>
   <license>BSD</license>
   <notes>
- Breaking change to Credentials class (removed) #3765
- Replaced by ChannelCredentials and CallCredentials class #3765
- New plugin based metadata auth API #4394
- Explicit ChannelCredentials::createInsecure() call
   </notes>
  </release>
  <release>
   <version>
    <release>0.8.0</release>
    <api>0.8.0</api>
   </version>
   <stability>
    <release>beta</release>
    <api>beta</api>
   </stability>
   <date>2016-02-24</date>
   <license>BSD</license>
   <notes>
- Simplify gRPC PHP installation #4517
- Wrap gRPC core library version 0.13
   </notes>
  </release>
  <release>
   <version>
    <release>0.8.1</release>
    <api>0.8.1</api>
   </version>
   <stability>
    <release>beta</release>
    <api>beta</api>
   </stability>
   <date>2016-03-01</date>
   <license>BSD</license>
   <notes>
- Increase unit test code coverage #5225
   </notes>
  </release>
  <release>
   <version>
    <release>0.14.0</release>
    <api>0.14.0</api>
   </version>
   <stability>
    <release>beta</release>
    <api>beta</api>
   </stability>
   <date>2016-04-19</date>
   <license>BSD</license>
   <notes>
- wrap grpc C core version 0.14.0
- destroy grpc_byte_buffer after startBatch #6096
   </notes>
  </release>
  <release>
   <version>
    <release>0.15.0</release>
    <api>0.15.0</api>
   </version>
   <stability>
    <release>beta</release>
    <api>beta</api>
   </stability>
   <date>2016-05-18</date>
   <license>BSD</license>
   <notes>
- Updated functions with TSRM macros for ZTS support #6607
- Load default roots.pem via grpc_set_ssl_roots_override_callback #6848
   </notes>
  </release>
  <release>
   <version>
    <release>1.0.0RC1</release>
    <api>1.0.0RC1</api>
   </version>
   <stability>
    <release>stable</release>
    <api>stable</api>
   </stability>
   <date>2016-07-13</date>
   <license>BSD</license>
   <notes>
- GA release
- Fix shutdown hang problem #4017
   </notes>
  </release>
  <release>
   <version>
    <release>1.0.0RC2</release>
    <api>1.0.0RC2</api>
   </version>
   <stability>
    <release>stable</release>
    <api>stable</api>
   </stability>
   <date>2016-07-21</date>
   <license>BSD</license>
   <notes>
- PHP7 Support #7464
   </notes>
  </release>
  <release>
   <version>
    <release>1.0.0RC3</release>
    <api>1.0.0RC3</api>
   </version>
   <stability>
    <release>stable</release>
    <api>stable</api>
   </stability>
   <date>2016-07-28</date>
   <license>BSD</license>
   <notes>
- PHP7 Support continued, reduce code duplication #7543
   </notes>
  </release>
  <release>
   <version>
    <release>1.0.0RC4</release>
    <api>1.0.0RC4</api>
   </version>
   <stability>
    <release>stable</release>
    <api>stable</api>
   </stability>
   <date>2016-08-09</date>
   <license>BSD</license>
   <notes>
- Fixed Ubuntu compile error #7571, #7642
   </notes>
  </release>
  <release>
   <version>
    <release>1.0.0</release>
    <api>1.0.0</api>
   </version>
   <stability>
    <release>stable</release>
    <api>stable</api>
   </stability>
   <date>2016-08-18</date>
   <license>BSD</license>
   <notes>
- gRPC 1.0.0 release
   </notes>
  </release>
  <release>
   <version>
    <release>1.0.1RC1</release>
    <api>1.0.1RC1</api>
   </version>
   <stability>
    <release>beta</release>
    <api>beta</api>
   </stability>
   <date>2016-10-06</date>
   <license>BSD</license>
   <notes>
- Reject metadata keys which are not legal #7881
   </notes>
  </release>
  <release>
   <version>
    <release>1.0.1</release>
    <api>1.0.1</api>
   </version>
   <stability>
    <release>stable</release>
    <api>stable</api>
   </stability>
   <date>2016-10-27</date>
   <license>BSD</license>
   <notes>
- Reject metadata keys which are not legal #7881
   </notes>
  </release>
  <release>
   <version>
    <release>1.1.0dev</release>
    <api>1.1.0dev</api>
   </version>
   <stability>
    <release>beta</release>
    <api>beta</api>
   </stability>
   <date>2017-01-13</date>
   <license>BSD</license>
   <notes>
- PHP Proto3 adoption #8179
- Various bug fixes     
   </notes>
  </release>
 </changelog>
</package><|MERGE_RESOLUTION|>--- conflicted
+++ resolved
@@ -268,10 +268,7 @@
     <file baseinstalldir="/" name="src/core/lib/surface/lame_client.h" role="src" />
     <file baseinstalldir="/" name="src/core/lib/surface/server.h" role="src" />
     <file baseinstalldir="/" name="src/core/lib/surface/validate_metadata.h" role="src" />
-<<<<<<< HEAD
     <file baseinstalldir="/" name="src/core/lib/transport/bdp_estimator.h" role="src" />
-=======
->>>>>>> 5e308087
     <file baseinstalldir="/" name="src/core/lib/transport/byte_stream.h" role="src" />
     <file baseinstalldir="/" name="src/core/lib/transport/connectivity_state.h" role="src" />
     <file baseinstalldir="/" name="src/core/lib/transport/error_utils.h" role="src" />
