/*
 *
 * Copyright 2015, Google Inc.
 * All rights reserved.
 *
 * Redistribution and use in source and binary forms, with or without
 * modification, are permitted provided that the following conditions are
 * met:
 *
 *     * Redistributions of source code must retain the above copyright
 * notice, this list of conditions and the following disclaimer.
 *     * Redistributions in binary form must reproduce the above
 * copyright notice, this list of conditions and the following disclaimer
 * in the documentation and/or other materials provided with the
 * distribution.
 *     * Neither the name of Google Inc. nor the names of its
 * contributors may be used to endorse or promote products derived from
 * this software without specific prior written permission.
 *
 * THIS SOFTWARE IS PROVIDED BY THE COPYRIGHT HOLDERS AND CONTRIBUTORS
 * "AS IS" AND ANY EXPRESS OR IMPLIED WARRANTIES, INCLUDING, BUT NOT
 * LIMITED TO, THE IMPLIED WARRANTIES OF MERCHANTABILITY AND FITNESS FOR
 * A PARTICULAR PURPOSE ARE DISCLAIMED. IN NO EVENT SHALL THE COPYRIGHT
 * OWNER OR CONTRIBUTORS BE LIABLE FOR ANY DIRECT, INDIRECT, INCIDENTAL,
 * SPECIAL, EXEMPLARY, OR CONSEQUENTIAL DAMAGES (INCLUDING, BUT NOT
 * LIMITED TO, PROCUREMENT OF SUBSTITUTE GOODS OR SERVICES; LOSS OF USE,
 * DATA, OR PROFITS; OR BUSINESS INTERRUPTION) HOWEVER CAUSED AND ON ANY
 * THEORY OF LIABILITY, WHETHER IN CONTRACT, STRICT LIABILITY, OR TORT
 * (INCLUDING NEGLIGENCE OR OTHERWISE) ARISING IN ANY WAY OUT OF THE USE
 * OF THIS SOFTWARE, EVEN IF ADVISED OF THE POSSIBILITY OF SUCH DAMAGE.
 *
 */

#include <forward_list>
#include <functional>
#include <mutex>
#include <sys/time.h>
#include <sys/resource.h>
#include <sys/signal.h>
#include <thread>

#include <gflags/gflags.h>
#include <grpc/support/alloc.h>
#include <grpc/support/host_port.h>
#include <grpc++/async_unary_call.h>
#include <grpc++/config.h>
#include <grpc++/server.h>
#include <grpc++/server_builder.h>
#include <grpc++/server_context.h>
#include <grpc++/server_credentials.h>
#include <grpc++/status.h>
#include <grpc++/stream.h>
#include <gtest/gtest.h>
#include "src/cpp/server/thread_pool.h"
#include "test/core/util/grpc_profiler.h"
#include "test/cpp/qps/qpstest.pb.h"
#include "test/cpp/qps/server.h"

#include <grpc/grpc.h>
#include <grpc/support/log.h>

namespace grpc {
namespace testing {

class AsyncQpsServerTest : public Server {
 public:
  AsyncQpsServerTest(const ServerConfig& config, int port)
      : srv_cq_(), async_service_(&srv_cq_), server_(nullptr),
        shutdown_(false) {
    char* server_address = NULL;
    gpr_join_host_port(&server_address, "::", port);

    ServerBuilder builder;
    builder.AddListeningPort(server_address, InsecureServerCredentials());
    gpr_free(server_address);

    builder.RegisterAsyncService(&async_service_);

    server_ = builder.BuildAndStart();

    using namespace std::placeholders;
    request_unary_ = std::bind(&TestService::AsyncService::RequestUnaryCall,
                               &async_service_, _1, _2, _3, &srv_cq_, _4);
    request_streaming_ =
      std::bind(&TestService::AsyncService::RequestStreamingCall,
		&async_service_, _1, _2, &srv_cq_, _3);
    for (int i = 0; i < 100; i++) {
      contexts_.push_front(
          new ServerRpcContextUnaryImpl<SimpleRequest, SimpleResponse>(
              request_unary_, ProcessRPC));
      contexts_.push_front(
          new ServerRpcContextStreamingImpl<SimpleRequest, SimpleResponse>(
              request_streaming_, ProcessRPC));
    }
    for (int i = 0; i < config.threads(); i++) {
      threads_.push_back(std::thread([=]() {
        // Wait until work is available or we are shutting down
        bool ok;
        void* got_tag;
        while (srv_cq_.Next(&got_tag, &ok)) {
	  ServerRpcContext* ctx = detag(got_tag);
	  // The tag is a pointer to an RPC context to invoke
	  if (ctx->RunNextState(ok) == false) {
	    // this RPC context is done, so refresh it
            std::lock_guard<std::mutex> g(shutdown_mutex_);
            if (!shutdown_) {
              ctx->Reset();
            }
	  }
        }
        return;
      }));
    }
  }
  ~AsyncQpsServerTest() {
    server_->Shutdown();
<<<<<<< HEAD
    srv_cq_.Shutdown();
    for (auto thr = threads_.begin(); thr != threads_.end(); thr++) {
      thr->join();
=======
    {
      std::lock_guard<std::mutex> g(shutdown_mutex_);
      shutdown_ = true;
      srv_cq_.Shutdown();
    }
    for (auto& thr : threads_) {
      thr.join();
>>>>>>> 6266b934
    }
    while (!contexts_.empty()) {
      delete contexts_.front();
      contexts_.pop_front();
    }
  }

 private:
  class ServerRpcContext {
   public:
    ServerRpcContext() {}
    virtual ~ServerRpcContext(){};
    virtual bool RunNextState(bool) = 0;  // next state, return false if done
    virtual void Reset() = 0;         // start this back at a clean state
  };
  static void* tag(ServerRpcContext* func) {
    return reinterpret_cast<void*>(func);
  }
  static ServerRpcContext* detag(void* tag) {
    return reinterpret_cast<ServerRpcContext*>(tag);
  }

  template <class RequestType, class ResponseType>
  class ServerRpcContextUnaryImpl GRPC_FINAL : public ServerRpcContext {
   public:
    ServerRpcContextUnaryImpl(
        std::function<void(ServerContext*, RequestType*,
                           grpc::ServerAsyncResponseWriter<ResponseType>*,
                           void*)> request_method,
        std::function<grpc::Status(const RequestType*, ResponseType*)>
            invoke_method)
        : next_state_(&ServerRpcContextUnaryImpl::invoker),
          request_method_(request_method),
          invoke_method_(invoke_method),
          response_writer_(&srv_ctx_) {
      request_method_(&srv_ctx_, &req_, &response_writer_,
                      AsyncQpsServerTest::tag(this));
    }
    ~ServerRpcContextUnaryImpl() GRPC_OVERRIDE {}
    bool RunNextState(bool ok) GRPC_OVERRIDE {return (this->*next_state_)(ok);}
    void Reset() GRPC_OVERRIDE {
      srv_ctx_ = ServerContext();
      req_ = RequestType();
      response_writer_ =
          grpc::ServerAsyncResponseWriter<ResponseType>(&srv_ctx_);

      // Then request the method
      next_state_ = &ServerRpcContextUnaryImpl::invoker;
      request_method_(&srv_ctx_, &req_, &response_writer_,
                      AsyncQpsServerTest::tag(this));
    }

   private:
    bool finisher(bool) { return false; }
    bool invoker(bool ok) {
      if (!ok)
	return false;

      ResponseType response;

      // Call the RPC processing function
      grpc::Status status = invoke_method_(&req_, &response);

      // Have the response writer work and invoke on_finish when done
      next_state_ = &ServerRpcContextUnaryImpl::finisher;
      response_writer_.Finish(response, status, AsyncQpsServerTest::tag(this));
      return true;
    }
    ServerContext srv_ctx_;
    RequestType req_;
    bool (ServerRpcContextUnaryImpl::*next_state_)(bool);
    std::function<void(ServerContext*, RequestType*,
                       grpc::ServerAsyncResponseWriter<ResponseType>*, void*)>
        request_method_;
    std::function<grpc::Status(const RequestType*, ResponseType*)>
        invoke_method_;
    grpc::ServerAsyncResponseWriter<ResponseType> response_writer_;
  };

  template <class RequestType, class ResponseType>
  class ServerRpcContextStreamingImpl GRPC_FINAL : public ServerRpcContext {
   public:
    ServerRpcContextStreamingImpl(
        std::function<void(ServerContext *,
                           grpc::ServerAsyncReaderWriter<ResponseType,
			   RequestType> *, void *)> request_method,
        std::function<grpc::Status(const RequestType *, ResponseType *)>
            invoke_method)
        : next_state_(&ServerRpcContextStreamingImpl::request_done),
          request_method_(request_method),
          invoke_method_(invoke_method),
          stream_(&srv_ctx_) {
      request_method_(&srv_ctx_, &stream_, AsyncQpsServerTest::tag(this));
    }
    ~ServerRpcContextStreamingImpl() GRPC_OVERRIDE {
    }
    bool RunNextState(bool ok) GRPC_OVERRIDE {return (this->*next_state_)(ok);}
    void Reset() GRPC_OVERRIDE {
      srv_ctx_ = ServerContext();
      req_ = RequestType();
      stream_ = grpc::ServerAsyncReaderWriter<ResponseType,
					      RequestType>(&srv_ctx_);

      // Then request the method
      next_state_ = &ServerRpcContextStreamingImpl::request_done;
      request_method_(&srv_ctx_, &stream_, AsyncQpsServerTest::tag(this));
    }

   private:
    bool request_done(bool ok) {
      if (!ok)
	return false;
      stream_.Read(&req_, AsyncQpsServerTest::tag(this));
      next_state_ = &ServerRpcContextStreamingImpl::read_done;
      return true;
    }

    bool read_done(bool ok) {
      if (ok) {
	// invoke the method
	ResponseType response;
	// Call the RPC processing function
	grpc::Status status = invoke_method_(&req_, &response);
	// initiate the write
	stream_.Write(response, AsyncQpsServerTest::tag(this));
	next_state_ = &ServerRpcContextStreamingImpl::write_done;
      } else {	// client has sent writes done
	// finish the stream
	stream_.Finish(Status::OK, AsyncQpsServerTest::tag(this));
	next_state_ = &ServerRpcContextStreamingImpl::finish_done;
      }
      return true;
    }
    bool write_done(bool ok) {
      // now go back and get another streaming read!
      if (ok) {
	stream_.Read(&req_, AsyncQpsServerTest::tag(this));
	next_state_ = &ServerRpcContextStreamingImpl::read_done;
      }
      else {
	stream_.Finish(Status::OK, AsyncQpsServerTest::tag(this));
	next_state_ = &ServerRpcContextStreamingImpl::finish_done;
      }
      return true;
    }
    bool finish_done(bool ok) {return false; /* reset the context */ }

    ServerContext srv_ctx_;
    RequestType req_;
    bool (ServerRpcContextStreamingImpl::*next_state_)(bool);
    std::function<void(ServerContext *,
		       grpc::ServerAsyncReaderWriter<ResponseType,
		       RequestType> *, void *)> request_method_;
    std::function<grpc::Status(const RequestType *, ResponseType *)>
        invoke_method_;
    grpc::ServerAsyncReaderWriter<ResponseType,RequestType> stream_;
  };

  static Status ProcessRPC(const SimpleRequest* request,
			   SimpleResponse* response) {
    if (request->response_size() > 0) {
      if (!SetPayload(request->response_type(), request->response_size(),
                      response->mutable_payload())) {
        return Status(grpc::StatusCode::INTERNAL, "Error creating payload.");
      }
    }
    return Status::OK;
  }
  CompletionQueue srv_cq_;
  TestService::AsyncService async_service_;
  std::vector<std::thread> threads_;
  std::unique_ptr<grpc::Server> server_;
  std::function<void(ServerContext*, SimpleRequest*,
                     grpc::ServerAsyncResponseWriter<SimpleResponse>*, void*)>
      request_unary_;
  std::function<void(ServerContext*, grpc::ServerAsyncReaderWriter<
		     SimpleResponse,SimpleRequest>*, void*)>
      request_streaming_;
  std::forward_list<ServerRpcContext*> contexts_;

  std::mutex shutdown_mutex_;
  bool shutdown_;
};

std::unique_ptr<Server> CreateAsyncServer(const ServerConfig& config,
                                          int port) {
  return std::unique_ptr<Server>(new AsyncQpsServerTest(config, port));
}

}  // namespace testing
}  // namespace grpc<|MERGE_RESOLUTION|>--- conflicted
+++ resolved
@@ -114,19 +114,13 @@
   }
   ~AsyncQpsServerTest() {
     server_->Shutdown();
-<<<<<<< HEAD
-    srv_cq_.Shutdown();
-    for (auto thr = threads_.begin(); thr != threads_.end(); thr++) {
-      thr->join();
-=======
     {
       std::lock_guard<std::mutex> g(shutdown_mutex_);
       shutdown_ = true;
       srv_cq_.Shutdown();
     }
-    for (auto& thr : threads_) {
-      thr.join();
->>>>>>> 6266b934
+    for (auto thr = threads_.begin(); thr != threads_.end(); thr++) {
+      thr->join();
     }
     while (!contexts_.empty()) {
       delete contexts_.front();
