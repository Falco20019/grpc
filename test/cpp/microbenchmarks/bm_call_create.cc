/*
 *
 * Copyright 2017, Google Inc.
 * All rights reserved.
 *
 * Redistribution and use in source and binary forms, with or without
 * modification, are permitted provided that the following conditions are
 * met:
 *
 *     * Redistributions of source code must retain the above copyright
 * notice, this list of conditions and the following disclaimer.
 *     * Redistributions in binary form must reproduce the above
 * copyright notice, this list of conditions and the following disclaimer
 * in the documentation and/or other materials provided with the
 * distribution.
 *     * Neither the name of Google Inc. nor the names of its
 * contributors may be used to endorse or promote products derived from
 * this software without specific prior written permission.
 *
 * THIS SOFTWARE IS PROVIDED BY THE COPYRIGHT HOLDERS AND CONTRIBUTORS
 * "AS IS" AND ANY EXPRESS OR IMPLIED WARRANTIES, INCLUDING, BUT NOT
 * LIMITED TO, THE IMPLIED WARRANTIES OF MERCHANTABILITY AND FITNESS FOR
 * A PARTICULAR PURPOSE ARE DISCLAIMED. IN NO EVENT SHALL THE COPYRIGHT
 * OWNER OR CONTRIBUTORS BE LIABLE FOR ANY DIRECT, INDIRECT, INCIDENTAL,
 * SPECIAL, EXEMPLARY, OR CONSEQUENTIAL DAMAGES (INCLUDING, BUT NOT
 * LIMITED TO, PROCUREMENT OF SUBSTITUTE GOODS OR SERVICES; LOSS OF USE,
 * DATA, OR PROFITS; OR BUSINESS INTERRUPTION) HOWEVER CAUSED AND ON ANY
 * THEORY OF LIABILITY, WHETHER IN CONTRACT, STRICT LIABILITY, OR TORT
 * (INCLUDING NEGLIGENCE OR OTHERWISE) ARISING IN ANY WAY OUT OF THE USE
 * OF THIS SOFTWARE, EVEN IF ADVISED OF THE POSSIBILITY OF SUCH DAMAGE.
 *
 */

/* This benchmark exists to ensure that the benchmark integration is
 * working */

#include <string.h>
#include <sstream>

#include <grpc++/support/channel_arguments.h>
#include <grpc/grpc.h>
#include <grpc/support/alloc.h>
#include <grpc/support/string_util.h>

extern "C" {
#include "src/core/ext/client_channel/client_channel.h"
#include "src/core/ext/load_reporting/load_reporting_filter.h"
#include "src/core/lib/channel/channel_stack.h"
#include "src/core/lib/channel/compress_filter.h"
#include "src/core/lib/channel/connected_channel.h"
#include "src/core/lib/channel/deadline_filter.h"
#include "src/core/lib/channel/http_client_filter.h"
#include "src/core/lib/channel/http_server_filter.h"
#include "src/core/lib/channel/message_size_filter.h"
#include "src/core/lib/transport/transport_impl.h"
}

#include "third_party/benchmark/include/benchmark/benchmark.h"

static struct Init {
  Init() { grpc_init(); }
  ~Init() { grpc_shutdown(); }
} g_init;

<<<<<<< HEAD
static void BM_InsecureChannelWithDefaults(benchmark::State &state) {
  grpc_channel *channel =
      grpc_insecure_channel_create("localhost:12345", NULL, NULL);
  grpc_completion_queue *cq =
      grpc_completion_queue_create(GRPC_CQ_PLUCK, DEFAULT_POLLING, NULL);
  grpc_slice method = grpc_slice_from_static_string("/foo/bar");
=======
class BaseChannelFixture {
 public:
  BaseChannelFixture(grpc_channel *channel) : channel_(channel) {}
  ~BaseChannelFixture() { grpc_channel_destroy(channel_); }

  grpc_channel *channel() const { return channel_; }

 private:
  grpc_channel *const channel_;
};

class InsecureChannel : public BaseChannelFixture {
 public:
  InsecureChannel()
      : BaseChannelFixture(
            grpc_insecure_channel_create("localhost:1234", NULL, NULL)) {}
};

class LameChannel : public BaseChannelFixture {
 public:
  LameChannel()
      : BaseChannelFixture(grpc_lame_client_channel_create(
            "localhost:1234", GRPC_STATUS_UNAUTHENTICATED, "blah")) {}
};

template <class Fixture>
static void BM_CallCreateDestroy(benchmark::State &state) {
  Fixture fixture;
  grpc_completion_queue *cq = grpc_completion_queue_create(NULL);
>>>>>>> 26515ab5
  gpr_timespec deadline = gpr_inf_future(GPR_CLOCK_MONOTONIC);
  void *method_hdl =
      grpc_channel_register_call(fixture.channel(), "/foo/bar", NULL, NULL);
  while (state.KeepRunning()) {
    grpc_call_destroy(grpc_channel_create_registered_call(
        fixture.channel(), NULL, GRPC_PROPAGATE_DEFAULTS, cq, method_hdl,
        deadline, NULL));
  }
  grpc_completion_queue_destroy(cq);
}

BENCHMARK_TEMPLATE(BM_CallCreateDestroy, InsecureChannel);
BENCHMARK_TEMPLATE(BM_CallCreateDestroy, LameChannel);

static void FilterDestroy(grpc_exec_ctx *exec_ctx, void *arg,
                          grpc_error *error) {
  gpr_free(arg);
}

static void DoNothing(grpc_exec_ctx *exec_ctx, void *arg, grpc_error *error) {}

class FakeClientChannelFactory : public grpc_client_channel_factory {
 public:
  FakeClientChannelFactory() { vtable = &vtable_; }

 private:
  static void NoRef(grpc_client_channel_factory *factory) {}
  static void NoUnref(grpc_exec_ctx *exec_ctx,
                      grpc_client_channel_factory *factory) {}
  static grpc_subchannel *CreateSubchannel(grpc_exec_ctx *exec_ctx,
                                           grpc_client_channel_factory *factory,
                                           const grpc_subchannel_args *args) {
    return nullptr;
  }
  static grpc_channel *CreateClientChannel(grpc_exec_ctx *exec_ctx,
                                           grpc_client_channel_factory *factory,
                                           const char *target,
                                           grpc_client_channel_type type,
                                           const grpc_channel_args *args) {
    return nullptr;
  }

  static const grpc_client_channel_factory_vtable vtable_;
};

const grpc_client_channel_factory_vtable FakeClientChannelFactory::vtable_ = {
    NoRef, NoUnref, CreateSubchannel, CreateClientChannel};

static grpc_arg StringArg(const char *key, const char *value) {
  grpc_arg a;
  a.type = GRPC_ARG_STRING;
  a.key = const_cast<char *>(key);
  a.value.string = const_cast<char *>(value);
  return a;
}

enum FixtureFlags : uint32_t {
  CHECKS_NOT_LAST = 1,
  REQUIRES_TRANSPORT = 2,
};

template <const grpc_channel_filter *kFilter, uint32_t kFlags>
struct Fixture {
  const grpc_channel_filter *filter = kFilter;
  const uint32_t flags = kFlags;
};

namespace dummy_filter {

static void StartTransportStreamOp(grpc_exec_ctx *exec_ctx,
                                   grpc_call_element *elem,
                                   grpc_transport_stream_op *op) {}

static void StartTransportOp(grpc_exec_ctx *exec_ctx,
                             grpc_channel_element *elem,
                             grpc_transport_op *op) {}

static grpc_error *InitCallElem(grpc_exec_ctx *exec_ctx,
                                grpc_call_element *elem,
                                const grpc_call_element_args *args) {
  return GRPC_ERROR_NONE;
}

static void SetPollsetOrPollsetSet(grpc_exec_ctx *exec_ctx,
                                   grpc_call_element *elem,
                                   grpc_polling_entity *pollent) {}

static void DestroyCallElem(grpc_exec_ctx *exec_ctx, grpc_call_element *elem,
                            const grpc_call_final_info *final_info,
                            void *and_free_memory) {}

grpc_error *InitChannelElem(grpc_exec_ctx *exec_ctx, grpc_channel_element *elem,
                            grpc_channel_element_args *args) {
  return GRPC_ERROR_NONE;
}

void DestroyChannelElem(grpc_exec_ctx *exec_ctx, grpc_channel_element *elem) {}

char *GetPeer(grpc_exec_ctx *exec_ctx, grpc_call_element *elem) {
  return gpr_strdup("peer");
}

void GetChannelInfo(grpc_exec_ctx *exec_ctx, grpc_channel_element *elem,
                    const grpc_channel_info *channel_info) {}

static const grpc_channel_filter dummy_filter = {StartTransportStreamOp,
                                                 StartTransportOp,
                                                 0,
                                                 InitCallElem,
                                                 SetPollsetOrPollsetSet,
                                                 DestroyCallElem,
                                                 0,
                                                 InitChannelElem,
                                                 DestroyChannelElem,
                                                 GetPeer,
                                                 GetChannelInfo,
                                                 "dummy_filter"};

}  // namespace dummy_filter

namespace dummy_transport {

/* Memory required for a single stream element - this is allocated by upper
   layers and initialized by the transport */
size_t sizeof_stream; /* = sizeof(transport stream) */

/* name of this transport implementation */
const char *name;

/* implementation of grpc_transport_init_stream */
int InitStream(grpc_exec_ctx *exec_ctx, grpc_transport *self,
               grpc_stream *stream, grpc_stream_refcount *refcount,
               const void *server_data) {
  return 0;
}

/* implementation of grpc_transport_set_pollset */
void SetPollset(grpc_exec_ctx *exec_ctx, grpc_transport *self,
                grpc_stream *stream, grpc_pollset *pollset) {}

/* implementation of grpc_transport_set_pollset */
void SetPollsetSet(grpc_exec_ctx *exec_ctx, grpc_transport *self,
                   grpc_stream *stream, grpc_pollset_set *pollset_set) {}

/* implementation of grpc_transport_perform_stream_op */
void PerformStreamOp(grpc_exec_ctx *exec_ctx, grpc_transport *self,
                     grpc_stream *stream, grpc_transport_stream_op *op) {
  grpc_closure_sched(exec_ctx, op->on_complete, GRPC_ERROR_NONE);
}

/* implementation of grpc_transport_perform_op */
void PerformOp(grpc_exec_ctx *exec_ctx, grpc_transport *self,
               grpc_transport_op *op) {}

/* implementation of grpc_transport_destroy_stream */
void DestroyStream(grpc_exec_ctx *exec_ctx, grpc_transport *self,
                   grpc_stream *stream, void *and_free_memory) {}

/* implementation of grpc_transport_destroy */
void Destroy(grpc_exec_ctx *exec_ctx, grpc_transport *self) {}

/* implementation of grpc_transport_get_peer */
char *GetPeer(grpc_exec_ctx *exec_ctx, grpc_transport *self) {
  return gpr_strdup("transport_peer");
}

/* implementation of grpc_transport_get_endpoint */
grpc_endpoint *GetEndpoint(grpc_exec_ctx *exec_ctx, grpc_transport *self) {
  return nullptr;
}

static const grpc_transport_vtable dummy_transport_vtable = {
    0,          "dummy_http2", InitStream,
    SetPollset, SetPollsetSet, PerformStreamOp,
    PerformOp,  DestroyStream, Destroy,
    GetPeer,    GetEndpoint};

static grpc_transport dummy_transport = {&dummy_transport_vtable};

}  // namespace dummy_transport

class NoOp {
 public:
  class Op {
   public:
    Op(grpc_exec_ctx *exec_ctx, NoOp *p, grpc_call_stack *s) {}
    void Finish(grpc_exec_ctx *exec_ctx) {}
  };
};

class SendEmptyMetadata {
 public:
  SendEmptyMetadata() {
    memset(&op_, 0, sizeof(op_));
    op_.on_complete = grpc_closure_init(&closure_, DoNothing, nullptr,
                                        grpc_schedule_on_exec_ctx);
  }

  class Op {
   public:
    Op(grpc_exec_ctx *exec_ctx, SendEmptyMetadata *p, grpc_call_stack *s) {
      grpc_metadata_batch_init(&batch_);
      p->op_.send_initial_metadata = &batch_;
    }
    void Finish(grpc_exec_ctx *exec_ctx) {
      grpc_metadata_batch_destroy(exec_ctx, &batch_);
    }

   private:
    grpc_metadata_batch batch_;
  };

 private:
  const gpr_timespec deadline_ = gpr_inf_future(GPR_CLOCK_MONOTONIC);
  const gpr_timespec start_time_ = gpr_now(GPR_CLOCK_MONOTONIC);
  const grpc_slice method_ = grpc_slice_from_static_string("/foo/bar");
  grpc_transport_stream_op op_;
  grpc_closure closure_;
};

// Test a filter in isolation. Fixture specifies the filter under test (use the
// Fixture<> template to specify this), and TestOp defines some unit of work to
// perform on said filter.
template <class Fixture, class TestOp>
static void BM_IsolatedFilter(benchmark::State &state) {
  Fixture fixture;
  std::ostringstream label;

  std::vector<grpc_arg> args;
  FakeClientChannelFactory fake_client_channel_factory;
  args.push_back(grpc_client_channel_factory_create_channel_arg(
      &fake_client_channel_factory));
  args.push_back(StringArg(GRPC_ARG_SERVER_URI, "localhost"));

  grpc_channel_args channel_args = {args.size(), &args[0]};

  std::vector<const grpc_channel_filter *> filters;
  if (fixture.filter != nullptr) {
    filters.push_back(fixture.filter);
  }
  if (fixture.flags & CHECKS_NOT_LAST) {
    filters.push_back(&dummy_filter::dummy_filter);
    label << " #has_dummy_filter";
  }

  grpc_exec_ctx exec_ctx = GRPC_EXEC_CTX_INIT;
  size_t channel_size = grpc_channel_stack_size(&filters[0], filters.size());
  grpc_channel_stack *channel_stack =
      static_cast<grpc_channel_stack *>(gpr_zalloc(channel_size));
  GPR_ASSERT(GRPC_LOG_IF_ERROR(
      "call_stack_init",
      grpc_channel_stack_init(&exec_ctx, 1, FilterDestroy, channel_stack,
                              &filters[0], filters.size(), &channel_args,
                              fixture.flags & REQUIRES_TRANSPORT
                                  ? &dummy_transport::dummy_transport
                                  : nullptr,
                              "CHANNEL", channel_stack)));
  grpc_exec_ctx_flush(&exec_ctx);
  grpc_call_stack *call_stack = static_cast<grpc_call_stack *>(
      gpr_zalloc(channel_stack->call_stack_size));
  gpr_timespec deadline = gpr_inf_future(GPR_CLOCK_MONOTONIC);
  gpr_timespec start_time = gpr_now(GPR_CLOCK_MONOTONIC);
  grpc_slice method = grpc_slice_from_static_string("/foo/bar");
  grpc_call_final_info final_info;
  TestOp test_op_data;
  while (state.KeepRunning()) {
    GRPC_ERROR_UNREF(grpc_call_stack_init(&exec_ctx, channel_stack, 1,
                                          DoNothing, NULL, NULL, NULL, method,
                                          start_time, deadline, call_stack));
    typename TestOp::Op op(&exec_ctx, &test_op_data, call_stack);
    grpc_call_stack_destroy(&exec_ctx, call_stack, &final_info, NULL);
    op.Finish(&exec_ctx);
    grpc_exec_ctx_flush(&exec_ctx);
  }
  grpc_channel_stack_destroy(&exec_ctx, channel_stack);
  grpc_exec_ctx_finish(&exec_ctx);
  gpr_free(channel_stack);
  gpr_free(call_stack);

  state.SetLabel(label.str());
}

typedef Fixture<nullptr, 0> NoFilter;
BENCHMARK_TEMPLATE(BM_IsolatedFilter, NoFilter, NoOp);
typedef Fixture<&dummy_filter::dummy_filter, 0> DummyFilter;
BENCHMARK_TEMPLATE(BM_IsolatedFilter, DummyFilter, NoOp);
BENCHMARK_TEMPLATE(BM_IsolatedFilter, DummyFilter, SendEmptyMetadata);
typedef Fixture<&grpc_client_channel_filter, 0> ClientChannelFilter;
BENCHMARK_TEMPLATE(BM_IsolatedFilter, ClientChannelFilter, NoOp);
typedef Fixture<&grpc_compress_filter, CHECKS_NOT_LAST> CompressFilter;
BENCHMARK_TEMPLATE(BM_IsolatedFilter, CompressFilter, NoOp);
BENCHMARK_TEMPLATE(BM_IsolatedFilter, CompressFilter, SendEmptyMetadata);
typedef Fixture<&grpc_client_deadline_filter, CHECKS_NOT_LAST>
    ClientDeadlineFilter;
BENCHMARK_TEMPLATE(BM_IsolatedFilter, ClientDeadlineFilter, NoOp);
BENCHMARK_TEMPLATE(BM_IsolatedFilter, ClientDeadlineFilter, SendEmptyMetadata);
typedef Fixture<&grpc_server_deadline_filter, CHECKS_NOT_LAST>
    ServerDeadlineFilter;
BENCHMARK_TEMPLATE(BM_IsolatedFilter, ServerDeadlineFilter, NoOp);
BENCHMARK_TEMPLATE(BM_IsolatedFilter, ServerDeadlineFilter, SendEmptyMetadata);
typedef Fixture<&grpc_http_client_filter, CHECKS_NOT_LAST | REQUIRES_TRANSPORT>
    HttpClientFilter;
BENCHMARK_TEMPLATE(BM_IsolatedFilter, HttpClientFilter, NoOp);
BENCHMARK_TEMPLATE(BM_IsolatedFilter, HttpClientFilter, SendEmptyMetadata);
typedef Fixture<&grpc_http_server_filter, CHECKS_NOT_LAST> HttpServerFilter;
BENCHMARK_TEMPLATE(BM_IsolatedFilter, HttpServerFilter, NoOp);
BENCHMARK_TEMPLATE(BM_IsolatedFilter, HttpServerFilter, SendEmptyMetadata);
typedef Fixture<&grpc_message_size_filter, CHECKS_NOT_LAST> MessageSizeFilter;
BENCHMARK_TEMPLATE(BM_IsolatedFilter, MessageSizeFilter, NoOp);
BENCHMARK_TEMPLATE(BM_IsolatedFilter, MessageSizeFilter, SendEmptyMetadata);
typedef Fixture<&grpc_load_reporting_filter, CHECKS_NOT_LAST>
    LoadReportingFilter;
BENCHMARK_TEMPLATE(BM_IsolatedFilter, LoadReportingFilter, NoOp);
BENCHMARK_TEMPLATE(BM_IsolatedFilter, LoadReportingFilter, SendEmptyMetadata);

BENCHMARK_MAIN();<|MERGE_RESOLUTION|>--- conflicted
+++ resolved
@@ -62,14 +62,6 @@
   ~Init() { grpc_shutdown(); }
 } g_init;
 
-<<<<<<< HEAD
-static void BM_InsecureChannelWithDefaults(benchmark::State &state) {
-  grpc_channel *channel =
-      grpc_insecure_channel_create("localhost:12345", NULL, NULL);
-  grpc_completion_queue *cq =
-      grpc_completion_queue_create(GRPC_CQ_PLUCK, DEFAULT_POLLING, NULL);
-  grpc_slice method = grpc_slice_from_static_string("/foo/bar");
-=======
 class BaseChannelFixture {
  public:
   BaseChannelFixture(grpc_channel *channel) : channel_(channel) {}
@@ -98,8 +90,8 @@
 template <class Fixture>
 static void BM_CallCreateDestroy(benchmark::State &state) {
   Fixture fixture;
-  grpc_completion_queue *cq = grpc_completion_queue_create(NULL);
->>>>>>> 26515ab5
+  grpc_completion_queue *cq =
+      grpc_completion_queue_create(GRPC_CQ_NEXT, DEFAULT_POLLING, NULL);
   gpr_timespec deadline = gpr_inf_future(GPR_CLOCK_MONOTONIC);
   void *method_hdl =
       grpc_channel_register_call(fixture.channel(), "/foo/bar", NULL, NULL);
