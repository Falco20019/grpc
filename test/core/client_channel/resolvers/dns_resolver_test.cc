--- conflicted
+++ resolved
@@ -44,13 +44,8 @@
   GPR_ASSERT(uri);
   grpc_core::ResolverArgs args;
   args.uri = uri;
-<<<<<<< HEAD
   args.work_serializer = *g_work_serializer;
-  args.result_handler = grpc_core::MakeUnique<TestResultHandler>();
-=======
-  args.combiner = g_combiner;
   args.result_handler = absl::make_unique<TestResultHandler>();
->>>>>>> 0b689cb6
   grpc_core::OrphanablePtr<grpc_core::Resolver> resolver =
       factory->CreateResolver(std::move(args));
   GPR_ASSERT(resolver != nullptr);
@@ -66,13 +61,8 @@
   GPR_ASSERT(uri);
   grpc_core::ResolverArgs args;
   args.uri = uri;
-<<<<<<< HEAD
   args.work_serializer = *g_work_serializer;
-  args.result_handler = grpc_core::MakeUnique<TestResultHandler>();
-=======
-  args.combiner = g_combiner;
   args.result_handler = absl::make_unique<TestResultHandler>();
->>>>>>> 0b689cb6
   grpc_core::OrphanablePtr<grpc_core::Resolver> resolver =
       factory->CreateResolver(std::move(args));
   GPR_ASSERT(resolver == nullptr);
