/*
 *
 * Copyright 2015, Google Inc.
 * All rights reserved.
 *
 * Redistribution and use in source and binary forms, with or without
 * modification, are permitted provided that the following conditions are
 * met:
 *
 *     * Redistributions of source code must retain the above copyright
 * notice, this list of conditions and the following disclaimer.
 *     * Redistributions in binary form must reproduce the above
 * copyright notice, this list of conditions and the following disclaimer
 * in the documentation and/or other materials provided with the
 * distribution.
 *     * Neither the name of Google Inc. nor the names of its
 * contributors may be used to endorse or promote products derived from
 * this software without specific prior written permission.
 *
 * THIS SOFTWARE IS PROVIDED BY THE COPYRIGHT HOLDERS AND CONTRIBUTORS
 * "AS IS" AND ANY EXPRESS OR IMPLIED WARRANTIES, INCLUDING, BUT NOT
 * LIMITED TO, THE IMPLIED WARRANTIES OF MERCHANTABILITY AND FITNESS FOR
 * A PARTICULAR PURPOSE ARE DISCLAIMED. IN NO EVENT SHALL THE COPYRIGHT
 * OWNER OR CONTRIBUTORS BE LIABLE FOR ANY DIRECT, INDIRECT, INCIDENTAL,
 * SPECIAL, EXEMPLARY, OR CONSEQUENTIAL DAMAGES (INCLUDING, BUT NOT
 * LIMITED TO, PROCUREMENT OF SUBSTITUTE GOODS OR SERVICES; LOSS OF USE,
 * DATA, OR PROFITS; OR BUSINESS INTERRUPTION) HOWEVER CAUSED AND ON ANY
 * THEORY OF LIABILITY, WHETHER IN CONTRACT, STRICT LIABILITY, OR TORT
 * (INCLUDING NEGLIGENCE OR OTHERWISE) ARISING IN ANY WAY OUT OF THE USE
 * OF THIS SOFTWARE, EVEN IF ADVISED OF THE POSSIBILITY OF SUCH DAMAGE.
 *
 */

#include "src/core/httpcli/httpcli.h"

#include <string.h>

#include "src/core/iomgr/iomgr.h"
#include <grpc/support/log.h>
#include <grpc/support/sync.h>
#include "test/core/util/test_config.h"

static gpr_mu g_mu;
static int g_done = 0;
static grpc_pollset_set g_pollset_set;
static grpc_pollset g_pollset;

static gpr_timespec n_seconds_time(int seconds) {
  return GRPC_TIMEOUT_SECONDS_TO_DEADLINE(seconds);
}

static void on_finish(void *arg, const grpc_httpcli_response *response) {
  GPR_ASSERT(arg == (void *)42);
  GPR_ASSERT(response);
  GPR_ASSERT(response->status == 200);
  gpr_mu_lock(&g_mu);
  g_done = 1;
  gpr_mu_unlock(&g_mu);
}

static void test_get(int use_ssl) {
  grpc_httpcli_request req;

<<<<<<< HEAD
  g_done = 0;
  gpr_log(GPR_INFO, "running %s with use_ssl=%d.", __FUNCTION__, use_ssl);
=======
  gpr_log(GPR_INFO, "running %s with use_ssl=%d.", "test_get", use_ssl);
>>>>>>> 031dea1d

  memset(&req, 0, sizeof(req));
  req.host = "www.google.com";
  req.path = "/";
  req.use_ssl = use_ssl;

  grpc_httpcli_get(&req, n_seconds_time(15), &g_pollset_set, on_finish, (void *)42);
  gpr_mu_lock(&g_mu);
  while (!g_done) {
    grpc_pollset_work(&g_pollset, n_seconds_time(20));
  }
  gpr_mu_unlock(&g_mu);
}

/*
static void test_post(int use_ssl) {
  grpc_httpcli_request req;

  gpr_log(GPR_INFO, "running %s with use_ssl=%d.", "test_post", (int)use_ssl);

  gpr_event_init(&g_done);
  memset(&req, 0, sizeof(req));
  req.host = "requestb.in";
  req.path = "/1eamwr21";
  req.use_ssl = use_ssl;

  grpc_httpcli_post(&req, NULL, 0, n_seconds_time(15), on_finish,
                    (void *)42);
  GPR_ASSERT(gpr_event_wait(&g_done, n_seconds_time(20)));
}
*/

int main(int argc, char **argv) {
  grpc_test_init(argc, argv);
  grpc_iomgr_init();
  grpc_pollset_set_init(&g_pollset_set);
  grpc_pollset_init(&g_pollset);
  gpr_mu_init(&g_mu);
  grpc_pollset_set_add_pollset(&g_pollset_set, &g_pollset);

  test_get(0);
  test_get(1);

  /* test_post(0); */
  /* test_post(1); */

  grpc_pollset_set_destroy(&g_pollset_set);
  grpc_pollset_destroy(&g_pollset);
  grpc_iomgr_shutdown();
  gpr_mu_destroy(&g_mu);

  return 0;
}<|MERGE_RESOLUTION|>--- conflicted
+++ resolved
@@ -61,12 +61,8 @@
 static void test_get(int use_ssl) {
   grpc_httpcli_request req;
 
-<<<<<<< HEAD
   g_done = 0;
-  gpr_log(GPR_INFO, "running %s with use_ssl=%d.", __FUNCTION__, use_ssl);
-=======
   gpr_log(GPR_INFO, "running %s with use_ssl=%d.", "test_get", use_ssl);
->>>>>>> 031dea1d
 
   memset(&req, 0, sizeof(req));
   req.host = "www.google.com";
