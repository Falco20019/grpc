--- conflicted
+++ resolved
@@ -54,13 +54,8 @@
 
   grpc_completion_queue* cq = grpc_completion_queue_create_for_next(nullptr);
   grpc_transport* transport =
-<<<<<<< HEAD
-      grpc_create_chttp2_transport(&exec_ctx, NULL, mock_endpoint, true);
+      grpc_create_chttp2_transport(&exec_ctx, nullptr, mock_endpoint, true);
   grpc_chttp2_transport_start_reading(&exec_ctx, transport, nullptr.  nullptr);
-=======
-      grpc_create_chttp2_transport(&exec_ctx, nullptr, mock_endpoint, 1);
-  grpc_chttp2_transport_start_reading(&exec_ctx, transport, nullptr);
->>>>>>> 366e23b6
 
   grpc_channel* channel = grpc_channel_create(
       &exec_ctx, "test-target", nullptr, GRPC_CLIENT_DIRECT_CHANNEL, transport);
