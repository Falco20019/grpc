/*
 *
 * Copyright 2015-2016, Google Inc.
 * All rights reserved.
 *
 * Redistribution and use in source and binary forms, with or without
 * modification, are permitted provided that the following conditions are
 * met:
 *
 *     * Redistributions of source code must retain the above copyright
 * notice, this list of conditions and the following disclaimer.
 *     * Redistributions in binary form must reproduce the above
 * copyright notice, this list of conditions and the following disclaimer
 * in the documentation and/or other materials provided with the
 * distribution.
 *     * Neither the name of Google Inc. nor the names of its
 * contributors may be used to endorse or promote products derived from
 * this software without specific prior written permission.
 *
 * THIS SOFTWARE IS PROVIDED BY THE COPYRIGHT HOLDERS AND CONTRIBUTORS
 * "AS IS" AND ANY EXPRESS OR IMPLIED WARRANTIES, INCLUDING, BUT NOT
 * LIMITED TO, THE IMPLIED WARRANTIES OF MERCHANTABILITY AND FITNESS FOR
 * A PARTICULAR PURPOSE ARE DISCLAIMED. IN NO EVENT SHALL THE COPYRIGHT
 * OWNER OR CONTRIBUTORS BE LIABLE FOR ANY DIRECT, INDIRECT, INCIDENTAL,
 * SPECIAL, EXEMPLARY, OR CONSEQUENTIAL DAMAGES (INCLUDING, BUT NOT
 * LIMITED TO, PROCUREMENT OF SUBSTITUTE GOODS OR SERVICES; LOSS OF USE,
 * DATA, OR PROFITS; OR BUSINESS INTERRUPTION) HOWEVER CAUSED AND ON ANY
 * THEORY OF LIABILITY, WHETHER IN CONTRACT, STRICT LIABILITY, OR TORT
 * (INCLUDING NEGLIGENCE OR OTHERWISE) ARISING IN ANY WAY OUT OF THE USE
 * OF THIS SOFTWARE, EVEN IF ADVISED OF THE POSSIBILITY OF SUCH DAMAGE.
 *
 */

#include "src/core/iomgr/tcp_server.h"

#include <errno.h>
#include <netinet/in.h>
#include <string.h>
#include <sys/socket.h>
#include <unistd.h>

#include <grpc/grpc.h>
#include <grpc/support/alloc.h>
#include <grpc/support/log.h>
#include <grpc/support/sync.h>
#include <grpc/support/time.h>

#include "src/core/iomgr/iomgr.h"
#include "src/core/iomgr/sockaddr_utils.h"
#include "test/core/util/port.h"
#include "test/core/util/test_config.h"

#define LOG_TEST(x) gpr_log(GPR_INFO, "%s", #x)

<<<<<<< HEAD
static gpr_mu g_mu;
=======
static gpr_mu *g_mu;
>>>>>>> e2a8a3f4
static grpc_pollset *g_pollset;
static int g_nconnects = 0;

typedef struct on_connect_result {
  /* Owns a ref to server. */
  grpc_tcp_server *server;
  unsigned port_index;
  unsigned fd_index;
  int server_fd;
} on_connect_result;

typedef struct server_weak_ref {
  grpc_tcp_server *server;

  /* arg is this server_weak_ref. */
  grpc_closure server_shutdown;
} server_weak_ref;

static on_connect_result g_result = {NULL, 0, 0, -1};

static void on_connect_result_init(on_connect_result *result) {
  result->server = NULL;
  result->port_index = 0;
  result->fd_index = 0;
  result->server_fd = -1;
}

static void on_connect_result_set(on_connect_result *result,
                                  const grpc_tcp_server_acceptor *acceptor) {
  result->server = grpc_tcp_server_ref(acceptor->from_server);
  result->port_index = acceptor->port_index;
  result->fd_index = acceptor->fd_index;
  result->server_fd = grpc_tcp_server_port_fd(
      result->server, acceptor->port_index, acceptor->fd_index);
}

static void server_weak_ref_shutdown(grpc_exec_ctx *exec_ctx, void *arg,
                                     bool success) {
  server_weak_ref *weak_ref = arg;
  weak_ref->server = NULL;
}

static void server_weak_ref_init(server_weak_ref *weak_ref) {
  weak_ref->server = NULL;
  grpc_closure_init(&weak_ref->server_shutdown, server_weak_ref_shutdown,
                    weak_ref);
}

/* Make weak_ref->server_shutdown a shutdown_starting cb on server.
   grpc_tcp_server promises that the server object will live until
   weak_ref->server_shutdown has returned. A strong ref on grpc_tcp_server
   should be held until server_weak_ref_set() returns to avoid a race where the
   server is deleted before the shutdown_starting cb is added. */
static void server_weak_ref_set(server_weak_ref *weak_ref,
                                grpc_tcp_server *server) {
  grpc_tcp_server_shutdown_starting_add(server, &weak_ref->server_shutdown);
  weak_ref->server = server;
}

static void on_connect(grpc_exec_ctx *exec_ctx, void *arg, grpc_endpoint *tcp,
                       grpc_tcp_server_acceptor *acceptor) {
  grpc_endpoint_shutdown(exec_ctx, tcp);
  grpc_endpoint_destroy(exec_ctx, tcp);

<<<<<<< HEAD
  gpr_mu_lock(&g_mu);
  on_connect_result_set(&g_result, acceptor);
  g_nconnects++;
  grpc_pollset_kick(g_pollset, NULL);
  gpr_mu_unlock(&g_mu);
=======
  gpr_mu_lock(g_mu);
  on_connect_result_set(&g_result, acceptor);
  g_nconnects++;
  grpc_pollset_kick(g_pollset, NULL);
  gpr_mu_unlock(g_mu);
>>>>>>> e2a8a3f4
}

static void test_no_op(void) {
  grpc_exec_ctx exec_ctx = GRPC_EXEC_CTX_INIT;
  grpc_tcp_server *s = grpc_tcp_server_create(NULL);
  grpc_tcp_server_unref(&exec_ctx, s);
  grpc_exec_ctx_finish(&exec_ctx);
}

static void test_no_op_with_start(void) {
  grpc_exec_ctx exec_ctx = GRPC_EXEC_CTX_INIT;
  grpc_tcp_server *s = grpc_tcp_server_create(NULL);
  LOG_TEST("test_no_op_with_start");
  grpc_tcp_server_start(&exec_ctx, s, NULL, 0, on_connect, NULL);
  grpc_tcp_server_unref(&exec_ctx, s);
  grpc_exec_ctx_finish(&exec_ctx);
}

static void test_no_op_with_port(void) {
  grpc_exec_ctx exec_ctx = GRPC_EXEC_CTX_INIT;
  struct sockaddr_in addr;
  grpc_tcp_server *s = grpc_tcp_server_create(NULL);
  LOG_TEST("test_no_op_with_port");

  memset(&addr, 0, sizeof(addr));
  addr.sin_family = AF_INET;
  GPR_ASSERT(
      grpc_tcp_server_add_port(s, (struct sockaddr *)&addr, sizeof(addr)) > 0);

  grpc_tcp_server_unref(&exec_ctx, s);
  grpc_exec_ctx_finish(&exec_ctx);
}

static void test_no_op_with_port_and_start(void) {
  grpc_exec_ctx exec_ctx = GRPC_EXEC_CTX_INIT;
  struct sockaddr_in addr;
  grpc_tcp_server *s = grpc_tcp_server_create(NULL);
  LOG_TEST("test_no_op_with_port_and_start");

  memset(&addr, 0, sizeof(addr));
  addr.sin_family = AF_INET;
  GPR_ASSERT(
      grpc_tcp_server_add_port(s, (struct sockaddr *)&addr, sizeof(addr)) > 0);

  grpc_tcp_server_start(&exec_ctx, s, NULL, 0, on_connect, NULL);

  grpc_tcp_server_unref(&exec_ctx, s);
  grpc_exec_ctx_finish(&exec_ctx);
}

static void tcp_connect(grpc_exec_ctx *exec_ctx, const struct sockaddr *remote,
                        socklen_t remote_len, on_connect_result *result) {
  gpr_timespec deadline = GRPC_TIMEOUT_SECONDS_TO_DEADLINE(10);
  int clifd = socket(remote->sa_family, SOCK_STREAM, 0);
  int nconnects_before;

<<<<<<< HEAD
  gpr_mu_lock(&g_mu);
=======
  gpr_mu_lock(g_mu);
>>>>>>> e2a8a3f4
  nconnects_before = g_nconnects;
  on_connect_result_init(&g_result);
  GPR_ASSERT(clifd >= 0);
  gpr_log(GPR_DEBUG, "start connect");
  GPR_ASSERT(connect(clifd, remote, remote_len) == 0);
  gpr_log(GPR_DEBUG, "wait");
  while (g_nconnects == nconnects_before &&
         gpr_time_cmp(deadline, gpr_now(deadline.clock_type)) > 0) {
    grpc_pollset_worker *worker = NULL;
    grpc_pollset_work(exec_ctx, g_pollset, &worker,
                      gpr_now(GPR_CLOCK_MONOTONIC), deadline);
<<<<<<< HEAD
    gpr_mu_unlock(&g_mu);
    grpc_exec_ctx_finish(exec_ctx);
    gpr_mu_lock(&g_mu);
=======
    gpr_mu_unlock(g_mu);
    grpc_exec_ctx_finish(exec_ctx);
    gpr_mu_lock(g_mu);
>>>>>>> e2a8a3f4
  }
  gpr_log(GPR_DEBUG, "wait done");
  GPR_ASSERT(g_nconnects == nconnects_before + 1);
  close(clifd);
  *result = g_result;

<<<<<<< HEAD
  gpr_mu_unlock(&g_mu);
=======
  gpr_mu_unlock(g_mu);
>>>>>>> e2a8a3f4
}

/* Tests a tcp server with multiple ports. TODO(daniel-j-born): Multiple fds for
   the same port should be tested. */
static void test_connect(unsigned n) {
  grpc_exec_ctx exec_ctx = GRPC_EXEC_CTX_INIT;
  struct sockaddr_storage addr;
  struct sockaddr_storage addr1;
  socklen_t addr_len = sizeof(addr);
  unsigned svr_fd_count;
  int svr_port;
  unsigned svr1_fd_count;
  int svr1_port;
  grpc_tcp_server *s = grpc_tcp_server_create(NULL);
  unsigned i;
  server_weak_ref weak_ref;
  server_weak_ref_init(&weak_ref);
  LOG_TEST("test_connect");
  gpr_log(GPR_INFO, "clients=%d", n);
  memset(&addr, 0, sizeof(addr));
  memset(&addr1, 0, sizeof(addr1));
  addr.ss_family = addr1.ss_family = AF_INET;
  svr_port = grpc_tcp_server_add_port(s, (struct sockaddr *)&addr, addr_len);
  GPR_ASSERT(svr_port > 0);
  /* Cannot use wildcard (port==0), because add_port() will try to reuse the
     same port as a previous add_port(). */
  svr1_port = grpc_pick_unused_port_or_die();
  grpc_sockaddr_set_port((struct sockaddr *)&addr1, svr1_port);
  GPR_ASSERT(grpc_tcp_server_add_port(s, (struct sockaddr *)&addr1, addr_len) ==
             svr1_port);

  /* Bad port_index. */
  GPR_ASSERT(grpc_tcp_server_port_fd_count(s, 2) == 0);
  GPR_ASSERT(grpc_tcp_server_port_fd(s, 2, 0) < 0);

  /* Bad fd_index. */
  GPR_ASSERT(grpc_tcp_server_port_fd(s, 0, 100) < 0);
  GPR_ASSERT(grpc_tcp_server_port_fd(s, 1, 100) < 0);

  /* Got at least one fd per port. */
  svr_fd_count = grpc_tcp_server_port_fd_count(s, 0);
  GPR_ASSERT(svr_fd_count >= 1);
  svr1_fd_count = grpc_tcp_server_port_fd_count(s, 1);
  GPR_ASSERT(svr1_fd_count >= 1);

  for (i = 0; i < svr_fd_count; ++i) {
    int fd = grpc_tcp_server_port_fd(s, 0, i);
    GPR_ASSERT(fd >= 0);
    if (i == 0) {
      GPR_ASSERT(getsockname(fd, (struct sockaddr *)&addr, &addr_len) == 0);
      GPR_ASSERT(addr_len <= sizeof(addr));
    }
  }
  for (i = 0; i < svr1_fd_count; ++i) {
    int fd = grpc_tcp_server_port_fd(s, 1, i);
    GPR_ASSERT(fd >= 0);
    if (i == 0) {
      GPR_ASSERT(getsockname(fd, (struct sockaddr *)&addr1, &addr_len) == 0);
      GPR_ASSERT(addr_len <= sizeof(addr1));
    }
  }

  grpc_tcp_server_start(&exec_ctx, s, &g_pollset, 1, on_connect, NULL);

  for (i = 0; i < n; i++) {
    on_connect_result result;
    int svr_fd;
    on_connect_result_init(&result);
    tcp_connect(&exec_ctx, (struct sockaddr *)&addr, addr_len, &result);
    GPR_ASSERT(result.server_fd >= 0);
    svr_fd = result.server_fd;
    GPR_ASSERT(grpc_tcp_server_port_fd(s, result.port_index, result.fd_index) ==
               result.server_fd);
    GPR_ASSERT(result.port_index == 0);
    GPR_ASSERT(result.fd_index < svr_fd_count);
    GPR_ASSERT(result.server == s);
    if (weak_ref.server == NULL) {
      server_weak_ref_set(&weak_ref, result.server);
    }
    grpc_tcp_server_unref(&exec_ctx, result.server);

    on_connect_result_init(&result);
    tcp_connect(&exec_ctx, (struct sockaddr *)&addr1, addr_len, &result);
    GPR_ASSERT(result.server_fd >= 0);
    GPR_ASSERT(result.server_fd != svr_fd);
    GPR_ASSERT(grpc_tcp_server_port_fd(s, result.port_index, result.fd_index) ==
               result.server_fd);
    GPR_ASSERT(result.port_index == 1);
    GPR_ASSERT(result.fd_index < svr_fd_count);
    GPR_ASSERT(result.server == s);
    grpc_tcp_server_unref(&exec_ctx, result.server);
  }

  /* Weak ref to server valid until final unref. */
  GPR_ASSERT(weak_ref.server != NULL);
  GPR_ASSERT(grpc_tcp_server_port_fd(s, 0, 0) >= 0);

  grpc_tcp_server_unref(&exec_ctx, s);

  /* Weak ref lost. */
  GPR_ASSERT(weak_ref.server == NULL);

  grpc_exec_ctx_finish(&exec_ctx);
}

static void destroy_pollset(grpc_exec_ctx *exec_ctx, void *p, bool success) {
  grpc_pollset_destroy(p);
}

int main(int argc, char **argv) {
  grpc_closure destroyed;
  grpc_exec_ctx exec_ctx = GRPC_EXEC_CTX_INIT;
  grpc_test_init(argc, argv);
  grpc_init();
  g_pollset = gpr_malloc(grpc_pollset_size());
<<<<<<< HEAD
  gpr_mu_init(&g_mu);
=======
>>>>>>> e2a8a3f4
  grpc_pollset_init(g_pollset, &g_mu);

  test_no_op();
  test_no_op_with_start();
  test_no_op_with_port();
  test_no_op_with_port_and_start();
  test_connect(1);
  test_connect(10);

  grpc_closure_init(&destroyed, destroy_pollset, g_pollset);
  grpc_pollset_shutdown(&exec_ctx, g_pollset, &destroyed);
  grpc_exec_ctx_finish(&exec_ctx);
  grpc_shutdown();
  gpr_free(g_pollset);
<<<<<<< HEAD
  gpr_mu_destroy(&g_mu);
=======
>>>>>>> e2a8a3f4
  return 0;
}<|MERGE_RESOLUTION|>--- conflicted
+++ resolved
@@ -52,11 +52,7 @@
 
 #define LOG_TEST(x) gpr_log(GPR_INFO, "%s", #x)
 
-<<<<<<< HEAD
-static gpr_mu g_mu;
-=======
 static gpr_mu *g_mu;
->>>>>>> e2a8a3f4
 static grpc_pollset *g_pollset;
 static int g_nconnects = 0;
 
@@ -121,19 +117,11 @@
   grpc_endpoint_shutdown(exec_ctx, tcp);
   grpc_endpoint_destroy(exec_ctx, tcp);
 
-<<<<<<< HEAD
-  gpr_mu_lock(&g_mu);
-  on_connect_result_set(&g_result, acceptor);
-  g_nconnects++;
-  grpc_pollset_kick(g_pollset, NULL);
-  gpr_mu_unlock(&g_mu);
-=======
   gpr_mu_lock(g_mu);
   on_connect_result_set(&g_result, acceptor);
   g_nconnects++;
   grpc_pollset_kick(g_pollset, NULL);
   gpr_mu_unlock(g_mu);
->>>>>>> e2a8a3f4
 }
 
 static void test_no_op(void) {
@@ -190,11 +178,7 @@
   int clifd = socket(remote->sa_family, SOCK_STREAM, 0);
   int nconnects_before;
 
-<<<<<<< HEAD
-  gpr_mu_lock(&g_mu);
-=======
   gpr_mu_lock(g_mu);
->>>>>>> e2a8a3f4
   nconnects_before = g_nconnects;
   on_connect_result_init(&g_result);
   GPR_ASSERT(clifd >= 0);
@@ -206,26 +190,16 @@
     grpc_pollset_worker *worker = NULL;
     grpc_pollset_work(exec_ctx, g_pollset, &worker,
                       gpr_now(GPR_CLOCK_MONOTONIC), deadline);
-<<<<<<< HEAD
-    gpr_mu_unlock(&g_mu);
-    grpc_exec_ctx_finish(exec_ctx);
-    gpr_mu_lock(&g_mu);
-=======
     gpr_mu_unlock(g_mu);
     grpc_exec_ctx_finish(exec_ctx);
     gpr_mu_lock(g_mu);
->>>>>>> e2a8a3f4
   }
   gpr_log(GPR_DEBUG, "wait done");
   GPR_ASSERT(g_nconnects == nconnects_before + 1);
   close(clifd);
   *result = g_result;
 
-<<<<<<< HEAD
-  gpr_mu_unlock(&g_mu);
-=======
   gpr_mu_unlock(g_mu);
->>>>>>> e2a8a3f4
 }
 
 /* Tests a tcp server with multiple ports. TODO(daniel-j-born): Multiple fds for
@@ -341,10 +315,6 @@
   grpc_test_init(argc, argv);
   grpc_init();
   g_pollset = gpr_malloc(grpc_pollset_size());
-<<<<<<< HEAD
-  gpr_mu_init(&g_mu);
-=======
->>>>>>> e2a8a3f4
   grpc_pollset_init(g_pollset, &g_mu);
 
   test_no_op();
@@ -359,9 +329,5 @@
   grpc_exec_ctx_finish(&exec_ctx);
   grpc_shutdown();
   gpr_free(g_pollset);
-<<<<<<< HEAD
-  gpr_mu_destroy(&g_mu);
-=======
->>>>>>> e2a8a3f4
   return 0;
 }