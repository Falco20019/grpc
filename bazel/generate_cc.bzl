"""Generates C++ grpc stubs from proto_library rules.

This is an internal rule used by cc_grpc_library, and shouldn't be used
directly.
"""

def generate_cc_impl(ctx):
  """Implementation of the generate_cc rule."""
  protos = [f for src in ctx.attr.srcs for f in src.proto.direct_sources]
  includes = [f for src in ctx.attr.srcs for f in src.proto.transitive_imports]
  outs = []
  # label_len is length of the path from WORKSPACE root to the location of this build file
  label_len = len(ctx.label.package) + 1
  if ctx.executable.plugin:
<<<<<<< HEAD
    outs += [proto.path[label_len:-len(".proto")] + ".grpc.pb.h" for proto in protos]
    outs += [proto.path[label_len:-len(".proto")] + ".grpc.pb.cc" for proto in protos]
=======
    outs += [proto.basename[:-len(".proto")] + ".grpc.pb.h" for proto in protos]
    outs += [proto.basename[:-len(".proto")] + ".grpc.pb.cc" for proto in protos]
    if ctx.attr.generate_mock:
      outs += [proto.basename[:-len(".proto")] + "_mock.grpc.pb.h" for proto in protos]
>>>>>>> c090c619
  else:
    outs += [proto.path[label_len:-len(".proto")] + ".pb.h" for proto in protos]
    outs += [proto.path[label_len:-len(".proto")] + ".pb.cc" for proto in protos]
  out_files = [ctx.new_file(out) for out in outs]
  dir_out = str(ctx.genfiles_dir.path)

  arguments = []
  if ctx.executable.plugin:
    arguments += ["--plugin=protoc-gen-PLUGIN=" + ctx.executable.plugin.path]
    flags = list(ctx.attr.flags)
    if ctx.attr.generate_mock:
      flags.append("generate_mock_code=true")
    arguments += ["--PLUGIN_out=" + ",".join(flags) + ":" + dir_out]
    additional_input = [ctx.executable.plugin]
  else:
    arguments += ["--cpp_out=" + ",".join(ctx.attr.flags) + ":" + dir_out]
    additional_input = []
  arguments += ["-I{0}={0}".format(include.path) for include in includes]
  arguments += [proto.path for proto in protos]

  # create a list of well known proto files if the argument is non-None
  well_known_proto_files = []
  if ctx.attr.well_known_protos:
    f = ctx.attr.well_known_protos.files.to_list()[0].dirname
    if f != "external/com_google_protobuf/src/google/protobuf":
      print("Error: Only @com_google_protobuf//:well_known_protos is supported")
    else:
      # f points to "external/com_google_protobuf/src/google/protobuf"
      # add -I argument to protoc so it knows where to look for the proto files.
      arguments += ["-I{0}".format(f + "/../..")]
      well_known_proto_files = [f for f in ctx.attr.well_known_protos.files]

  ctx.action(
      inputs = protos + includes + additional_input + well_known_proto_files,
      outputs = out_files,
      executable = ctx.executable._protoc,
      arguments = arguments,
  )

  return struct(files=set(out_files))

generate_cc = rule(
    attrs = {
        "srcs": attr.label_list(
            mandatory = True,
            non_empty = True,
            providers = ["proto"],
        ),
        "plugin": attr.label(
            executable = True,
            providers = ["files_to_run"],
            cfg = "host",
        ),
        "flags": attr.string_list(
            mandatory = False,
            allow_empty = True,
        ),
        "well_known_protos" : attr.label(
            mandatory = False,
        ),
        "generate_mock" : attr.bool(
            default = False,
            mandatory = False,
        ),
        "_protoc": attr.label(
            default = Label("//external:protocol_compiler"),
            executable = True,
            cfg = "host",
        ),
    },
    # We generate .h files, so we need to output to genfiles.
    output_to_genfiles = True,
    implementation = generate_cc_impl,
)<|MERGE_RESOLUTION|>--- conflicted
+++ resolved
@@ -12,15 +12,10 @@
   # label_len is length of the path from WORKSPACE root to the location of this build file
   label_len = len(ctx.label.package) + 1
   if ctx.executable.plugin:
-<<<<<<< HEAD
     outs += [proto.path[label_len:-len(".proto")] + ".grpc.pb.h" for proto in protos]
     outs += [proto.path[label_len:-len(".proto")] + ".grpc.pb.cc" for proto in protos]
-=======
-    outs += [proto.basename[:-len(".proto")] + ".grpc.pb.h" for proto in protos]
-    outs += [proto.basename[:-len(".proto")] + ".grpc.pb.cc" for proto in protos]
     if ctx.attr.generate_mock:
-      outs += [proto.basename[:-len(".proto")] + "_mock.grpc.pb.h" for proto in protos]
->>>>>>> c090c619
+      outs += [proto.path[label_len:-len(".proto")] + "_mock.grpc.pb.h" for proto in protos]
   else:
     outs += [proto.path[label_len:-len(".proto")] + ".pb.h" for proto in protos]
     outs += [proto.path[label_len:-len(".proto")] + ".pb.cc" for proto in protos]
