<?xml version="1.0" encoding="utf-8"?>
<Project ToolsVersion="4.0" xmlns="http://schemas.microsoft.com/developer/msbuild/2003">
  <ItemGroup>
    <ClCompile Include="$(SolutionDir)\..\src\core\lib\surface\init.c">
      <Filter>src\core\lib\surface</Filter>
    </ClCompile>
    <ClCompile Include="$(SolutionDir)\..\src\core\lib\channel\channel_args.c">
      <Filter>src\core\lib\channel</Filter>
    </ClCompile>
    <ClCompile Include="$(SolutionDir)\..\src\core\lib\channel\channel_stack.c">
      <Filter>src\core\lib\channel</Filter>
    </ClCompile>
    <ClCompile Include="$(SolutionDir)\..\src\core\lib\channel\channel_stack_builder.c">
      <Filter>src\core\lib\channel</Filter>
    </ClCompile>
    <ClCompile Include="$(SolutionDir)\..\src\core\lib\channel\compress_filter.c">
      <Filter>src\core\lib\channel</Filter>
    </ClCompile>
    <ClCompile Include="$(SolutionDir)\..\src\core\lib\channel\connected_channel.c">
      <Filter>src\core\lib\channel</Filter>
    </ClCompile>
    <ClCompile Include="$(SolutionDir)\..\src\core\lib\channel\deadline_filter.c">
      <Filter>src\core\lib\channel</Filter>
    </ClCompile>
    <ClCompile Include="$(SolutionDir)\..\src\core\lib\channel\handshaker.c">
      <Filter>src\core\lib\channel</Filter>
    </ClCompile>
    <ClCompile Include="$(SolutionDir)\..\src\core\lib\channel\http_client_filter.c">
      <Filter>src\core\lib\channel</Filter>
    </ClCompile>
    <ClCompile Include="$(SolutionDir)\..\src\core\lib\channel\http_server_filter.c">
      <Filter>src\core\lib\channel</Filter>
    </ClCompile>
    <ClCompile Include="$(SolutionDir)\..\src\core\lib\channel\message_size_filter.c">
      <Filter>src\core\lib\channel</Filter>
    </ClCompile>
    <ClCompile Include="$(SolutionDir)\..\src\core\lib\compression\compression.c">
      <Filter>src\core\lib\compression</Filter>
    </ClCompile>
    <ClCompile Include="$(SolutionDir)\..\src\core\lib\compression\message_compress.c">
      <Filter>src\core\lib\compression</Filter>
    </ClCompile>
    <ClCompile Include="$(SolutionDir)\..\src\core\lib\debug\trace.c">
      <Filter>src\core\lib\debug</Filter>
    </ClCompile>
    <ClCompile Include="$(SolutionDir)\..\src\core\lib\http\format_request.c">
      <Filter>src\core\lib\http</Filter>
    </ClCompile>
    <ClCompile Include="$(SolutionDir)\..\src\core\lib\http\httpcli.c">
      <Filter>src\core\lib\http</Filter>
    </ClCompile>
    <ClCompile Include="$(SolutionDir)\..\src\core\lib\http\parser.c">
      <Filter>src\core\lib\http</Filter>
    </ClCompile>
    <ClCompile Include="$(SolutionDir)\..\src\core\lib\iomgr\closure.c">
      <Filter>src\core\lib\iomgr</Filter>
    </ClCompile>
    <ClCompile Include="$(SolutionDir)\..\src\core\lib\iomgr\combiner.c">
      <Filter>src\core\lib\iomgr</Filter>
    </ClCompile>
    <ClCompile Include="$(SolutionDir)\..\src\core\lib\iomgr\endpoint.c">
      <Filter>src\core\lib\iomgr</Filter>
    </ClCompile>
    <ClCompile Include="$(SolutionDir)\..\src\core\lib\iomgr\endpoint_pair_posix.c">
      <Filter>src\core\lib\iomgr</Filter>
    </ClCompile>
    <ClCompile Include="$(SolutionDir)\..\src\core\lib\iomgr\endpoint_pair_uv.c">
      <Filter>src\core\lib\iomgr</Filter>
    </ClCompile>
    <ClCompile Include="$(SolutionDir)\..\src\core\lib\iomgr\endpoint_pair_windows.c">
      <Filter>src\core\lib\iomgr</Filter>
    </ClCompile>
    <ClCompile Include="$(SolutionDir)\..\src\core\lib\iomgr\error.c">
      <Filter>src\core\lib\iomgr</Filter>
    </ClCompile>
    <ClCompile Include="$(SolutionDir)\..\src\core\lib\iomgr\ev_epoll_linux.c">
      <Filter>src\core\lib\iomgr</Filter>
    </ClCompile>
    <ClCompile Include="$(SolutionDir)\..\src\core\lib\iomgr\ev_poll_posix.c">
      <Filter>src\core\lib\iomgr</Filter>
    </ClCompile>
    <ClCompile Include="$(SolutionDir)\..\src\core\lib\iomgr\ev_posix.c">
      <Filter>src\core\lib\iomgr</Filter>
    </ClCompile>
    <ClCompile Include="$(SolutionDir)\..\src\core\lib\iomgr\exec_ctx.c">
      <Filter>src\core\lib\iomgr</Filter>
    </ClCompile>
    <ClCompile Include="$(SolutionDir)\..\src\core\lib\iomgr\executor.c">
      <Filter>src\core\lib\iomgr</Filter>
    </ClCompile>
    <ClCompile Include="$(SolutionDir)\..\src\core\lib\iomgr\iocp_windows.c">
      <Filter>src\core\lib\iomgr</Filter>
    </ClCompile>
    <ClCompile Include="$(SolutionDir)\..\src\core\lib\iomgr\iomgr.c">
      <Filter>src\core\lib\iomgr</Filter>
    </ClCompile>
    <ClCompile Include="$(SolutionDir)\..\src\core\lib\iomgr\iomgr_posix.c">
      <Filter>src\core\lib\iomgr</Filter>
    </ClCompile>
    <ClCompile Include="$(SolutionDir)\..\src\core\lib\iomgr\iomgr_uv.c">
      <Filter>src\core\lib\iomgr</Filter>
    </ClCompile>
    <ClCompile Include="$(SolutionDir)\..\src\core\lib\iomgr\iomgr_windows.c">
      <Filter>src\core\lib\iomgr</Filter>
    </ClCompile>
    <ClCompile Include="$(SolutionDir)\..\src\core\lib\iomgr\load_file.c">
      <Filter>src\core\lib\iomgr</Filter>
    </ClCompile>
    <ClCompile Include="$(SolutionDir)\..\src\core\lib\iomgr\network_status_tracker.c">
      <Filter>src\core\lib\iomgr</Filter>
    </ClCompile>
    <ClCompile Include="$(SolutionDir)\..\src\core\lib\iomgr\polling_entity.c">
      <Filter>src\core\lib\iomgr</Filter>
    </ClCompile>
    <ClCompile Include="$(SolutionDir)\..\src\core\lib\iomgr\pollset_set_uv.c">
      <Filter>src\core\lib\iomgr</Filter>
    </ClCompile>
    <ClCompile Include="$(SolutionDir)\..\src\core\lib\iomgr\pollset_set_windows.c">
      <Filter>src\core\lib\iomgr</Filter>
    </ClCompile>
    <ClCompile Include="$(SolutionDir)\..\src\core\lib\iomgr\pollset_uv.c">
      <Filter>src\core\lib\iomgr</Filter>
    </ClCompile>
    <ClCompile Include="$(SolutionDir)\..\src\core\lib\iomgr\pollset_windows.c">
      <Filter>src\core\lib\iomgr</Filter>
    </ClCompile>
    <ClCompile Include="$(SolutionDir)\..\src\core\lib\iomgr\resolve_address_posix.c">
      <Filter>src\core\lib\iomgr</Filter>
    </ClCompile>
    <ClCompile Include="$(SolutionDir)\..\src\core\lib\iomgr\resolve_address_uv.c">
      <Filter>src\core\lib\iomgr</Filter>
    </ClCompile>
    <ClCompile Include="$(SolutionDir)\..\src\core\lib\iomgr\resolve_address_windows.c">
      <Filter>src\core\lib\iomgr</Filter>
    </ClCompile>
    <ClCompile Include="$(SolutionDir)\..\src\core\lib\iomgr\resource_quota.c">
      <Filter>src\core\lib\iomgr</Filter>
    </ClCompile>
    <ClCompile Include="$(SolutionDir)\..\src\core\lib\iomgr\sockaddr_utils.c">
      <Filter>src\core\lib\iomgr</Filter>
    </ClCompile>
    <ClCompile Include="$(SolutionDir)\..\src\core\lib\iomgr\socket_mutator.c">
      <Filter>src\core\lib\iomgr</Filter>
    </ClCompile>
    <ClCompile Include="$(SolutionDir)\..\src\core\lib\iomgr\socket_utils_common_posix.c">
      <Filter>src\core\lib\iomgr</Filter>
    </ClCompile>
    <ClCompile Include="$(SolutionDir)\..\src\core\lib\iomgr\socket_utils_linux.c">
      <Filter>src\core\lib\iomgr</Filter>
    </ClCompile>
    <ClCompile Include="$(SolutionDir)\..\src\core\lib\iomgr\socket_utils_posix.c">
      <Filter>src\core\lib\iomgr</Filter>
    </ClCompile>
    <ClCompile Include="$(SolutionDir)\..\src\core\lib\iomgr\socket_utils_uv.c">
      <Filter>src\core\lib\iomgr</Filter>
    </ClCompile>
    <ClCompile Include="$(SolutionDir)\..\src\core\lib\iomgr\socket_utils_windows.c">
      <Filter>src\core\lib\iomgr</Filter>
    </ClCompile>
    <ClCompile Include="$(SolutionDir)\..\src\core\lib\iomgr\socket_windows.c">
      <Filter>src\core\lib\iomgr</Filter>
    </ClCompile>
    <ClCompile Include="$(SolutionDir)\..\src\core\lib\iomgr\tcp_client_posix.c">
      <Filter>src\core\lib\iomgr</Filter>
    </ClCompile>
    <ClCompile Include="$(SolutionDir)\..\src\core\lib\iomgr\tcp_client_uv.c">
      <Filter>src\core\lib\iomgr</Filter>
    </ClCompile>
    <ClCompile Include="$(SolutionDir)\..\src\core\lib\iomgr\tcp_client_windows.c">
      <Filter>src\core\lib\iomgr</Filter>
    </ClCompile>
    <ClCompile Include="$(SolutionDir)\..\src\core\lib\iomgr\tcp_posix.c">
      <Filter>src\core\lib\iomgr</Filter>
    </ClCompile>
    <ClCompile Include="$(SolutionDir)\..\src\core\lib\iomgr\tcp_server_posix.c">
      <Filter>src\core\lib\iomgr</Filter>
    </ClCompile>
    <ClCompile Include="$(SolutionDir)\..\src\core\lib\iomgr\tcp_server_uv.c">
      <Filter>src\core\lib\iomgr</Filter>
    </ClCompile>
    <ClCompile Include="$(SolutionDir)\..\src\core\lib\iomgr\tcp_server_windows.c">
      <Filter>src\core\lib\iomgr</Filter>
    </ClCompile>
    <ClCompile Include="$(SolutionDir)\..\src\core\lib\iomgr\tcp_uv.c">
      <Filter>src\core\lib\iomgr</Filter>
    </ClCompile>
    <ClCompile Include="$(SolutionDir)\..\src\core\lib\iomgr\tcp_windows.c">
      <Filter>src\core\lib\iomgr</Filter>
    </ClCompile>
    <ClCompile Include="$(SolutionDir)\..\src\core\lib\iomgr\time_averaged_stats.c">
      <Filter>src\core\lib\iomgr</Filter>
    </ClCompile>
    <ClCompile Include="$(SolutionDir)\..\src\core\lib\iomgr\timer_generic.c">
      <Filter>src\core\lib\iomgr</Filter>
    </ClCompile>
    <ClCompile Include="$(SolutionDir)\..\src\core\lib\iomgr\timer_heap.c">
      <Filter>src\core\lib\iomgr</Filter>
    </ClCompile>
    <ClCompile Include="$(SolutionDir)\..\src\core\lib\iomgr\timer_uv.c">
      <Filter>src\core\lib\iomgr</Filter>
    </ClCompile>
    <ClCompile Include="$(SolutionDir)\..\src\core\lib\iomgr\udp_server.c">
      <Filter>src\core\lib\iomgr</Filter>
    </ClCompile>
    <ClCompile Include="$(SolutionDir)\..\src\core\lib\iomgr\unix_sockets_posix.c">
      <Filter>src\core\lib\iomgr</Filter>
    </ClCompile>
    <ClCompile Include="$(SolutionDir)\..\src\core\lib\iomgr\unix_sockets_posix_noop.c">
      <Filter>src\core\lib\iomgr</Filter>
    </ClCompile>
    <ClCompile Include="$(SolutionDir)\..\src\core\lib\iomgr\wakeup_fd_cv.c">
      <Filter>src\core\lib\iomgr</Filter>
    </ClCompile>
    <ClCompile Include="$(SolutionDir)\..\src\core\lib\iomgr\wakeup_fd_eventfd.c">
      <Filter>src\core\lib\iomgr</Filter>
    </ClCompile>
    <ClCompile Include="$(SolutionDir)\..\src\core\lib\iomgr\wakeup_fd_nospecial.c">
      <Filter>src\core\lib\iomgr</Filter>
    </ClCompile>
    <ClCompile Include="$(SolutionDir)\..\src\core\lib\iomgr\wakeup_fd_pipe.c">
      <Filter>src\core\lib\iomgr</Filter>
    </ClCompile>
    <ClCompile Include="$(SolutionDir)\..\src\core\lib\iomgr\wakeup_fd_posix.c">
      <Filter>src\core\lib\iomgr</Filter>
    </ClCompile>
    <ClCompile Include="$(SolutionDir)\..\src\core\lib\iomgr\workqueue_uv.c">
      <Filter>src\core\lib\iomgr</Filter>
    </ClCompile>
    <ClCompile Include="$(SolutionDir)\..\src\core\lib\iomgr\workqueue_windows.c">
      <Filter>src\core\lib\iomgr</Filter>
    </ClCompile>
    <ClCompile Include="$(SolutionDir)\..\src\core\lib\json\json.c">
      <Filter>src\core\lib\json</Filter>
    </ClCompile>
    <ClCompile Include="$(SolutionDir)\..\src\core\lib\json\json_reader.c">
      <Filter>src\core\lib\json</Filter>
    </ClCompile>
    <ClCompile Include="$(SolutionDir)\..\src\core\lib\json\json_string.c">
      <Filter>src\core\lib\json</Filter>
    </ClCompile>
    <ClCompile Include="$(SolutionDir)\..\src\core\lib\json\json_writer.c">
      <Filter>src\core\lib\json</Filter>
    </ClCompile>
    <ClCompile Include="$(SolutionDir)\..\src\core\lib\slice\percent_encoding.c">
      <Filter>src\core\lib\slice</Filter>
    </ClCompile>
    <ClCompile Include="$(SolutionDir)\..\src\core\lib\slice\slice.c">
      <Filter>src\core\lib\slice</Filter>
    </ClCompile>
    <ClCompile Include="$(SolutionDir)\..\src\core\lib\slice\slice_buffer.c">
      <Filter>src\core\lib\slice</Filter>
    </ClCompile>
    <ClCompile Include="$(SolutionDir)\..\src\core\lib\slice\slice_string_helpers.c">
      <Filter>src\core\lib\slice</Filter>
    </ClCompile>
    <ClCompile Include="$(SolutionDir)\..\src\core\lib\surface\alarm.c">
      <Filter>src\core\lib\surface</Filter>
    </ClCompile>
    <ClCompile Include="$(SolutionDir)\..\src\core\lib\surface\api_trace.c">
      <Filter>src\core\lib\surface</Filter>
    </ClCompile>
    <ClCompile Include="$(SolutionDir)\..\src\core\lib\surface\byte_buffer.c">
      <Filter>src\core\lib\surface</Filter>
    </ClCompile>
    <ClCompile Include="$(SolutionDir)\..\src\core\lib\surface\byte_buffer_reader.c">
      <Filter>src\core\lib\surface</Filter>
    </ClCompile>
    <ClCompile Include="$(SolutionDir)\..\src\core\lib\surface\call.c">
      <Filter>src\core\lib\surface</Filter>
    </ClCompile>
    <ClCompile Include="$(SolutionDir)\..\src\core\lib\surface\call_details.c">
      <Filter>src\core\lib\surface</Filter>
    </ClCompile>
    <ClCompile Include="$(SolutionDir)\..\src\core\lib\surface\call_log_batch.c">
      <Filter>src\core\lib\surface</Filter>
    </ClCompile>
    <ClCompile Include="$(SolutionDir)\..\src\core\lib\surface\channel.c">
      <Filter>src\core\lib\surface</Filter>
    </ClCompile>
    <ClCompile Include="$(SolutionDir)\..\src\core\lib\surface\channel_init.c">
      <Filter>src\core\lib\surface</Filter>
    </ClCompile>
    <ClCompile Include="$(SolutionDir)\..\src\core\lib\surface\channel_ping.c">
      <Filter>src\core\lib\surface</Filter>
    </ClCompile>
    <ClCompile Include="$(SolutionDir)\..\src\core\lib\surface\channel_stack_type.c">
      <Filter>src\core\lib\surface</Filter>
    </ClCompile>
    <ClCompile Include="$(SolutionDir)\..\src\core\lib\surface\completion_queue.c">
      <Filter>src\core\lib\surface</Filter>
    </ClCompile>
    <ClCompile Include="$(SolutionDir)\..\src\core\lib\surface\event_string.c">
      <Filter>src\core\lib\surface</Filter>
    </ClCompile>
    <ClCompile Include="$(SolutionDir)\..\src\core\lib\surface\lame_client.c">
      <Filter>src\core\lib\surface</Filter>
    </ClCompile>
    <ClCompile Include="$(SolutionDir)\..\src\core\lib\surface\metadata_array.c">
      <Filter>src\core\lib\surface</Filter>
    </ClCompile>
    <ClCompile Include="$(SolutionDir)\..\src\core\lib\surface\server.c">
      <Filter>src\core\lib\surface</Filter>
    </ClCompile>
    <ClCompile Include="$(SolutionDir)\..\src\core\lib\surface\validate_metadata.c">
      <Filter>src\core\lib\surface</Filter>
    </ClCompile>
    <ClCompile Include="$(SolutionDir)\..\src\core\lib\surface\version.c">
      <Filter>src\core\lib\surface</Filter>
    </ClCompile>
    <ClCompile Include="$(SolutionDir)\..\src\core\lib\transport\byte_stream.c">
      <Filter>src\core\lib\transport</Filter>
    </ClCompile>
    <ClCompile Include="$(SolutionDir)\..\src\core\lib\transport\connectivity_state.c">
      <Filter>src\core\lib\transport</Filter>
    </ClCompile>
    <ClCompile Include="$(SolutionDir)\..\src\core\lib\transport\mdstr_hash_table.c">
      <Filter>src\core\lib\transport</Filter>
    </ClCompile>
    <ClCompile Include="$(SolutionDir)\..\src\core\lib\transport\metadata.c">
      <Filter>src\core\lib\transport</Filter>
    </ClCompile>
    <ClCompile Include="$(SolutionDir)\..\src\core\lib\transport\metadata_batch.c">
      <Filter>src\core\lib\transport</Filter>
    </ClCompile>
    <ClCompile Include="$(SolutionDir)\..\src\core\lib\transport\pid_controller.c">
      <Filter>src\core\lib\transport</Filter>
    </ClCompile>
    <ClCompile Include="$(SolutionDir)\..\src\core\lib\transport\service_config.c">
      <Filter>src\core\lib\transport</Filter>
    </ClCompile>
    <ClCompile Include="$(SolutionDir)\..\src\core\lib\transport\static_metadata.c">
      <Filter>src\core\lib\transport</Filter>
    </ClCompile>
    <ClCompile Include="$(SolutionDir)\..\src\core\lib\transport\timeout_encoding.c">
      <Filter>src\core\lib\transport</Filter>
    </ClCompile>
    <ClCompile Include="$(SolutionDir)\..\src\core\lib\transport\transport.c">
      <Filter>src\core\lib\transport</Filter>
    </ClCompile>
    <ClCompile Include="$(SolutionDir)\..\src\core\lib\transport\transport_op_string.c">
      <Filter>src\core\lib\transport</Filter>
    </ClCompile>
    <ClCompile Include="$(SolutionDir)\..\src\core\ext\transport\chttp2\server\secure\server_secure_chttp2.c">
      <Filter>src\core\ext\transport\chttp2\server\secure</Filter>
    </ClCompile>
    <ClCompile Include="$(SolutionDir)\..\src\core\ext\transport\chttp2\transport\bin_decoder.c">
      <Filter>src\core\ext\transport\chttp2\transport</Filter>
    </ClCompile>
    <ClCompile Include="$(SolutionDir)\..\src\core\ext\transport\chttp2\transport\bin_encoder.c">
      <Filter>src\core\ext\transport\chttp2\transport</Filter>
    </ClCompile>
    <ClCompile Include="$(SolutionDir)\..\src\core\ext\transport\chttp2\transport\chttp2_plugin.c">
      <Filter>src\core\ext\transport\chttp2\transport</Filter>
    </ClCompile>
    <ClCompile Include="$(SolutionDir)\..\src\core\ext\transport\chttp2\transport\chttp2_transport.c">
      <Filter>src\core\ext\transport\chttp2\transport</Filter>
    </ClCompile>
    <ClCompile Include="$(SolutionDir)\..\src\core\ext\transport\chttp2\transport\frame_data.c">
      <Filter>src\core\ext\transport\chttp2\transport</Filter>
    </ClCompile>
    <ClCompile Include="$(SolutionDir)\..\src\core\ext\transport\chttp2\transport\frame_goaway.c">
      <Filter>src\core\ext\transport\chttp2\transport</Filter>
    </ClCompile>
    <ClCompile Include="$(SolutionDir)\..\src\core\ext\transport\chttp2\transport\frame_ping.c">
      <Filter>src\core\ext\transport\chttp2\transport</Filter>
    </ClCompile>
    <ClCompile Include="$(SolutionDir)\..\src\core\ext\transport\chttp2\transport\frame_rst_stream.c">
      <Filter>src\core\ext\transport\chttp2\transport</Filter>
    </ClCompile>
    <ClCompile Include="$(SolutionDir)\..\src\core\ext\transport\chttp2\transport\frame_settings.c">
      <Filter>src\core\ext\transport\chttp2\transport</Filter>
    </ClCompile>
    <ClCompile Include="$(SolutionDir)\..\src\core\ext\transport\chttp2\transport\frame_window_update.c">
      <Filter>src\core\ext\transport\chttp2\transport</Filter>
    </ClCompile>
    <ClCompile Include="$(SolutionDir)\..\src\core\ext\transport\chttp2\transport\hpack_encoder.c">
      <Filter>src\core\ext\transport\chttp2\transport</Filter>
    </ClCompile>
    <ClCompile Include="$(SolutionDir)\..\src\core\ext\transport\chttp2\transport\hpack_parser.c">
      <Filter>src\core\ext\transport\chttp2\transport</Filter>
    </ClCompile>
    <ClCompile Include="$(SolutionDir)\..\src\core\ext\transport\chttp2\transport\hpack_table.c">
      <Filter>src\core\ext\transport\chttp2\transport</Filter>
    </ClCompile>
    <ClCompile Include="$(SolutionDir)\..\src\core\ext\transport\chttp2\transport\huffsyms.c">
      <Filter>src\core\ext\transport\chttp2\transport</Filter>
    </ClCompile>
    <ClCompile Include="$(SolutionDir)\..\src\core\ext\transport\chttp2\transport\incoming_metadata.c">
      <Filter>src\core\ext\transport\chttp2\transport</Filter>
    </ClCompile>
    <ClCompile Include="$(SolutionDir)\..\src\core\ext\transport\chttp2\transport\parsing.c">
      <Filter>src\core\ext\transport\chttp2\transport</Filter>
    </ClCompile>
    <ClCompile Include="$(SolutionDir)\..\src\core\ext\transport\chttp2\transport\status_conversion.c">
      <Filter>src\core\ext\transport\chttp2\transport</Filter>
    </ClCompile>
    <ClCompile Include="$(SolutionDir)\..\src\core\ext\transport\chttp2\transport\stream_lists.c">
      <Filter>src\core\ext\transport\chttp2\transport</Filter>
    </ClCompile>
    <ClCompile Include="$(SolutionDir)\..\src\core\ext\transport\chttp2\transport\stream_map.c">
      <Filter>src\core\ext\transport\chttp2\transport</Filter>
    </ClCompile>
    <ClCompile Include="$(SolutionDir)\..\src\core\ext\transport\chttp2\transport\varint.c">
      <Filter>src\core\ext\transport\chttp2\transport</Filter>
    </ClCompile>
    <ClCompile Include="$(SolutionDir)\..\src\core\ext\transport\chttp2\transport\writing.c">
      <Filter>src\core\ext\transport\chttp2\transport</Filter>
    </ClCompile>
    <ClCompile Include="$(SolutionDir)\..\src\core\ext\transport\chttp2\alpn\alpn.c">
      <Filter>src\core\ext\transport\chttp2\alpn</Filter>
    </ClCompile>
    <ClCompile Include="$(SolutionDir)\..\src\core\lib\http\httpcli_security_connector.c">
      <Filter>src\core\lib\http</Filter>
    </ClCompile>
    <ClCompile Include="$(SolutionDir)\..\src\core\lib\security\context\security_context.c">
      <Filter>src\core\lib\security\context</Filter>
    </ClCompile>
    <ClCompile Include="$(SolutionDir)\..\src\core\lib\security\credentials\composite\composite_credentials.c">
      <Filter>src\core\lib\security\credentials\composite</Filter>
    </ClCompile>
    <ClCompile Include="$(SolutionDir)\..\src\core\lib\security\credentials\credentials.c">
      <Filter>src\core\lib\security\credentials</Filter>
    </ClCompile>
    <ClCompile Include="$(SolutionDir)\..\src\core\lib\security\credentials\credentials_metadata.c">
      <Filter>src\core\lib\security\credentials</Filter>
    </ClCompile>
    <ClCompile Include="$(SolutionDir)\..\src\core\lib\security\credentials\fake\fake_credentials.c">
      <Filter>src\core\lib\security\credentials\fake</Filter>
    </ClCompile>
    <ClCompile Include="$(SolutionDir)\..\src\core\lib\security\credentials\google_default\credentials_generic.c">
      <Filter>src\core\lib\security\credentials\google_default</Filter>
    </ClCompile>
    <ClCompile Include="$(SolutionDir)\..\src\core\lib\security\credentials\google_default\google_default_credentials.c">
      <Filter>src\core\lib\security\credentials\google_default</Filter>
    </ClCompile>
    <ClCompile Include="$(SolutionDir)\..\src\core\lib\security\credentials\iam\iam_credentials.c">
      <Filter>src\core\lib\security\credentials\iam</Filter>
    </ClCompile>
    <ClCompile Include="$(SolutionDir)\..\src\core\lib\security\credentials\jwt\json_token.c">
      <Filter>src\core\lib\security\credentials\jwt</Filter>
    </ClCompile>
    <ClCompile Include="$(SolutionDir)\..\src\core\lib\security\credentials\jwt\jwt_credentials.c">
      <Filter>src\core\lib\security\credentials\jwt</Filter>
    </ClCompile>
    <ClCompile Include="$(SolutionDir)\..\src\core\lib\security\credentials\jwt\jwt_verifier.c">
      <Filter>src\core\lib\security\credentials\jwt</Filter>
    </ClCompile>
    <ClCompile Include="$(SolutionDir)\..\src\core\lib\security\credentials\oauth2\oauth2_credentials.c">
      <Filter>src\core\lib\security\credentials\oauth2</Filter>
    </ClCompile>
    <ClCompile Include="$(SolutionDir)\..\src\core\lib\security\credentials\plugin\plugin_credentials.c">
      <Filter>src\core\lib\security\credentials\plugin</Filter>
    </ClCompile>
    <ClCompile Include="$(SolutionDir)\..\src\core\lib\security\credentials\ssl\ssl_credentials.c">
      <Filter>src\core\lib\security\credentials\ssl</Filter>
    </ClCompile>
    <ClCompile Include="$(SolutionDir)\..\src\core\lib\security\transport\client_auth_filter.c">
      <Filter>src\core\lib\security\transport</Filter>
    </ClCompile>
    <ClCompile Include="$(SolutionDir)\..\src\core\lib\security\transport\secure_endpoint.c">
      <Filter>src\core\lib\security\transport</Filter>
    </ClCompile>
    <ClCompile Include="$(SolutionDir)\..\src\core\lib\security\transport\security_connector.c">
      <Filter>src\core\lib\security\transport</Filter>
    </ClCompile>
    <ClCompile Include="$(SolutionDir)\..\src\core\lib\security\transport\security_handshaker.c">
      <Filter>src\core\lib\security\transport</Filter>
    </ClCompile>
    <ClCompile Include="$(SolutionDir)\..\src\core\lib\security\transport\server_auth_filter.c">
      <Filter>src\core\lib\security\transport</Filter>
    </ClCompile>
    <ClCompile Include="$(SolutionDir)\..\src\core\lib\security\transport\tsi_error.c">
      <Filter>src\core\lib\security\transport</Filter>
    </ClCompile>
    <ClCompile Include="$(SolutionDir)\..\src\core\lib\security\util\b64.c">
      <Filter>src\core\lib\security\util</Filter>
    </ClCompile>
    <ClCompile Include="$(SolutionDir)\..\src\core\lib\security\util\json_util.c">
      <Filter>src\core\lib\security\util</Filter>
    </ClCompile>
    <ClCompile Include="$(SolutionDir)\..\src\core\lib\surface\init_secure.c">
      <Filter>src\core\lib\surface</Filter>
    </ClCompile>
    <ClCompile Include="$(SolutionDir)\..\src\core\lib\tsi\fake_transport_security.c">
      <Filter>src\core\lib\tsi</Filter>
    </ClCompile>
    <ClCompile Include="$(SolutionDir)\..\src\core\lib\tsi\ssl_transport_security.c">
      <Filter>src\core\lib\tsi</Filter>
    </ClCompile>
    <ClCompile Include="$(SolutionDir)\..\src\core\lib\tsi\transport_security.c">
      <Filter>src\core\lib\tsi</Filter>
    </ClCompile>
    <ClCompile Include="$(SolutionDir)\..\src\core\ext\transport\chttp2\server\chttp2_server.c">
      <Filter>src\core\ext\transport\chttp2\server</Filter>
    </ClCompile>
    <ClCompile Include="$(SolutionDir)\..\src\core\ext\transport\chttp2\client\secure\secure_channel_create.c">
      <Filter>src\core\ext\transport\chttp2\client\secure</Filter>
    </ClCompile>
    <ClCompile Include="$(SolutionDir)\..\src\core\ext\client_channel\channel_connectivity.c">
      <Filter>src\core\ext\client_channel</Filter>
    </ClCompile>
    <ClCompile Include="$(SolutionDir)\..\src\core\ext\client_channel\client_channel.c">
      <Filter>src\core\ext\client_channel</Filter>
    </ClCompile>
    <ClCompile Include="$(SolutionDir)\..\src\core\ext\client_channel\client_channel_factory.c">
      <Filter>src\core\ext\client_channel</Filter>
    </ClCompile>
    <ClCompile Include="$(SolutionDir)\..\src\core\ext\client_channel\client_channel_plugin.c">
      <Filter>src\core\ext\client_channel</Filter>
    </ClCompile>
    <ClCompile Include="$(SolutionDir)\..\src\core\ext\client_channel\connector.c">
      <Filter>src\core\ext\client_channel</Filter>
    </ClCompile>
    <ClCompile Include="$(SolutionDir)\..\src\core\ext\client_channel\default_initial_connect_string.c">
      <Filter>src\core\ext\client_channel</Filter>
    </ClCompile>
    <ClCompile Include="$(SolutionDir)\..\src\core\ext\client_channel\http_connect_handshaker.c">
      <Filter>src\core\ext\client_channel</Filter>
    </ClCompile>
    <ClCompile Include="$(SolutionDir)\..\src\core\ext\client_channel\initial_connect_string.c">
      <Filter>src\core\ext\client_channel</Filter>
    </ClCompile>
    <ClCompile Include="$(SolutionDir)\..\src\core\ext\client_channel\lb_policy.c">
      <Filter>src\core\ext\client_channel</Filter>
    </ClCompile>
    <ClCompile Include="$(SolutionDir)\..\src\core\ext\client_channel\lb_policy_factory.c">
      <Filter>src\core\ext\client_channel</Filter>
    </ClCompile>
    <ClCompile Include="$(SolutionDir)\..\src\core\ext\client_channel\lb_policy_registry.c">
      <Filter>src\core\ext\client_channel</Filter>
    </ClCompile>
    <ClCompile Include="$(SolutionDir)\..\src\core\ext\client_channel\parse_address.c">
      <Filter>src\core\ext\client_channel</Filter>
    </ClCompile>
    <ClCompile Include="$(SolutionDir)\..\src\core\ext\client_channel\resolver.c">
      <Filter>src\core\ext\client_channel</Filter>
    </ClCompile>
    <ClCompile Include="$(SolutionDir)\..\src\core\ext\client_channel\resolver_factory.c">
      <Filter>src\core\ext\client_channel</Filter>
    </ClCompile>
    <ClCompile Include="$(SolutionDir)\..\src\core\ext\client_channel\resolver_registry.c">
      <Filter>src\core\ext\client_channel</Filter>
    </ClCompile>
    <ClCompile Include="$(SolutionDir)\..\src\core\ext\client_channel\subchannel.c">
      <Filter>src\core\ext\client_channel</Filter>
    </ClCompile>
    <ClCompile Include="$(SolutionDir)\..\src\core\ext\client_channel\subchannel_index.c">
      <Filter>src\core\ext\client_channel</Filter>
    </ClCompile>
    <ClCompile Include="$(SolutionDir)\..\src\core\ext\client_channel\uri_parser.c">
      <Filter>src\core\ext\client_channel</Filter>
    </ClCompile>
    <ClCompile Include="$(SolutionDir)\..\src\core\ext\transport\chttp2\client\chttp2_connector.c">
      <Filter>src\core\ext\transport\chttp2\client</Filter>
    </ClCompile>
    <ClCompile Include="$(SolutionDir)\..\src\core\ext\transport\chttp2\server\insecure\server_chttp2.c">
      <Filter>src\core\ext\transport\chttp2\server\insecure</Filter>
    </ClCompile>
    <ClCompile Include="$(SolutionDir)\..\src\core\ext\transport\chttp2\server\insecure\server_chttp2_posix.c">
      <Filter>src\core\ext\transport\chttp2\server\insecure</Filter>
    </ClCompile>
    <ClCompile Include="$(SolutionDir)\..\src\core\ext\transport\chttp2\client\insecure\channel_create.c">
      <Filter>src\core\ext\transport\chttp2\client\insecure</Filter>
    </ClCompile>
    <ClCompile Include="$(SolutionDir)\..\src\core\ext\transport\chttp2\client\insecure\channel_create_posix.c">
      <Filter>src\core\ext\transport\chttp2\client\insecure</Filter>
    </ClCompile>
    <ClCompile Include="$(SolutionDir)\..\src\core\ext\lb_policy\grpclb\grpclb.c">
      <Filter>src\core\ext\lb_policy\grpclb</Filter>
    </ClCompile>
    <ClCompile Include="$(SolutionDir)\..\src\core\ext\lb_policy\grpclb\load_balancer_api.c">
      <Filter>src\core\ext\lb_policy\grpclb</Filter>
    </ClCompile>
    <ClCompile Include="$(SolutionDir)\..\src\core\ext\lb_policy\grpclb\proto\grpc\lb\v1\load_balancer.pb.c">
      <Filter>src\core\ext\lb_policy\grpclb\proto\grpc\lb\v1</Filter>
    </ClCompile>
    <ClCompile Include="$(SolutionDir)\..\third_party\nanopb\pb_common.c">
      <Filter>third_party\nanopb</Filter>
    </ClCompile>
    <ClCompile Include="$(SolutionDir)\..\third_party\nanopb\pb_decode.c">
      <Filter>third_party\nanopb</Filter>
    </ClCompile>
    <ClCompile Include="$(SolutionDir)\..\third_party\nanopb\pb_encode.c">
      <Filter>third_party\nanopb</Filter>
    </ClCompile>
    <ClCompile Include="$(SolutionDir)\..\src\core\ext\lb_policy\pick_first\pick_first.c">
      <Filter>src\core\ext\lb_policy\pick_first</Filter>
    </ClCompile>
    <ClCompile Include="$(SolutionDir)\..\src\core\ext\lb_policy\round_robin\round_robin.c">
      <Filter>src\core\ext\lb_policy\round_robin</Filter>
    </ClCompile>
    <ClCompile Include="$(SolutionDir)\..\src\core\ext\resolver\dns\native\dns_resolver.c">
      <Filter>src\core\ext\resolver\dns\native</Filter>
    </ClCompile>
    <ClCompile Include="$(SolutionDir)\..\src\core\ext\resolver\sockaddr\sockaddr_resolver.c">
      <Filter>src\core\ext\resolver\sockaddr</Filter>
    </ClCompile>
    <ClCompile Include="$(SolutionDir)\..\src\core\ext\load_reporting\load_reporting.c">
      <Filter>src\core\ext\load_reporting</Filter>
    </ClCompile>
    <ClCompile Include="$(SolutionDir)\..\src\core\ext\load_reporting\load_reporting_filter.c">
      <Filter>src\core\ext\load_reporting</Filter>
    </ClCompile>
    <ClCompile Include="$(SolutionDir)\..\src\core\ext\census\base_resources.c">
      <Filter>src\core\ext\census</Filter>
    </ClCompile>
    <ClCompile Include="$(SolutionDir)\..\src\core\ext\census\context.c">
      <Filter>src\core\ext\census</Filter>
    </ClCompile>
    <ClCompile Include="$(SolutionDir)\..\src\core\ext\census\gen\census.pb.c">
      <Filter>src\core\ext\census\gen</Filter>
    </ClCompile>
    <ClCompile Include="$(SolutionDir)\..\src\core\ext\census\gen\trace_context.pb.c">
      <Filter>src\core\ext\census\gen</Filter>
    </ClCompile>
    <ClCompile Include="$(SolutionDir)\..\src\core\ext\census\grpc_context.c">
      <Filter>src\core\ext\census</Filter>
    </ClCompile>
    <ClCompile Include="$(SolutionDir)\..\src\core\ext\census\grpc_filter.c">
      <Filter>src\core\ext\census</Filter>
    </ClCompile>
    <ClCompile Include="$(SolutionDir)\..\src\core\ext\census\grpc_plugin.c">
      <Filter>src\core\ext\census</Filter>
    </ClCompile>
    <ClCompile Include="$(SolutionDir)\..\src\core\ext\census\initialize.c">
      <Filter>src\core\ext\census</Filter>
    </ClCompile>
    <ClCompile Include="$(SolutionDir)\..\src\core\ext\census\mlog.c">
      <Filter>src\core\ext\census</Filter>
    </ClCompile>
    <ClCompile Include="$(SolutionDir)\..\src\core\ext\census\operation.c">
      <Filter>src\core\ext\census</Filter>
    </ClCompile>
    <ClCompile Include="$(SolutionDir)\..\src\core\ext\census\placeholders.c">
      <Filter>src\core\ext\census</Filter>
    </ClCompile>
    <ClCompile Include="$(SolutionDir)\..\src\core\ext\census\resource.c">
      <Filter>src\core\ext\census</Filter>
    </ClCompile>
    <ClCompile Include="$(SolutionDir)\..\src\core\ext\census\trace_context.c">
      <Filter>src\core\ext\census</Filter>
    </ClCompile>
    <ClCompile Include="$(SolutionDir)\..\src\core\ext\census\tracing.c">
      <Filter>src\core\ext\census</Filter>
    </ClCompile>
    <ClCompile Include="$(SolutionDir)\..\src\core\plugin_registry\grpc_plugin_registry.c">
      <Filter>src\core\plugin_registry</Filter>
    </ClCompile>
  </ItemGroup>
  <ItemGroup>
    <ClInclude Include="$(SolutionDir)\..\include\grpc\byte_buffer.h">
      <Filter>include\grpc</Filter>
    </ClInclude>
    <ClInclude Include="$(SolutionDir)\..\include\grpc\byte_buffer_reader.h">
      <Filter>include\grpc</Filter>
    </ClInclude>
    <ClInclude Include="$(SolutionDir)\..\include\grpc\compression.h">
      <Filter>include\grpc</Filter>
    </ClInclude>
    <ClInclude Include="$(SolutionDir)\..\include\grpc\grpc.h">
      <Filter>include\grpc</Filter>
    </ClInclude>
    <ClInclude Include="$(SolutionDir)\..\include\grpc\grpc_posix.h">
      <Filter>include\grpc</Filter>
    </ClInclude>
    <ClInclude Include="$(SolutionDir)\..\include\grpc\grpc_security_constants.h">
      <Filter>include\grpc</Filter>
    </ClInclude>
    <ClInclude Include="$(SolutionDir)\..\include\grpc\slice.h">
      <Filter>include\grpc</Filter>
    </ClInclude>
    <ClInclude Include="$(SolutionDir)\..\include\grpc\slice_buffer.h">
      <Filter>include\grpc</Filter>
    </ClInclude>
    <ClInclude Include="$(SolutionDir)\..\include\grpc\status.h">
      <Filter>include\grpc</Filter>
    </ClInclude>
    <ClInclude Include="$(SolutionDir)\..\include\grpc\impl\codegen\byte_buffer_reader.h">
      <Filter>include\grpc\impl\codegen</Filter>
    </ClInclude>
    <ClInclude Include="$(SolutionDir)\..\include\grpc\impl\codegen\compression_types.h">
      <Filter>include\grpc\impl\codegen</Filter>
    </ClInclude>
    <ClInclude Include="$(SolutionDir)\..\include\grpc\impl\codegen\connectivity_state.h">
      <Filter>include\grpc\impl\codegen</Filter>
    </ClInclude>
    <ClInclude Include="$(SolutionDir)\..\include\grpc\impl\codegen\grpc_types.h">
      <Filter>include\grpc\impl\codegen</Filter>
    </ClInclude>
    <ClInclude Include="$(SolutionDir)\..\include\grpc\impl\codegen\propagation_bits.h">
      <Filter>include\grpc\impl\codegen</Filter>
    </ClInclude>
    <ClInclude Include="$(SolutionDir)\..\include\grpc\impl\codegen\status.h">
      <Filter>include\grpc\impl\codegen</Filter>
    </ClInclude>
    <ClInclude Include="$(SolutionDir)\..\include\grpc\impl\codegen\atm.h">
      <Filter>include\grpc\impl\codegen</Filter>
    </ClInclude>
    <ClInclude Include="$(SolutionDir)\..\include\grpc\impl\codegen\atm_gcc_atomic.h">
      <Filter>include\grpc\impl\codegen</Filter>
    </ClInclude>
    <ClInclude Include="$(SolutionDir)\..\include\grpc\impl\codegen\atm_gcc_sync.h">
      <Filter>include\grpc\impl\codegen</Filter>
    </ClInclude>
    <ClInclude Include="$(SolutionDir)\..\include\grpc\impl\codegen\atm_windows.h">
      <Filter>include\grpc\impl\codegen</Filter>
    </ClInclude>
<<<<<<< HEAD
    <ClInclude Include="$(SolutionDir)\..\include\grpc\impl\codegen\exec_ctx_fwd.h">
=======
    <ClInclude Include="$(SolutionDir)\..\include\grpc\impl\codegen\gpr_slice.h">
>>>>>>> b62bffbe
      <Filter>include\grpc\impl\codegen</Filter>
    </ClInclude>
    <ClInclude Include="$(SolutionDir)\..\include\grpc\impl\codegen\gpr_types.h">
      <Filter>include\grpc\impl\codegen</Filter>
    </ClInclude>
    <ClInclude Include="$(SolutionDir)\..\include\grpc\impl\codegen\port_platform.h">
      <Filter>include\grpc\impl\codegen</Filter>
    </ClInclude>
    <ClInclude Include="$(SolutionDir)\..\include\grpc\impl\codegen\slice.h">
      <Filter>include\grpc\impl\codegen</Filter>
    </ClInclude>
    <ClInclude Include="$(SolutionDir)\..\include\grpc\impl\codegen\sync.h">
      <Filter>include\grpc\impl\codegen</Filter>
    </ClInclude>
    <ClInclude Include="$(SolutionDir)\..\include\grpc\impl\codegen\sync_generic.h">
      <Filter>include\grpc\impl\codegen</Filter>
    </ClInclude>
    <ClInclude Include="$(SolutionDir)\..\include\grpc\impl\codegen\sync_posix.h">
      <Filter>include\grpc\impl\codegen</Filter>
    </ClInclude>
    <ClInclude Include="$(SolutionDir)\..\include\grpc\impl\codegen\sync_windows.h">
      <Filter>include\grpc\impl\codegen</Filter>
    </ClInclude>
    <ClInclude Include="$(SolutionDir)\..\include\grpc\grpc_security.h">
      <Filter>include\grpc</Filter>
    </ClInclude>
    <ClInclude Include="$(SolutionDir)\..\include\grpc\census.h">
      <Filter>include\grpc</Filter>
    </ClInclude>
  </ItemGroup>
  <ItemGroup>
    <ClInclude Include="$(SolutionDir)\..\src\core\lib\channel\channel_args.h">
      <Filter>src\core\lib\channel</Filter>
    </ClInclude>
    <ClInclude Include="$(SolutionDir)\..\src\core\lib\channel\channel_stack.h">
      <Filter>src\core\lib\channel</Filter>
    </ClInclude>
    <ClInclude Include="$(SolutionDir)\..\src\core\lib\channel\channel_stack_builder.h">
      <Filter>src\core\lib\channel</Filter>
    </ClInclude>
    <ClInclude Include="$(SolutionDir)\..\src\core\lib\channel\compress_filter.h">
      <Filter>src\core\lib\channel</Filter>
    </ClInclude>
    <ClInclude Include="$(SolutionDir)\..\src\core\lib\channel\connected_channel.h">
      <Filter>src\core\lib\channel</Filter>
    </ClInclude>
    <ClInclude Include="$(SolutionDir)\..\src\core\lib\channel\context.h">
      <Filter>src\core\lib\channel</Filter>
    </ClInclude>
    <ClInclude Include="$(SolutionDir)\..\src\core\lib\channel\deadline_filter.h">
      <Filter>src\core\lib\channel</Filter>
    </ClInclude>
    <ClInclude Include="$(SolutionDir)\..\src\core\lib\channel\handshaker.h">
      <Filter>src\core\lib\channel</Filter>
    </ClInclude>
    <ClInclude Include="$(SolutionDir)\..\src\core\lib\channel\http_client_filter.h">
      <Filter>src\core\lib\channel</Filter>
    </ClInclude>
    <ClInclude Include="$(SolutionDir)\..\src\core\lib\channel\http_server_filter.h">
      <Filter>src\core\lib\channel</Filter>
    </ClInclude>
    <ClInclude Include="$(SolutionDir)\..\src\core\lib\channel\message_size_filter.h">
      <Filter>src\core\lib\channel</Filter>
    </ClInclude>
    <ClInclude Include="$(SolutionDir)\..\src\core\lib\compression\algorithm_metadata.h">
      <Filter>src\core\lib\compression</Filter>
    </ClInclude>
    <ClInclude Include="$(SolutionDir)\..\src\core\lib\compression\message_compress.h">
      <Filter>src\core\lib\compression</Filter>
    </ClInclude>
    <ClInclude Include="$(SolutionDir)\..\src\core\lib\debug\trace.h">
      <Filter>src\core\lib\debug</Filter>
    </ClInclude>
    <ClInclude Include="$(SolutionDir)\..\src\core\lib\http\format_request.h">
      <Filter>src\core\lib\http</Filter>
    </ClInclude>
    <ClInclude Include="$(SolutionDir)\..\src\core\lib\http\httpcli.h">
      <Filter>src\core\lib\http</Filter>
    </ClInclude>
    <ClInclude Include="$(SolutionDir)\..\src\core\lib\http\parser.h">
      <Filter>src\core\lib\http</Filter>
    </ClInclude>
    <ClInclude Include="$(SolutionDir)\..\src\core\lib\iomgr\closure.h">
      <Filter>src\core\lib\iomgr</Filter>
    </ClInclude>
    <ClInclude Include="$(SolutionDir)\..\src\core\lib\iomgr\combiner.h">
      <Filter>src\core\lib\iomgr</Filter>
    </ClInclude>
    <ClInclude Include="$(SolutionDir)\..\src\core\lib\iomgr\endpoint.h">
      <Filter>src\core\lib\iomgr</Filter>
    </ClInclude>
    <ClInclude Include="$(SolutionDir)\..\src\core\lib\iomgr\endpoint_pair.h">
      <Filter>src\core\lib\iomgr</Filter>
    </ClInclude>
    <ClInclude Include="$(SolutionDir)\..\src\core\lib\iomgr\error.h">
      <Filter>src\core\lib\iomgr</Filter>
    </ClInclude>
    <ClInclude Include="$(SolutionDir)\..\src\core\lib\iomgr\ev_epoll_linux.h">
      <Filter>src\core\lib\iomgr</Filter>
    </ClInclude>
    <ClInclude Include="$(SolutionDir)\..\src\core\lib\iomgr\ev_poll_posix.h">
      <Filter>src\core\lib\iomgr</Filter>
    </ClInclude>
    <ClInclude Include="$(SolutionDir)\..\src\core\lib\iomgr\ev_posix.h">
      <Filter>src\core\lib\iomgr</Filter>
    </ClInclude>
    <ClInclude Include="$(SolutionDir)\..\src\core\lib\iomgr\exec_ctx.h">
      <Filter>src\core\lib\iomgr</Filter>
    </ClInclude>
    <ClInclude Include="$(SolutionDir)\..\src\core\lib\iomgr\executor.h">
      <Filter>src\core\lib\iomgr</Filter>
    </ClInclude>
    <ClInclude Include="$(SolutionDir)\..\src\core\lib\iomgr\iocp_windows.h">
      <Filter>src\core\lib\iomgr</Filter>
    </ClInclude>
    <ClInclude Include="$(SolutionDir)\..\src\core\lib\iomgr\iomgr.h">
      <Filter>src\core\lib\iomgr</Filter>
    </ClInclude>
    <ClInclude Include="$(SolutionDir)\..\src\core\lib\iomgr\iomgr_internal.h">
      <Filter>src\core\lib\iomgr</Filter>
    </ClInclude>
    <ClInclude Include="$(SolutionDir)\..\src\core\lib\iomgr\iomgr_posix.h">
      <Filter>src\core\lib\iomgr</Filter>
    </ClInclude>
    <ClInclude Include="$(SolutionDir)\..\src\core\lib\iomgr\load_file.h">
      <Filter>src\core\lib\iomgr</Filter>
    </ClInclude>
    <ClInclude Include="$(SolutionDir)\..\src\core\lib\iomgr\network_status_tracker.h">
      <Filter>src\core\lib\iomgr</Filter>
    </ClInclude>
    <ClInclude Include="$(SolutionDir)\..\src\core\lib\iomgr\polling_entity.h">
      <Filter>src\core\lib\iomgr</Filter>
    </ClInclude>
    <ClInclude Include="$(SolutionDir)\..\src\core\lib\iomgr\pollset.h">
      <Filter>src\core\lib\iomgr</Filter>
    </ClInclude>
    <ClInclude Include="$(SolutionDir)\..\src\core\lib\iomgr\pollset_set.h">
      <Filter>src\core\lib\iomgr</Filter>
    </ClInclude>
    <ClInclude Include="$(SolutionDir)\..\src\core\lib\iomgr\pollset_set_windows.h">
      <Filter>src\core\lib\iomgr</Filter>
    </ClInclude>
    <ClInclude Include="$(SolutionDir)\..\src\core\lib\iomgr\pollset_uv.h">
      <Filter>src\core\lib\iomgr</Filter>
    </ClInclude>
    <ClInclude Include="$(SolutionDir)\..\src\core\lib\iomgr\pollset_windows.h">
      <Filter>src\core\lib\iomgr</Filter>
    </ClInclude>
    <ClInclude Include="$(SolutionDir)\..\src\core\lib\iomgr\port.h">
      <Filter>src\core\lib\iomgr</Filter>
    </ClInclude>
    <ClInclude Include="$(SolutionDir)\..\src\core\lib\iomgr\resolve_address.h">
      <Filter>src\core\lib\iomgr</Filter>
    </ClInclude>
    <ClInclude Include="$(SolutionDir)\..\src\core\lib\iomgr\resource_quota.h">
      <Filter>src\core\lib\iomgr</Filter>
    </ClInclude>
    <ClInclude Include="$(SolutionDir)\..\src\core\lib\iomgr\sockaddr.h">
      <Filter>src\core\lib\iomgr</Filter>
    </ClInclude>
    <ClInclude Include="$(SolutionDir)\..\src\core\lib\iomgr\sockaddr_posix.h">
      <Filter>src\core\lib\iomgr</Filter>
    </ClInclude>
    <ClInclude Include="$(SolutionDir)\..\src\core\lib\iomgr\sockaddr_utils.h">
      <Filter>src\core\lib\iomgr</Filter>
    </ClInclude>
    <ClInclude Include="$(SolutionDir)\..\src\core\lib\iomgr\sockaddr_windows.h">
      <Filter>src\core\lib\iomgr</Filter>
    </ClInclude>
    <ClInclude Include="$(SolutionDir)\..\src\core\lib\iomgr\socket_mutator.h">
      <Filter>src\core\lib\iomgr</Filter>
    </ClInclude>
    <ClInclude Include="$(SolutionDir)\..\src\core\lib\iomgr\socket_utils.h">
      <Filter>src\core\lib\iomgr</Filter>
    </ClInclude>
    <ClInclude Include="$(SolutionDir)\..\src\core\lib\iomgr\socket_utils_posix.h">
      <Filter>src\core\lib\iomgr</Filter>
    </ClInclude>
    <ClInclude Include="$(SolutionDir)\..\src\core\lib\iomgr\socket_windows.h">
      <Filter>src\core\lib\iomgr</Filter>
    </ClInclude>
    <ClInclude Include="$(SolutionDir)\..\src\core\lib\iomgr\tcp_client.h">
      <Filter>src\core\lib\iomgr</Filter>
    </ClInclude>
    <ClInclude Include="$(SolutionDir)\..\src\core\lib\iomgr\tcp_client_posix.h">
      <Filter>src\core\lib\iomgr</Filter>
    </ClInclude>
    <ClInclude Include="$(SolutionDir)\..\src\core\lib\iomgr\tcp_posix.h">
      <Filter>src\core\lib\iomgr</Filter>
    </ClInclude>
    <ClInclude Include="$(SolutionDir)\..\src\core\lib\iomgr\tcp_server.h">
      <Filter>src\core\lib\iomgr</Filter>
    </ClInclude>
    <ClInclude Include="$(SolutionDir)\..\src\core\lib\iomgr\tcp_uv.h">
      <Filter>src\core\lib\iomgr</Filter>
    </ClInclude>
    <ClInclude Include="$(SolutionDir)\..\src\core\lib\iomgr\tcp_windows.h">
      <Filter>src\core\lib\iomgr</Filter>
    </ClInclude>
    <ClInclude Include="$(SolutionDir)\..\src\core\lib\iomgr\time_averaged_stats.h">
      <Filter>src\core\lib\iomgr</Filter>
    </ClInclude>
    <ClInclude Include="$(SolutionDir)\..\src\core\lib\iomgr\timer.h">
      <Filter>src\core\lib\iomgr</Filter>
    </ClInclude>
    <ClInclude Include="$(SolutionDir)\..\src\core\lib\iomgr\timer_generic.h">
      <Filter>src\core\lib\iomgr</Filter>
    </ClInclude>
    <ClInclude Include="$(SolutionDir)\..\src\core\lib\iomgr\timer_heap.h">
      <Filter>src\core\lib\iomgr</Filter>
    </ClInclude>
    <ClInclude Include="$(SolutionDir)\..\src\core\lib\iomgr\timer_uv.h">
      <Filter>src\core\lib\iomgr</Filter>
    </ClInclude>
    <ClInclude Include="$(SolutionDir)\..\src\core\lib\iomgr\udp_server.h">
      <Filter>src\core\lib\iomgr</Filter>
    </ClInclude>
    <ClInclude Include="$(SolutionDir)\..\src\core\lib\iomgr\unix_sockets_posix.h">
      <Filter>src\core\lib\iomgr</Filter>
    </ClInclude>
    <ClInclude Include="$(SolutionDir)\..\src\core\lib\iomgr\wakeup_fd_cv.h">
      <Filter>src\core\lib\iomgr</Filter>
    </ClInclude>
    <ClInclude Include="$(SolutionDir)\..\src\core\lib\iomgr\wakeup_fd_pipe.h">
      <Filter>src\core\lib\iomgr</Filter>
    </ClInclude>
    <ClInclude Include="$(SolutionDir)\..\src\core\lib\iomgr\wakeup_fd_posix.h">
      <Filter>src\core\lib\iomgr</Filter>
    </ClInclude>
    <ClInclude Include="$(SolutionDir)\..\src\core\lib\iomgr\workqueue.h">
      <Filter>src\core\lib\iomgr</Filter>
    </ClInclude>
    <ClInclude Include="$(SolutionDir)\..\src\core\lib\iomgr\workqueue_uv.h">
      <Filter>src\core\lib\iomgr</Filter>
    </ClInclude>
    <ClInclude Include="$(SolutionDir)\..\src\core\lib\iomgr\workqueue_windows.h">
      <Filter>src\core\lib\iomgr</Filter>
    </ClInclude>
    <ClInclude Include="$(SolutionDir)\..\src\core\lib\json\json.h">
      <Filter>src\core\lib\json</Filter>
    </ClInclude>
    <ClInclude Include="$(SolutionDir)\..\src\core\lib\json\json_common.h">
      <Filter>src\core\lib\json</Filter>
    </ClInclude>
    <ClInclude Include="$(SolutionDir)\..\src\core\lib\json\json_reader.h">
      <Filter>src\core\lib\json</Filter>
    </ClInclude>
    <ClInclude Include="$(SolutionDir)\..\src\core\lib\json\json_writer.h">
      <Filter>src\core\lib\json</Filter>
    </ClInclude>
    <ClInclude Include="$(SolutionDir)\..\src\core\lib\slice\percent_encoding.h">
      <Filter>src\core\lib\slice</Filter>
    </ClInclude>
    <ClInclude Include="$(SolutionDir)\..\src\core\lib\slice\slice_internal.h">
      <Filter>src\core\lib\slice</Filter>
    </ClInclude>
    <ClInclude Include="$(SolutionDir)\..\src\core\lib\slice\slice_string_helpers.h">
      <Filter>src\core\lib\slice</Filter>
    </ClInclude>
    <ClInclude Include="$(SolutionDir)\..\src\core\lib\surface\api_trace.h">
      <Filter>src\core\lib\surface</Filter>
    </ClInclude>
    <ClInclude Include="$(SolutionDir)\..\src\core\lib\surface\call.h">
      <Filter>src\core\lib\surface</Filter>
    </ClInclude>
    <ClInclude Include="$(SolutionDir)\..\src\core\lib\surface\call_test_only.h">
      <Filter>src\core\lib\surface</Filter>
    </ClInclude>
    <ClInclude Include="$(SolutionDir)\..\src\core\lib\surface\channel.h">
      <Filter>src\core\lib\surface</Filter>
    </ClInclude>
    <ClInclude Include="$(SolutionDir)\..\src\core\lib\surface\channel_init.h">
      <Filter>src\core\lib\surface</Filter>
    </ClInclude>
    <ClInclude Include="$(SolutionDir)\..\src\core\lib\surface\channel_stack_type.h">
      <Filter>src\core\lib\surface</Filter>
    </ClInclude>
    <ClInclude Include="$(SolutionDir)\..\src\core\lib\surface\completion_queue.h">
      <Filter>src\core\lib\surface</Filter>
    </ClInclude>
    <ClInclude Include="$(SolutionDir)\..\src\core\lib\surface\event_string.h">
      <Filter>src\core\lib\surface</Filter>
    </ClInclude>
    <ClInclude Include="$(SolutionDir)\..\src\core\lib\surface\init.h">
      <Filter>src\core\lib\surface</Filter>
    </ClInclude>
    <ClInclude Include="$(SolutionDir)\..\src\core\lib\surface\lame_client.h">
      <Filter>src\core\lib\surface</Filter>
    </ClInclude>
    <ClInclude Include="$(SolutionDir)\..\src\core\lib\surface\server.h">
      <Filter>src\core\lib\surface</Filter>
    </ClInclude>
    <ClInclude Include="$(SolutionDir)\..\src\core\lib\transport\byte_stream.h">
      <Filter>src\core\lib\transport</Filter>
    </ClInclude>
    <ClInclude Include="$(SolutionDir)\..\src\core\lib\transport\connectivity_state.h">
      <Filter>src\core\lib\transport</Filter>
    </ClInclude>
    <ClInclude Include="$(SolutionDir)\..\src\core\lib\transport\mdstr_hash_table.h">
      <Filter>src\core\lib\transport</Filter>
    </ClInclude>
    <ClInclude Include="$(SolutionDir)\..\src\core\lib\transport\metadata.h">
      <Filter>src\core\lib\transport</Filter>
    </ClInclude>
    <ClInclude Include="$(SolutionDir)\..\src\core\lib\transport\metadata_batch.h">
      <Filter>src\core\lib\transport</Filter>
    </ClInclude>
    <ClInclude Include="$(SolutionDir)\..\src\core\lib\transport\pid_controller.h">
      <Filter>src\core\lib\transport</Filter>
    </ClInclude>
    <ClInclude Include="$(SolutionDir)\..\src\core\lib\transport\service_config.h">
      <Filter>src\core\lib\transport</Filter>
    </ClInclude>
    <ClInclude Include="$(SolutionDir)\..\src\core\lib\transport\static_metadata.h">
      <Filter>src\core\lib\transport</Filter>
    </ClInclude>
    <ClInclude Include="$(SolutionDir)\..\src\core\lib\transport\timeout_encoding.h">
      <Filter>src\core\lib\transport</Filter>
    </ClInclude>
    <ClInclude Include="$(SolutionDir)\..\src\core\lib\transport\transport.h">
      <Filter>src\core\lib\transport</Filter>
    </ClInclude>
    <ClInclude Include="$(SolutionDir)\..\src\core\lib\transport\transport_impl.h">
      <Filter>src\core\lib\transport</Filter>
    </ClInclude>
    <ClInclude Include="$(SolutionDir)\..\src\core\ext\transport\chttp2\transport\bin_decoder.h">
      <Filter>src\core\ext\transport\chttp2\transport</Filter>
    </ClInclude>
    <ClInclude Include="$(SolutionDir)\..\src\core\ext\transport\chttp2\transport\bin_encoder.h">
      <Filter>src\core\ext\transport\chttp2\transport</Filter>
    </ClInclude>
    <ClInclude Include="$(SolutionDir)\..\src\core\ext\transport\chttp2\transport\chttp2_transport.h">
      <Filter>src\core\ext\transport\chttp2\transport</Filter>
    </ClInclude>
    <ClInclude Include="$(SolutionDir)\..\src\core\ext\transport\chttp2\transport\frame.h">
      <Filter>src\core\ext\transport\chttp2\transport</Filter>
    </ClInclude>
    <ClInclude Include="$(SolutionDir)\..\src\core\ext\transport\chttp2\transport\frame_data.h">
      <Filter>src\core\ext\transport\chttp2\transport</Filter>
    </ClInclude>
    <ClInclude Include="$(SolutionDir)\..\src\core\ext\transport\chttp2\transport\frame_goaway.h">
      <Filter>src\core\ext\transport\chttp2\transport</Filter>
    </ClInclude>
    <ClInclude Include="$(SolutionDir)\..\src\core\ext\transport\chttp2\transport\frame_ping.h">
      <Filter>src\core\ext\transport\chttp2\transport</Filter>
    </ClInclude>
    <ClInclude Include="$(SolutionDir)\..\src\core\ext\transport\chttp2\transport\frame_rst_stream.h">
      <Filter>src\core\ext\transport\chttp2\transport</Filter>
    </ClInclude>
    <ClInclude Include="$(SolutionDir)\..\src\core\ext\transport\chttp2\transport\frame_settings.h">
      <Filter>src\core\ext\transport\chttp2\transport</Filter>
    </ClInclude>
    <ClInclude Include="$(SolutionDir)\..\src\core\ext\transport\chttp2\transport\frame_window_update.h">
      <Filter>src\core\ext\transport\chttp2\transport</Filter>
    </ClInclude>
    <ClInclude Include="$(SolutionDir)\..\src\core\ext\transport\chttp2\transport\hpack_encoder.h">
      <Filter>src\core\ext\transport\chttp2\transport</Filter>
    </ClInclude>
    <ClInclude Include="$(SolutionDir)\..\src\core\ext\transport\chttp2\transport\hpack_parser.h">
      <Filter>src\core\ext\transport\chttp2\transport</Filter>
    </ClInclude>
    <ClInclude Include="$(SolutionDir)\..\src\core\ext\transport\chttp2\transport\hpack_table.h">
      <Filter>src\core\ext\transport\chttp2\transport</Filter>
    </ClInclude>
    <ClInclude Include="$(SolutionDir)\..\src\core\ext\transport\chttp2\transport\http2_errors.h">
      <Filter>src\core\ext\transport\chttp2\transport</Filter>
    </ClInclude>
    <ClInclude Include="$(SolutionDir)\..\src\core\ext\transport\chttp2\transport\huffsyms.h">
      <Filter>src\core\ext\transport\chttp2\transport</Filter>
    </ClInclude>
    <ClInclude Include="$(SolutionDir)\..\src\core\ext\transport\chttp2\transport\incoming_metadata.h">
      <Filter>src\core\ext\transport\chttp2\transport</Filter>
    </ClInclude>
    <ClInclude Include="$(SolutionDir)\..\src\core\ext\transport\chttp2\transport\internal.h">
      <Filter>src\core\ext\transport\chttp2\transport</Filter>
    </ClInclude>
    <ClInclude Include="$(SolutionDir)\..\src\core\ext\transport\chttp2\transport\status_conversion.h">
      <Filter>src\core\ext\transport\chttp2\transport</Filter>
    </ClInclude>
    <ClInclude Include="$(SolutionDir)\..\src\core\ext\transport\chttp2\transport\stream_map.h">
      <Filter>src\core\ext\transport\chttp2\transport</Filter>
    </ClInclude>
    <ClInclude Include="$(SolutionDir)\..\src\core\ext\transport\chttp2\transport\varint.h">
      <Filter>src\core\ext\transport\chttp2\transport</Filter>
    </ClInclude>
    <ClInclude Include="$(SolutionDir)\..\src\core\ext\transport\chttp2\alpn\alpn.h">
      <Filter>src\core\ext\transport\chttp2\alpn</Filter>
    </ClInclude>
    <ClInclude Include="$(SolutionDir)\..\src\core\lib\security\context\security_context.h">
      <Filter>src\core\lib\security\context</Filter>
    </ClInclude>
    <ClInclude Include="$(SolutionDir)\..\src\core\lib\security\credentials\composite\composite_credentials.h">
      <Filter>src\core\lib\security\credentials\composite</Filter>
    </ClInclude>
    <ClInclude Include="$(SolutionDir)\..\src\core\lib\security\credentials\credentials.h">
      <Filter>src\core\lib\security\credentials</Filter>
    </ClInclude>
    <ClInclude Include="$(SolutionDir)\..\src\core\lib\security\credentials\fake\fake_credentials.h">
      <Filter>src\core\lib\security\credentials\fake</Filter>
    </ClInclude>
    <ClInclude Include="$(SolutionDir)\..\src\core\lib\security\credentials\google_default\google_default_credentials.h">
      <Filter>src\core\lib\security\credentials\google_default</Filter>
    </ClInclude>
    <ClInclude Include="$(SolutionDir)\..\src\core\lib\security\credentials\iam\iam_credentials.h">
      <Filter>src\core\lib\security\credentials\iam</Filter>
    </ClInclude>
    <ClInclude Include="$(SolutionDir)\..\src\core\lib\security\credentials\jwt\json_token.h">
      <Filter>src\core\lib\security\credentials\jwt</Filter>
    </ClInclude>
    <ClInclude Include="$(SolutionDir)\..\src\core\lib\security\credentials\jwt\jwt_credentials.h">
      <Filter>src\core\lib\security\credentials\jwt</Filter>
    </ClInclude>
    <ClInclude Include="$(SolutionDir)\..\src\core\lib\security\credentials\jwt\jwt_verifier.h">
      <Filter>src\core\lib\security\credentials\jwt</Filter>
    </ClInclude>
    <ClInclude Include="$(SolutionDir)\..\src\core\lib\security\credentials\oauth2\oauth2_credentials.h">
      <Filter>src\core\lib\security\credentials\oauth2</Filter>
    </ClInclude>
    <ClInclude Include="$(SolutionDir)\..\src\core\lib\security\credentials\plugin\plugin_credentials.h">
      <Filter>src\core\lib\security\credentials\plugin</Filter>
    </ClInclude>
    <ClInclude Include="$(SolutionDir)\..\src\core\lib\security\credentials\ssl\ssl_credentials.h">
      <Filter>src\core\lib\security\credentials\ssl</Filter>
    </ClInclude>
    <ClInclude Include="$(SolutionDir)\..\src\core\lib\security\transport\auth_filters.h">
      <Filter>src\core\lib\security\transport</Filter>
    </ClInclude>
    <ClInclude Include="$(SolutionDir)\..\src\core\lib\security\transport\secure_endpoint.h">
      <Filter>src\core\lib\security\transport</Filter>
    </ClInclude>
    <ClInclude Include="$(SolutionDir)\..\src\core\lib\security\transport\security_connector.h">
      <Filter>src\core\lib\security\transport</Filter>
    </ClInclude>
    <ClInclude Include="$(SolutionDir)\..\src\core\lib\security\transport\security_handshaker.h">
      <Filter>src\core\lib\security\transport</Filter>
    </ClInclude>
    <ClInclude Include="$(SolutionDir)\..\src\core\lib\security\transport\tsi_error.h">
      <Filter>src\core\lib\security\transport</Filter>
    </ClInclude>
    <ClInclude Include="$(SolutionDir)\..\src\core\lib\security\util\b64.h">
      <Filter>src\core\lib\security\util</Filter>
    </ClInclude>
    <ClInclude Include="$(SolutionDir)\..\src\core\lib\security\util\json_util.h">
      <Filter>src\core\lib\security\util</Filter>
    </ClInclude>
    <ClInclude Include="$(SolutionDir)\..\src\core\lib\tsi\fake_transport_security.h">
      <Filter>src\core\lib\tsi</Filter>
    </ClInclude>
    <ClInclude Include="$(SolutionDir)\..\src\core\lib\tsi\ssl_transport_security.h">
      <Filter>src\core\lib\tsi</Filter>
    </ClInclude>
    <ClInclude Include="$(SolutionDir)\..\src\core\lib\tsi\ssl_types.h">
      <Filter>src\core\lib\tsi</Filter>
    </ClInclude>
    <ClInclude Include="$(SolutionDir)\..\src\core\lib\tsi\transport_security.h">
      <Filter>src\core\lib\tsi</Filter>
    </ClInclude>
    <ClInclude Include="$(SolutionDir)\..\src\core\lib\tsi\transport_security_interface.h">
      <Filter>src\core\lib\tsi</Filter>
    </ClInclude>
    <ClInclude Include="$(SolutionDir)\..\src\core\ext\transport\chttp2\server\chttp2_server.h">
      <Filter>src\core\ext\transport\chttp2\server</Filter>
    </ClInclude>
    <ClInclude Include="$(SolutionDir)\..\src\core\ext\client_channel\client_channel.h">
      <Filter>src\core\ext\client_channel</Filter>
    </ClInclude>
    <ClInclude Include="$(SolutionDir)\..\src\core\ext\client_channel\client_channel_factory.h">
      <Filter>src\core\ext\client_channel</Filter>
    </ClInclude>
    <ClInclude Include="$(SolutionDir)\..\src\core\ext\client_channel\connector.h">
      <Filter>src\core\ext\client_channel</Filter>
    </ClInclude>
    <ClInclude Include="$(SolutionDir)\..\src\core\ext\client_channel\http_connect_handshaker.h">
      <Filter>src\core\ext\client_channel</Filter>
    </ClInclude>
    <ClInclude Include="$(SolutionDir)\..\src\core\ext\client_channel\initial_connect_string.h">
      <Filter>src\core\ext\client_channel</Filter>
    </ClInclude>
    <ClInclude Include="$(SolutionDir)\..\src\core\ext\client_channel\lb_policy.h">
      <Filter>src\core\ext\client_channel</Filter>
    </ClInclude>
    <ClInclude Include="$(SolutionDir)\..\src\core\ext\client_channel\lb_policy_factory.h">
      <Filter>src\core\ext\client_channel</Filter>
    </ClInclude>
    <ClInclude Include="$(SolutionDir)\..\src\core\ext\client_channel\lb_policy_registry.h">
      <Filter>src\core\ext\client_channel</Filter>
    </ClInclude>
    <ClInclude Include="$(SolutionDir)\..\src\core\ext\client_channel\parse_address.h">
      <Filter>src\core\ext\client_channel</Filter>
    </ClInclude>
    <ClInclude Include="$(SolutionDir)\..\src\core\ext\client_channel\resolver.h">
      <Filter>src\core\ext\client_channel</Filter>
    </ClInclude>
    <ClInclude Include="$(SolutionDir)\..\src\core\ext\client_channel\resolver_factory.h">
      <Filter>src\core\ext\client_channel</Filter>
    </ClInclude>
    <ClInclude Include="$(SolutionDir)\..\src\core\ext\client_channel\resolver_registry.h">
      <Filter>src\core\ext\client_channel</Filter>
    </ClInclude>
    <ClInclude Include="$(SolutionDir)\..\src\core\ext\client_channel\subchannel.h">
      <Filter>src\core\ext\client_channel</Filter>
    </ClInclude>
    <ClInclude Include="$(SolutionDir)\..\src\core\ext\client_channel\subchannel_index.h">
      <Filter>src\core\ext\client_channel</Filter>
    </ClInclude>
    <ClInclude Include="$(SolutionDir)\..\src\core\ext\client_channel\uri_parser.h">
      <Filter>src\core\ext\client_channel</Filter>
    </ClInclude>
    <ClInclude Include="$(SolutionDir)\..\src\core\ext\transport\chttp2\client\chttp2_connector.h">
      <Filter>src\core\ext\transport\chttp2\client</Filter>
    </ClInclude>
    <ClInclude Include="$(SolutionDir)\..\src\core\ext\lb_policy\grpclb\grpclb.h">
      <Filter>src\core\ext\lb_policy\grpclb</Filter>
    </ClInclude>
    <ClInclude Include="$(SolutionDir)\..\src\core\ext\lb_policy\grpclb\load_balancer_api.h">
      <Filter>src\core\ext\lb_policy\grpclb</Filter>
    </ClInclude>
    <ClInclude Include="$(SolutionDir)\..\src\core\ext\lb_policy\grpclb\proto\grpc\lb\v1\load_balancer.pb.h">
      <Filter>src\core\ext\lb_policy\grpclb\proto\grpc\lb\v1</Filter>
    </ClInclude>
    <ClInclude Include="$(SolutionDir)\..\third_party\nanopb\pb.h">
      <Filter>third_party\nanopb</Filter>
    </ClInclude>
    <ClInclude Include="$(SolutionDir)\..\third_party\nanopb\pb_common.h">
      <Filter>third_party\nanopb</Filter>
    </ClInclude>
    <ClInclude Include="$(SolutionDir)\..\third_party\nanopb\pb_decode.h">
      <Filter>third_party\nanopb</Filter>
    </ClInclude>
    <ClInclude Include="$(SolutionDir)\..\third_party\nanopb\pb_encode.h">
      <Filter>third_party\nanopb</Filter>
    </ClInclude>
    <ClInclude Include="$(SolutionDir)\..\src\core\ext\load_reporting\load_reporting.h">
      <Filter>src\core\ext\load_reporting</Filter>
    </ClInclude>
    <ClInclude Include="$(SolutionDir)\..\src\core\ext\load_reporting\load_reporting_filter.h">
      <Filter>src\core\ext\load_reporting</Filter>
    </ClInclude>
    <ClInclude Include="$(SolutionDir)\..\src\core\ext\census\aggregation.h">
      <Filter>src\core\ext\census</Filter>
    </ClInclude>
    <ClInclude Include="$(SolutionDir)\..\src\core\ext\census\base_resources.h">
      <Filter>src\core\ext\census</Filter>
    </ClInclude>
    <ClInclude Include="$(SolutionDir)\..\src\core\ext\census\census_interface.h">
      <Filter>src\core\ext\census</Filter>
    </ClInclude>
    <ClInclude Include="$(SolutionDir)\..\src\core\ext\census\census_rpc_stats.h">
      <Filter>src\core\ext\census</Filter>
    </ClInclude>
    <ClInclude Include="$(SolutionDir)\..\src\core\ext\census\gen\census.pb.h">
      <Filter>src\core\ext\census\gen</Filter>
    </ClInclude>
    <ClInclude Include="$(SolutionDir)\..\src\core\ext\census\gen\trace_context.pb.h">
      <Filter>src\core\ext\census\gen</Filter>
    </ClInclude>
    <ClInclude Include="$(SolutionDir)\..\src\core\ext\census\grpc_filter.h">
      <Filter>src\core\ext\census</Filter>
    </ClInclude>
    <ClInclude Include="$(SolutionDir)\..\src\core\ext\census\mlog.h">
      <Filter>src\core\ext\census</Filter>
    </ClInclude>
    <ClInclude Include="$(SolutionDir)\..\src\core\ext\census\resource.h">
      <Filter>src\core\ext\census</Filter>
    </ClInclude>
    <ClInclude Include="$(SolutionDir)\..\src\core\ext\census\rpc_metric_id.h">
      <Filter>src\core\ext\census</Filter>
    </ClInclude>
    <ClInclude Include="$(SolutionDir)\..\src\core\ext\census\trace_context.h">
      <Filter>src\core\ext\census</Filter>
    </ClInclude>
  </ItemGroup>

  <ItemGroup>
    <Filter Include="include">
      <UniqueIdentifier>{968de0a1-346d-b75a-6f19-6a55119b8235}</UniqueIdentifier>
    </Filter>
    <Filter Include="include\grpc">
      <UniqueIdentifier>{880c644d-b84f-cfca-98bd-e145f36232ab}</UniqueIdentifier>
    </Filter>
    <Filter Include="include\grpc\impl">
      <UniqueIdentifier>{38832702-fee1-b2bc-75d3-923e748dcde9}</UniqueIdentifier>
    </Filter>
    <Filter Include="include\grpc\impl\codegen">
      <UniqueIdentifier>{def748f5-ed2a-a9bb-40d9-c31d00f0e13b}</UniqueIdentifier>
    </Filter>
    <Filter Include="src">
      <UniqueIdentifier>{d538af37-07b2-062b-fa2a-d9f882cb2737}</UniqueIdentifier>
    </Filter>
    <Filter Include="src\core">
      <UniqueIdentifier>{ea745680-21ea-9c5e-679b-64dc40562d08}</UniqueIdentifier>
    </Filter>
    <Filter Include="src\core\ext">
      <UniqueIdentifier>{3f32a58f-394f-5f13-06aa-6cc52cc2daaf}</UniqueIdentifier>
    </Filter>
    <Filter Include="src\core\ext\census">
      <UniqueIdentifier>{9bf70bd2-f553-11b2-c237-abd148971eea}</UniqueIdentifier>
    </Filter>
    <Filter Include="src\core\ext\census\gen">
      <UniqueIdentifier>{4a14dd37-5868-c656-7333-fa80574cbb07}</UniqueIdentifier>
    </Filter>
    <Filter Include="src\core\ext\client_channel">
      <UniqueIdentifier>{36eee53a-cd19-738a-c387-20c44a2bfd07}</UniqueIdentifier>
    </Filter>
    <Filter Include="src\core\ext\lb_policy">
      <UniqueIdentifier>{030f00ff-6c54-76c8-12df-37e3008335d1}</UniqueIdentifier>
    </Filter>
    <Filter Include="src\core\ext\lb_policy\grpclb">
      <UniqueIdentifier>{fe41339e-53fb-39b3-7457-7a0fbb238dbe}</UniqueIdentifier>
    </Filter>
    <Filter Include="src\core\ext\lb_policy\grpclb\proto">
      <UniqueIdentifier>{a7c27f6b-6d15-01cf-76d9-c30dddea0990}</UniqueIdentifier>
    </Filter>
    <Filter Include="src\core\ext\lb_policy\grpclb\proto\grpc">
      <UniqueIdentifier>{bc714e6d-8aba-91df-7db9-7f189f05a6ff}</UniqueIdentifier>
    </Filter>
    <Filter Include="src\core\ext\lb_policy\grpclb\proto\grpc\lb">
      <UniqueIdentifier>{adf7e553-94ef-14fd-e845-03104f00a06f}</UniqueIdentifier>
    </Filter>
    <Filter Include="src\core\ext\lb_policy\grpclb\proto\grpc\lb\v1">
      <UniqueIdentifier>{bc357e2d-8ddd-a688-88a3-255228fc0818}</UniqueIdentifier>
    </Filter>
    <Filter Include="src\core\ext\lb_policy\pick_first">
      <UniqueIdentifier>{b63ded00-b24f-708e-333f-ce199e421875}</UniqueIdentifier>
    </Filter>
    <Filter Include="src\core\ext\lb_policy\round_robin">
      <UniqueIdentifier>{2472d352-cf94-f317-646e-72b769cea846}</UniqueIdentifier>
    </Filter>
    <Filter Include="src\core\ext\load_reporting">
      <UniqueIdentifier>{b6c863cd-a135-32e8-df03-02365f526f0d}</UniqueIdentifier>
    </Filter>
    <Filter Include="src\core\ext\resolver">
      <UniqueIdentifier>{6bfa6808-9dcb-8990-deed-5cf58a149dda}</UniqueIdentifier>
    </Filter>
    <Filter Include="src\core\ext\resolver\dns">
      <UniqueIdentifier>{e8fe6413-ab8c-48d5-2c7b-aa79e3db4ab2}</UniqueIdentifier>
    </Filter>
    <Filter Include="src\core\ext\resolver\dns\native">
      <UniqueIdentifier>{94e34be0-29d2-1731-3c1e-617ec4986acb}</UniqueIdentifier>
    </Filter>
    <Filter Include="src\core\ext\resolver\sockaddr">
      <UniqueIdentifier>{98c1ccc2-2c91-a3d2-6040-a2e15993d51a}</UniqueIdentifier>
    </Filter>
    <Filter Include="src\core\ext\transport">
      <UniqueIdentifier>{e3abfd0a-064e-0f2f-c8e8-7c5a7e98142a}</UniqueIdentifier>
    </Filter>
    <Filter Include="src\core\ext\transport\chttp2">
      <UniqueIdentifier>{ac42667b-bbba-3571-20bc-7a4240ef26ca}</UniqueIdentifier>
    </Filter>
    <Filter Include="src\core\ext\transport\chttp2\alpn">
      <UniqueIdentifier>{ef2aa344-783f-7fbd-c83a-47e2d38db14d}</UniqueIdentifier>
    </Filter>
    <Filter Include="src\core\ext\transport\chttp2\client">
      <UniqueIdentifier>{dbffebe0-eebb-577d-1860-ef6837f4cf50}</UniqueIdentifier>
    </Filter>
    <Filter Include="src\core\ext\transport\chttp2\client\insecure">
      <UniqueIdentifier>{4e699b02-fae4-dabd-afd2-2e41b05bef0e}</UniqueIdentifier>
    </Filter>
    <Filter Include="src\core\ext\transport\chttp2\client\secure">
      <UniqueIdentifier>{e98ed28e-8dc5-3bb4-22a2-8893831a0ab8}</UniqueIdentifier>
    </Filter>
    <Filter Include="src\core\ext\transport\chttp2\server">
      <UniqueIdentifier>{1d36fe16-b004-6bee-c661-328234bbb469}</UniqueIdentifier>
    </Filter>
    <Filter Include="src\core\ext\transport\chttp2\server\insecure">
      <UniqueIdentifier>{e8539863-6029-cca4-44a9-5481cacf8144}</UniqueIdentifier>
    </Filter>
    <Filter Include="src\core\ext\transport\chttp2\server\secure">
      <UniqueIdentifier>{0afa539f-8c83-d4b9-cdea-550091f09638}</UniqueIdentifier>
    </Filter>
    <Filter Include="src\core\ext\transport\chttp2\transport">
      <UniqueIdentifier>{6f34254e-e69f-c9b4-156d-5024bade5408}</UniqueIdentifier>
    </Filter>
    <Filter Include="src\core\lib">
      <UniqueIdentifier>{5b2ded3f-84a5-f6b4-2060-286c7d1dc945}</UniqueIdentifier>
    </Filter>
    <Filter Include="src\core\lib\channel">
      <UniqueIdentifier>{1931b044-90f3-cd68-b5f8-23be77ca8efc}</UniqueIdentifier>
    </Filter>
    <Filter Include="src\core\lib\compression">
      <UniqueIdentifier>{dadf7fe9-3f15-d431-e4f6-f987b090536c}</UniqueIdentifier>
    </Filter>
    <Filter Include="src\core\lib\debug">
      <UniqueIdentifier>{19122742-9b92-5b67-9fb9-e552ac62ca5d}</UniqueIdentifier>
    </Filter>
    <Filter Include="src\core\lib\http">
      <UniqueIdentifier>{dab8f03a-73de-8cfa-88fb-6e04402efb54}</UniqueIdentifier>
    </Filter>
    <Filter Include="src\core\lib\iomgr">
      <UniqueIdentifier>{5468ba38-b8a3-85b1-216f-48a2364e18df}</UniqueIdentifier>
    </Filter>
    <Filter Include="src\core\lib\json">
      <UniqueIdentifier>{cb2b0073-f2a7-5c63-d182-8874b24bdf36}</UniqueIdentifier>
    </Filter>
    <Filter Include="src\core\lib\security">
      <UniqueIdentifier>{c4661d64-349f-01c1-1ba8-0602f9047595}</UniqueIdentifier>
    </Filter>
    <Filter Include="src\core\lib\security\context">
      <UniqueIdentifier>{187b52e3-bc78-6c62-3e68-4eb19a257661}</UniqueIdentifier>
    </Filter>
    <Filter Include="src\core\lib\security\credentials">
      <UniqueIdentifier>{c8af33b1-f786-001d-3e92-140872dc9829}</UniqueIdentifier>
    </Filter>
    <Filter Include="src\core\lib\security\credentials\composite">
      <UniqueIdentifier>{197ed135-5f84-9f6a-6751-38dc5e9dd38c}</UniqueIdentifier>
    </Filter>
    <Filter Include="src\core\lib\security\credentials\fake">
      <UniqueIdentifier>{6d391299-53d7-ee6a-55aa-d4c46cd86e82}</UniqueIdentifier>
    </Filter>
    <Filter Include="src\core\lib\security\credentials\google_default">
      <UniqueIdentifier>{412c7418-e90a-de77-5705-7890ba960911}</UniqueIdentifier>
    </Filter>
    <Filter Include="src\core\lib\security\credentials\iam">
      <UniqueIdentifier>{718f826c-994b-7dd4-3042-0e999c5c22ba}</UniqueIdentifier>
    </Filter>
    <Filter Include="src\core\lib\security\credentials\jwt">
      <UniqueIdentifier>{ab21bcdf-de99-5838-699a-19ecb0c4aa14}</UniqueIdentifier>
    </Filter>
    <Filter Include="src\core\lib\security\credentials\oauth2">
      <UniqueIdentifier>{f47a7a32-3166-b899-3622-f062f372feea}</UniqueIdentifier>
    </Filter>
    <Filter Include="src\core\lib\security\credentials\plugin">
      <UniqueIdentifier>{46120bcc-03e3-1aaa-fc61-9cef786bd70c}</UniqueIdentifier>
    </Filter>
    <Filter Include="src\core\lib\security\credentials\ssl">
      <UniqueIdentifier>{9d7802bc-d459-1a9b-3c97-868cddcca1d1}</UniqueIdentifier>
    </Filter>
    <Filter Include="src\core\lib\security\transport">
      <UniqueIdentifier>{b22e611f-8272-9914-24a5-8107ebf51eeb}</UniqueIdentifier>
    </Filter>
    <Filter Include="src\core\lib\security\util">
      <UniqueIdentifier>{fcd7b397-aadd-556a-8aae-0cb7c893fbe0}</UniqueIdentifier>
    </Filter>
    <Filter Include="src\core\lib\slice">
      <UniqueIdentifier>{aed4de18-0b8a-0fed-6f5b-41ea3442310d}</UniqueIdentifier>
    </Filter>
    <Filter Include="src\core\lib\surface">
      <UniqueIdentifier>{a21971fb-304f-da08-b1b2-7bd8df8ac373}</UniqueIdentifier>
    </Filter>
    <Filter Include="src\core\lib\transport">
      <UniqueIdentifier>{e9d0d3fc-c100-f3e6-89b8-649f241155bf}</UniqueIdentifier>
    </Filter>
    <Filter Include="src\core\lib\tsi">
      <UniqueIdentifier>{95ad2811-c8d0-7a42-2a73-baf03fcbf699}</UniqueIdentifier>
    </Filter>
    <Filter Include="src\core\plugin_registry">
      <UniqueIdentifier>{02bec99b-ff39-88d7-9dea-e0ff9f4a2701}</UniqueIdentifier>
    </Filter>
    <Filter Include="third_party">
      <UniqueIdentifier>{aaab30a4-2a15-732e-c141-3fbc0f0f5a7a}</UniqueIdentifier>
    </Filter>
    <Filter Include="third_party\nanopb">
      <UniqueIdentifier>{93d6596d-330c-1d27-6f84-3c840e57869e}</UniqueIdentifier>
    </Filter>
  </ItemGroup>
</Project>
<|MERGE_RESOLUTION|>--- conflicted
+++ resolved
@@ -684,6 +684,9 @@
     <ClInclude Include="$(SolutionDir)\..\include\grpc\impl\codegen\connectivity_state.h">
       <Filter>include\grpc\impl\codegen</Filter>
     </ClInclude>
+    <ClInclude Include="$(SolutionDir)\..\include\grpc\impl\codegen\exec_ctx_fwd.h">
+      <Filter>include\grpc\impl\codegen</Filter>
+    </ClInclude>
     <ClInclude Include="$(SolutionDir)\..\include\grpc\impl\codegen\grpc_types.h">
       <Filter>include\grpc\impl\codegen</Filter>
     </ClInclude>
@@ -705,11 +708,7 @@
     <ClInclude Include="$(SolutionDir)\..\include\grpc\impl\codegen\atm_windows.h">
       <Filter>include\grpc\impl\codegen</Filter>
     </ClInclude>
-<<<<<<< HEAD
-    <ClInclude Include="$(SolutionDir)\..\include\grpc\impl\codegen\exec_ctx_fwd.h">
-=======
     <ClInclude Include="$(SolutionDir)\..\include\grpc\impl\codegen\gpr_slice.h">
->>>>>>> b62bffbe
       <Filter>include\grpc\impl\codegen</Filter>
     </ClInclude>
     <ClInclude Include="$(SolutionDir)\..\include\grpc\impl\codegen\gpr_types.h">
