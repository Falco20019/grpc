/*
 *
 * Copyright 2018 gRPC authors.
 *
 * Licensed under the Apache License, Version 2.0 (the "License");
 * you may not use this file except in compliance with the License.
 * You may obtain a copy of the License at
 *
 *     http://www.apache.org/licenses/LICENSE-2.0
 *
 * Unless required by applicable law or agreed to in writing, software
 * distributed under the License is distributed on an "AS IS" BASIS,
 * WITHOUT WARRANTIES OR CONDITIONS OF ANY KIND, either express or implied.
 * See the License for the specific language governing permissions and
 * limitations under the License.
 *
 */

#ifndef GRPCPP_IMPL_CODEGEN_INTERCEPTOR_COMMON_H
#define GRPCPP_IMPL_CODEGEN_INTERCEPTOR_COMMON_H

#include <array>
#include <functional>

#include <grpcpp/impl/codegen/call.h>
#include <grpcpp/impl/codegen/call_op_set_interface.h>
#include <grpcpp/impl/codegen/client_interceptor.h>
#include <grpcpp/impl/codegen/intercepted_channel.h>
#include <grpcpp/impl/codegen/server_interceptor.h>

#include <grpc/impl/codegen/grpc_types.h>

namespace grpc {
namespace internal {

class InterceptorBatchMethodsImpl
    : public experimental::InterceptorBatchMethods {
 public:
  InterceptorBatchMethodsImpl() {
    for (auto i = static_cast<experimental::InterceptionHookPoints>(0);
         i < experimental::InterceptionHookPoints::NUM_INTERCEPTION_HOOKS;
         i = static_cast<experimental::InterceptionHookPoints>(
             static_cast<size_t>(i) + 1)) {
      hooks_[static_cast<size_t>(i)] = false;
    }
  }

  ~InterceptorBatchMethodsImpl() {}

  bool QueryInterceptionHookPoint(
      experimental::InterceptionHookPoints type) override {
    return hooks_[static_cast<size_t>(type)];
  }

  void Proceed() override {
    if (call_->client_rpc_info() != nullptr) {
      return ProceedClient();
    }
    GPR_CODEGEN_ASSERT(call_->server_rpc_info() != nullptr);
    ProceedServer();
  }

  void Hijack() override {
    // Only the client can hijack when sending down initial metadata
    GPR_CODEGEN_ASSERT(!reverse_ && ops_ != nullptr &&
                       call_->client_rpc_info() != nullptr);
    // It is illegal to call Hijack twice
    GPR_CODEGEN_ASSERT(!ran_hijacking_interceptor_);
    auto* rpc_info = call_->client_rpc_info();
    rpc_info->hijacked_ = true;
    rpc_info->hijacked_interceptor_ = current_interceptor_index_;
    ClearHookPoints();
    ops_->SetHijackingState();
    ran_hijacking_interceptor_ = true;
    rpc_info->RunInterceptor(this, current_interceptor_index_);
  }

  void AddInterceptionHookPoint(experimental::InterceptionHookPoints type) {
    hooks_[static_cast<size_t>(type)] = true;
  }

  ByteBuffer* GetSerializedSendMessage() override { return send_message_; }

  const void* GetSendMessage() override { return orig_send_message_; }

  bool GetSendMessageStatus() override { return !*fail_send_message_; }

  std::multimap<grpc::string, grpc::string>* GetSendInitialMetadata() override {
    return send_initial_metadata_;
  }

  Status GetSendStatus() override {
    return Status(static_cast<StatusCode>(*code_), *error_message_,
                  *error_details_);
  }

  void ModifySendStatus(const Status& status) override {
    *code_ = static_cast<grpc_status_code>(status.error_code());
    *error_details_ = status.error_details();
    *error_message_ = status.error_message();
  }

  std::multimap<grpc::string, grpc::string>* GetSendTrailingMetadata()
      override {
    return send_trailing_metadata_;
  }

  void* GetRecvMessage() override { return recv_message_; }

  std::multimap<grpc::string_ref, grpc::string_ref>* GetRecvInitialMetadata()
      override {
    return recv_initial_metadata_->map();
  }

  Status* GetRecvStatus() override { return recv_status_; }

  void FailHijackedSendMessage() override {
    GPR_CODEGEN_ASSERT(hooks_[static_cast<size_t>(
        experimental::InterceptionHookPoints::PRE_SEND_MESSAGE)]);
    *fail_send_message_ = true;
  }

  std::multimap<grpc::string_ref, grpc::string_ref>* GetRecvTrailingMetadata()
      override {
    return recv_trailing_metadata_->map();
  }

  void SetSendMessage(ByteBuffer* buf, const void* msg,
                      bool* fail_send_message) {
    send_message_ = buf;
    orig_send_message_ = msg;
    fail_send_message_ = fail_send_message;
  }

  void SetSendInitialMetadata(
      std::multimap<grpc::string, grpc::string>* metadata) {
    send_initial_metadata_ = metadata;
  }

  void SetSendStatus(grpc_status_code* code, grpc::string* error_details,
                     grpc::string* error_message) {
    code_ = code;
    error_details_ = error_details;
    error_message_ = error_message;
  }

  void SetSendTrailingMetadata(
      std::multimap<grpc::string, grpc::string>* metadata) {
    send_trailing_metadata_ = metadata;
  }

  void SetRecvMessage(void* message, bool* got_message) {
    recv_message_ = message;
    got_message_ = got_message;
  }

  void SetRecvInitialMetadata(MetadataMap* map) {
    recv_initial_metadata_ = map;
  }

  void SetRecvStatus(Status* status) { recv_status_ = status; }

  void SetRecvTrailingMetadata(MetadataMap* map) {
    recv_trailing_metadata_ = map;
  }

  std::unique_ptr<ChannelInterface> GetInterceptedChannel() override {
    auto* info = call_->client_rpc_info();
    if (info == nullptr) {
      return std::unique_ptr<ChannelInterface>(nullptr);
    }
    // The intercepted channel starts from the interceptor just after the
    // current interceptor
    return std::unique_ptr<ChannelInterface>(new InterceptedChannel(
        info->channel(), current_interceptor_index_ + 1));
  }

  void FailHijackedRecvMessage() override {
    GPR_CODEGEN_ASSERT(hooks_[static_cast<size_t>(
        experimental::InterceptionHookPoints::PRE_RECV_MESSAGE)]);
    *got_message_ = false;
  }

  // Clears all state
  void ClearState() {
    reverse_ = false;
    ran_hijacking_interceptor_ = false;
    ClearHookPoints();
  }

  // Prepares for Post_recv operations
  void SetReverse() {
    reverse_ = true;
    ran_hijacking_interceptor_ = false;
    ClearHookPoints();
  }

  // This needs to be set before interceptors are run
  void SetCall(Call* call) { call_ = call; }

  // This needs to be set before interceptors are run using RunInterceptors().
  // Alternatively, RunInterceptors(std::function<void(void)> f) can be used.
  void SetCallOpSetInterface(CallOpSetInterface* ops) { ops_ = ops; }

  // Returns true if no interceptors are run. This should be used only by
  // subclasses of CallOpSetInterface. SetCall and SetCallOpSetInterface should
  // have been called before this. After all the interceptors are done running,
  // either ContinueFillOpsAfterInterception or
  // ContinueFinalizeOpsAfterInterception will be called. Note that neither of
  // them is invoked if there were no interceptors registered.
  bool RunInterceptors() {
    GPR_CODEGEN_ASSERT(ops_);
    auto* client_rpc_info = call_->client_rpc_info();
    if (client_rpc_info != nullptr) {
      if (client_rpc_info->interceptors_.size() == 0) {
        return true;
      } else {
        RunClientInterceptors();
        return false;
      }
    }

    auto* server_rpc_info = call_->server_rpc_info();
    if (server_rpc_info == nullptr ||
        server_rpc_info->interceptors_.size() == 0) {
      return true;
    }
    RunServerInterceptors();
    return false;
  }

  // Returns true if no interceptors are run. Returns false otherwise if there
  // are interceptors registered. After the interceptors are done running \a f
  // will be invoked. This is to be used only by BaseAsyncRequest and
  // SyncRequest.
  bool RunInterceptors(std::function<void(void)> f) {
    // This is used only by the server for initial call request
    GPR_CODEGEN_ASSERT(reverse_ == true);
    GPR_CODEGEN_ASSERT(call_->client_rpc_info() == nullptr);
    auto* server_rpc_info = call_->server_rpc_info();
    if (server_rpc_info == nullptr ||
        server_rpc_info->interceptors_.size() == 0) {
      return true;
    }
    callback_ = std::move(f);
    RunServerInterceptors();
    return false;
  }

 private:
  void RunClientInterceptors() {
    auto* rpc_info = call_->client_rpc_info();
    if (!reverse_) {
      current_interceptor_index_ = 0;
    } else {
      if (rpc_info->hijacked_) {
        current_interceptor_index_ = rpc_info->hijacked_interceptor_;
      } else {
        current_interceptor_index_ = rpc_info->interceptors_.size() - 1;
      }
    }
    rpc_info->RunInterceptor(this, current_interceptor_index_);
  }

  void RunServerInterceptors() {
    auto* rpc_info = call_->server_rpc_info();
    if (!reverse_) {
      current_interceptor_index_ = 0;
    } else {
      current_interceptor_index_ = rpc_info->interceptors_.size() - 1;
    }
    rpc_info->RunInterceptor(this, current_interceptor_index_);
  }

  void ProceedClient() {
    auto* rpc_info = call_->client_rpc_info();
    if (rpc_info->hijacked_ && !reverse_ &&
        current_interceptor_index_ == rpc_info->hijacked_interceptor_ &&
        !ran_hijacking_interceptor_) {
      // We now need to provide hijacked recv ops to this interceptor
      ClearHookPoints();
      ops_->SetHijackingState();
      ran_hijacking_interceptor_ = true;
      rpc_info->RunInterceptor(this, current_interceptor_index_);
      return;
    }
    if (!reverse_) {
      current_interceptor_index_++;
      // We are going down the stack of interceptors
      if (current_interceptor_index_ < rpc_info->interceptors_.size()) {
        if (rpc_info->hijacked_ &&
            current_interceptor_index_ > rpc_info->hijacked_interceptor_) {
          // This is a hijacked RPC and we are done with hijacking
          ops_->ContinueFillOpsAfterInterception();
        } else {
          rpc_info->RunInterceptor(this, current_interceptor_index_);
        }
      } else {
        // we are done running all the interceptors without any hijacking
        ops_->ContinueFillOpsAfterInterception();
      }
    } else {
      // We are going up the stack of interceptors
      if (current_interceptor_index_ > 0) {
        // Continue running interceptors
        current_interceptor_index_--;
        rpc_info->RunInterceptor(this, current_interceptor_index_);
      } else {
        // we are done running all the interceptors without any hijacking
        ops_->ContinueFinalizeResultAfterInterception();
      }
    }
  }

  void ProceedServer() {
    auto* rpc_info = call_->server_rpc_info();
    if (!reverse_) {
      current_interceptor_index_++;
      if (current_interceptor_index_ < rpc_info->interceptors_.size()) {
        return rpc_info->RunInterceptor(this, current_interceptor_index_);
      } else if (ops_) {
        return ops_->ContinueFillOpsAfterInterception();
      }
    } else {
      // We are going up the stack of interceptors
      if (current_interceptor_index_ > 0) {
        // Continue running interceptors
        current_interceptor_index_--;
        return rpc_info->RunInterceptor(this, current_interceptor_index_);
      } else if (ops_) {
        return ops_->ContinueFinalizeResultAfterInterception();
      }
    }
    GPR_CODEGEN_ASSERT(callback_);
    callback_();
  }

  void ClearHookPoints() {
    for (auto i = static_cast<experimental::InterceptionHookPoints>(0);
         i < experimental::InterceptionHookPoints::NUM_INTERCEPTION_HOOKS;
         i = static_cast<experimental::InterceptionHookPoints>(
             static_cast<size_t>(i) + 1)) {
      hooks_[static_cast<size_t>(i)] = false;
    }
  }

  std::array<bool,
             static_cast<size_t>(
                 experimental::InterceptionHookPoints::NUM_INTERCEPTION_HOOKS)>
      hooks_;

  size_t current_interceptor_index_ = 0;  // Current iterator
  bool reverse_ = false;
  bool ran_hijacking_interceptor_ = false;
  Call* call_ = nullptr;  // The Call object is present along with CallOpSet
                          // object/callback
  CallOpSetInterface* ops_ = nullptr;
  std::function<void(void)> callback_;

  ByteBuffer* send_message_ = nullptr;
  bool* fail_send_message_ = nullptr;
  const void* orig_send_message_ = nullptr;

  std::multimap<grpc::string, grpc::string>* send_initial_metadata_;

  grpc_status_code* code_ = nullptr;
  grpc::string* error_details_ = nullptr;
  grpc::string* error_message_ = nullptr;
  Status send_status_;

  std::multimap<grpc::string, grpc::string>* send_trailing_metadata_ = nullptr;

  void* recv_message_ = nullptr;
  bool* got_message_ = nullptr;

  MetadataMap* recv_initial_metadata_ = nullptr;

  Status* recv_status_ = nullptr;

  MetadataMap* recv_trailing_metadata_ = nullptr;
};

// A special implementation of InterceptorBatchMethods to send a Cancel
// notification down the interceptor stack
class CancelInterceptorBatchMethods
    : public experimental::InterceptorBatchMethods {
 public:
  bool QueryInterceptionHookPoint(
      experimental::InterceptionHookPoints type) override {
    if (type == experimental::InterceptionHookPoints::PRE_SEND_CANCEL) {
      return true;
    } else {
      return false;
    }
  }

  void Proceed() override {
    // This is a no-op. For actual continuation of the RPC simply needs to
    // return from the Intercept method
  }

  void Hijack() override {
    // Only the client can hijack when sending down initial metadata
    GPR_CODEGEN_ASSERT(false &&
                       "It is illegal to call Hijack on a method which has a "
                       "Cancel notification");
  }

  ByteBuffer* GetSerializedSendMessage() override {
    GPR_CODEGEN_ASSERT(false &&
                       "It is illegal to call GetSendMessage on a method which "
                       "has a Cancel notification");
    return nullptr;
  }

  bool GetSendMessageStatus() override {
    GPR_CODEGEN_ASSERT(
        false &&
        "It is illegal to call GetSendMessageStatus on a method which "
        "has a Cancel notification");
    return false;
  }

  const void* GetSendMessage() override {
    GPR_CODEGEN_ASSERT(
        false &&
        "It is illegal to call GetOriginalSendMessage on a method which "
        "has a Cancel notification");
    return nullptr;
  }

  std::multimap<grpc::string, grpc::string>* GetSendInitialMetadata() override {
    GPR_CODEGEN_ASSERT(false &&
                       "It is illegal to call GetSendInitialMetadata on a "
                       "method which has a Cancel notification");
    return nullptr;
  }

  Status GetSendStatus() override {
    GPR_CODEGEN_ASSERT(false &&
                       "It is illegal to call GetSendStatus on a method which "
                       "has a Cancel notification");
    return Status();
  }

  void ModifySendStatus(const Status& status) override {
    GPR_CODEGEN_ASSERT(false &&
                       "It is illegal to call ModifySendStatus on a method "
                       "which has a Cancel notification");
    return;
  }

  std::multimap<grpc::string, grpc::string>* GetSendTrailingMetadata()
      override {
    GPR_CODEGEN_ASSERT(false &&
                       "It is illegal to call GetSendTrailingMetadata on a "
                       "method which has a Cancel notification");
    return nullptr;
  }

  void* GetRecvMessage() override {
    GPR_CODEGEN_ASSERT(false &&
                       "It is illegal to call GetRecvMessage on a method which "
                       "has a Cancel notification");
    return nullptr;
  }

  std::multimap<grpc::string_ref, grpc::string_ref>* GetRecvInitialMetadata()
      override {
    GPR_CODEGEN_ASSERT(false &&
                       "It is illegal to call GetRecvInitialMetadata on a "
                       "method which has a Cancel notification");
    return nullptr;
  }

  Status* GetRecvStatus() override {
    GPR_CODEGEN_ASSERT(false &&
                       "It is illegal to call GetRecvStatus on a method which "
                       "has a Cancel notification");
    return nullptr;
  }

  std::multimap<grpc::string_ref, grpc::string_ref>* GetRecvTrailingMetadata()
      override {
    GPR_CODEGEN_ASSERT(false &&
                       "It is illegal to call GetRecvTrailingMetadata on a "
                       "method which has a Cancel notification");
    return nullptr;
  }

  std::unique_ptr<ChannelInterface> GetInterceptedChannel() override {
    GPR_CODEGEN_ASSERT(false &&
                       "It is illegal to call GetInterceptedChannel on a "
                       "method which has a Cancel notification");
    return std::unique_ptr<ChannelInterface>(nullptr);
  }

<<<<<<< HEAD
  void FailHijackedRecvMessage() override {
    GPR_CODEGEN_ASSERT(false &&
                       "It is illegal to call FailHijackedRecvMessage on a "
=======
  void FailHijackedSendMessage() override {
    GPR_CODEGEN_ASSERT(false &&
                       "It is illegal to call FailHijackedSendMessage on a "
>>>>>>> 6de81f54
                       "method which has a Cancel notification");
  }
};
}  // namespace internal
}  // namespace grpc

#endif  // GRPCPP_IMPL_CODEGEN_INTERCEPTOR_COMMON_H<|MERGE_RESOLUTION|>--- conflicted
+++ resolved
@@ -495,15 +495,15 @@
     return std::unique_ptr<ChannelInterface>(nullptr);
   }
 
-<<<<<<< HEAD
   void FailHijackedRecvMessage() override {
     GPR_CODEGEN_ASSERT(false &&
                        "It is illegal to call FailHijackedRecvMessage on a "
-=======
+                       "method which has a Cancel notification");
+  }
+
   void FailHijackedSendMessage() override {
     GPR_CODEGEN_ASSERT(false &&
                        "It is illegal to call FailHijackedSendMessage on a "
->>>>>>> 6de81f54
                        "method which has a Cancel notification");
   }
 };
