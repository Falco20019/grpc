--- conflicted
+++ resolved
@@ -353,13 +353,13 @@
   } data;
 } grpc_op;
 
-<<<<<<< HEAD
+
 /** Registers a plugin to be initialized and deinitialized with the library.
 
     It is safe to pass NULL to either argument. The initialization and
     deinitialization order isn't guaranteed. */
 void grpc_register_plugin(void (*init)(void), void (*deinit)(void));
-=======
+
 /* Propagation bits: this can be bitwise or-ed to form propagation_mask for
  * grpc_call */
 /** Propagate deadline */
@@ -379,7 +379,6 @@
   ((gpr_uint32)((                                                              \
       0xffff | GRPC_PROPAGATE_DEADLINE | GRPC_PROPAGATE_CENSUS_STATS_CONTEXT | \
       GRPC_PROPAGATE_CENSUS_TRACING_CONTEXT | GRPC_PROPAGATE_CANCELLATION)))
->>>>>>> 6f576a9a
 
 /** Initialize the grpc library.
 
