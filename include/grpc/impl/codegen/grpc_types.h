--- conflicted
+++ resolved
@@ -84,15 +84,9 @@
 } grpc_arg_type;
 
 typedef struct grpc_arg_pointer_vtable {
-<<<<<<< HEAD
-  void *(*copy)(void *p);
-  void (*destroy)(void *p);
-  int (*cmp)(void *p, void *q);
-=======
   void* (*copy)(void* p);
-  void (*destroy)(grpc_exec_ctx* exec_ctx, void* p);
+  void (*destroy)(void* p);
   int (*cmp)(void* p, void* q);
->>>>>>> d9da7387
 } grpc_arg_pointer_vtable;
 
 /** A single argument... each argument has a key and a value
