# Copyright 2015, Google Inc.
# All rights reserved.
#
# Redistribution and use in source and binary forms, with or without
# modification, are permitted provided that the following conditions are
# met:
#
#     * Redistributions of source code must retain the above copyright
# notice, this list of conditions and the following disclaimer.
#     * Redistributions in binary form must reproduce the above
# copyright notice, this list of conditions and the following disclaimer
# in the documentation and/or other materials provided with the
# distribution.
#     * Neither the name of Google Inc. nor the names of its
# contributors may be used to endorse or promote products derived from
# this software without specific prior written permission.
#
# THIS SOFTWARE IS PROVIDED BY THE COPYRIGHT HOLDERS AND CONTRIBUTORS
# "AS IS" AND ANY EXPRESS OR IMPLIED WARRANTIES, INCLUDING, BUT NOT
# LIMITED TO, THE IMPLIED WARRANTIES OF MERCHANTABILITY AND FITNESS FOR
# A PARTICULAR PURPOSE ARE DISCLAIMED. IN NO EVENT SHALL THE COPYRIGHT
# OWNER OR CONTRIBUTORS BE LIABLE FOR ANY DIRECT, INDIRECT, INCIDENTAL,
# SPECIAL, EXEMPLARY, OR CONSEQUENTIAL DAMAGES (INCLUDING, BUT NOT
# LIMITED TO, PROCUREMENT OF SUBSTITUTE GOODS OR SERVICES; LOSS OF USE,
# DATA, OR PROFITS; OR BUSINESS INTERRUPTION) HOWEVER CAUSED AND ON ANY
# THEORY OF LIABILITY, WHETHER IN CONTRACT, STRICT LIABILITY, OR TORT
# (INCLUDING NEGLIGENCE OR OTHERWISE) ARISING IN ANY WAY OUT OF THE USE
# OF THIS SOFTWARE, EVEN IF ADVISED OF THE POSSIBILITY OF SUCH DAMAGE.

"""Run a group of subprocesses and then finish."""

from __future__ import print_function

import multiprocessing
import os
import platform
import re
import signal
import subprocess
import sys
import tempfile
import time


# cpu cost measurement
measure_cpu_costs = False


_DEFAULT_MAX_JOBS = 16 * multiprocessing.cpu_count()
_MAX_RESULT_SIZE = 8192


# NOTE: If you change this, please make sure to test reviewing the
# github PR with http://reviewable.io, which is known to add UTF-8
# characters to the PR description, which leak into the environment here
# and cause failures.
def strip_non_ascii_chars(s):
  return ''.join(c for c in s if ord(c) < 128)


def sanitized_environment(env):
  sanitized = {}
  for key, value in env.items():
<<<<<<< HEAD
    print(key)
    print(value)
    sanitized[str(key).encode()] = str(value).encode()
=======
    sanitized[strip_non_ascii_chars(key)] = strip_non_ascii_chars(value)
>>>>>>> 7c9076ab
  return sanitized


def platform_string():
  if platform.system() == 'Windows':
    return 'windows'
  elif platform.system()[:7] == 'MSYS_NT':
    return 'windows'
  elif platform.system() == 'Darwin':
    return 'mac'
  elif platform.system() == 'Linux':
    return 'linux'
  else:
    return 'posix'


# setup a signal handler so that signal.pause registers 'something'
# when a child finishes
# not using futures and threading to avoid a dependency on subprocess32
if platform_string() == 'windows':
  pass
else:
  have_alarm = False
  def alarm_handler(unused_signum, unused_frame):
    global have_alarm
    have_alarm = False

  signal.signal(signal.SIGCHLD, lambda unused_signum, unused_frame: None)
  signal.signal(signal.SIGALRM, alarm_handler)


_SUCCESS = object()
_FAILURE = object()
_RUNNING = object()
_KILLED = object()


_COLORS = {
    'red': [ 31, 0 ],
    'green': [ 32, 0 ],
    'yellow': [ 33, 0 ],
    'lightgray': [ 37, 0],
    'gray': [ 30, 1 ],
    'purple': [ 35, 0 ],
    'cyan': [ 36, 0 ]
    }


_BEGINNING_OF_LINE = '\x1b[0G'
_CLEAR_LINE = '\x1b[2K'


_TAG_COLOR = {
    'FAILED': 'red',
    'FLAKE': 'purple',
    'TIMEOUT_FLAKE': 'purple',
    'WARNING': 'yellow',
    'TIMEOUT': 'red',
    'PASSED': 'green',
    'START': 'gray',
    'WAITING': 'yellow',
    'SUCCESS': 'green',
    'IDLE': 'gray',
    'SKIPPED': 'cyan'
    }


def message(tag, msg, explanatory_text=None, do_newline=False):
  if message.old_tag == tag and message.old_msg == msg and not explanatory_text:
    return
  message.old_tag = tag
  message.old_msg = msg
  try:
    if platform_string() == 'windows' or not sys.stdout.isatty():
      if explanatory_text:
        print(explanatory_text)
      print('%s: %s' % (tag, msg))
      return
    sys.stdout.write('%s%s%s\x1b[%d;%dm%s\x1b[0m: %s%s' % (
        _BEGINNING_OF_LINE,
        _CLEAR_LINE,
        '\n%s' % explanatory_text if explanatory_text is not None else '',
        _COLORS[_TAG_COLOR[tag]][1],
        _COLORS[_TAG_COLOR[tag]][0],
        tag,
        msg,
        '\n' if do_newline or explanatory_text is not None else ''))
    sys.stdout.flush()
  except:
    pass

message.old_tag = ''
message.old_msg = ''

def which(filename):
  if '/' in filename:
    return filename
  for path in os.environ['PATH'].split(os.pathsep):
    if os.path.exists(os.path.join(path, filename)):
      return os.path.join(path, filename)
  raise Exception('%s not found' % filename)


class JobSpec(object):
  """Specifies what to run for a job."""

  def __init__(self, cmdline, shortname=None, environ=None,
               cwd=None, shell=False, timeout_seconds=5*60, flake_retries=0,
               timeout_retries=0, kill_handler=None, cpu_cost=1.0,
               verbose_success=False):
    """
    Arguments:
      cmdline: a list of arguments to pass as the command line
      environ: a dictionary of environment variables to set in the child process
      kill_handler: a handler that will be called whenever job.kill() is invoked
      cpu_cost: number of cores per second this job needs
    """
    if environ is None:
      environ = {}
    self.cmdline = cmdline
    self.environ = environ
    self.shortname = cmdline[0] if shortname is None else shortname
    self.cwd = cwd
    self.shell = shell
    self.timeout_seconds = timeout_seconds
    self.flake_retries = flake_retries
    self.timeout_retries = timeout_retries
    self.kill_handler = kill_handler
    self.cpu_cost = cpu_cost
    self.verbose_success = verbose_success

  def identity(self):
    return '%r %r' % (self.cmdline, self.environ)

  def __hash__(self):
    return hash(self.identity())

  def __cmp__(self, other):
    return self.identity() == other.identity()

  def __repr__(self):
    return 'JobSpec(shortname=%s, cmdline=%s)' % (self.shortname, self.cmdline)


class JobResult(object):
  def __init__(self):
    self.state = 'UNKNOWN'
    self.returncode = -1
    self.elapsed_time = 0
    self.num_failures = 0
    self.retries = 0
    self.message = ''


class Job(object):
  """Manages one job."""

  def __init__(self, spec, newline_on_success, travis, add_env):
    self._spec = spec
    self._newline_on_success = newline_on_success
    self._travis = travis
    self._add_env = add_env.copy()
    self._retries = 0
    self._timeout_retries = 0
    self._suppress_failure_message = False
    message('START', spec.shortname, do_newline=self._travis)
    self.result = JobResult()
    self.start()

  def GetSpec(self):
    return self._spec

  def start(self):
    self._tempfile = tempfile.TemporaryFile()
    env = dict(os.environ)
    env.update(self._spec.environ)
    env.update(self._add_env)
    env = sanitized_environment(env)
    self._start = time.time()
    cmdline = self._spec.cmdline
    if measure_cpu_costs:
      cmdline = ['time', '--portability'] + cmdline
    try_start = lambda: subprocess.Popen(args=cmdline,
                                         stderr=subprocess.STDOUT,
                                         stdout=self._tempfile,
                                         cwd=self._spec.cwd,
                                         shell=self._spec.shell,
                                         env=env)
    delay = 0.3
    for i in range(0, 4):
      try:
        self._process = try_start()
        break
      except OSError:
        message('WARNING', 'Failed to start %s, retrying in %f seconds' % (self._spec.shortname, delay))
        time.sleep(delay)
        delay *= 2
    else:
      self._process = try_start()
    self._state = _RUNNING

  def state(self):
    """Poll current state of the job. Prints messages at completion."""
    def stdout(self=self):
      self._tempfile.seek(0)
      stdout = self._tempfile.read()
      self.result.message = stdout[-_MAX_RESULT_SIZE:]
      return stdout
    if self._state == _RUNNING and self._process.poll() is not None:
      elapsed = time.time() - self._start
      self.result.elapsed_time = elapsed
      if self._process.returncode != 0:
        if self._retries < self._spec.flake_retries:
          message('FLAKE', '%s [ret=%d, pid=%d]' % (
            self._spec.shortname, self._process.returncode, self._process.pid),
            stdout(), do_newline=True)
          self._retries += 1
          self.result.num_failures += 1
          self.result.retries = self._timeout_retries + self._retries
          self.start()
        else:
          self._state = _FAILURE
          if not self._suppress_failure_message:
            message('FAILED', '%s [ret=%d, pid=%d]' % (
                self._spec.shortname, self._process.returncode, self._process.pid),
                stdout(), do_newline=True)
          self.result.state = 'FAILED'
          self.result.num_failures += 1
          self.result.returncode = self._process.returncode
      else:
        self._state = _SUCCESS
        measurement = ''
        if measure_cpu_costs:
          m = re.search(r'real ([0-9.]+)\nuser ([0-9.]+)\nsys ([0-9.]+)', stdout())
          real = float(m.group(1))
          user = float(m.group(2))
          sys = float(m.group(3))
          if real > 0.5:
            cores = (user + sys) / real
            measurement = '; cpu_cost=%.01f; estimated=%.01f' % (cores, self._spec.cpu_cost)
        message('PASSED', '%s [time=%.1fsec; retries=%d:%d%s]' % (
            self._spec.shortname, elapsed, self._retries, self._timeout_retries, measurement),
            stdout() if self._spec.verbose_success else None,
            do_newline=self._newline_on_success or self._travis)
        self.result.state = 'PASSED'
    elif (self._state == _RUNNING and
          self._spec.timeout_seconds is not None and
          time.time() - self._start > self._spec.timeout_seconds):
      if self._timeout_retries < self._spec.timeout_retries:
        message('TIMEOUT_FLAKE', '%s [pid=%d]' % (self._spec.shortname, self._process.pid), stdout(), do_newline=True)
        self._timeout_retries += 1
        self.result.num_failures += 1
        self.result.retries = self._timeout_retries + self._retries
        if self._spec.kill_handler:
          self._spec.kill_handler(self)
        self._process.terminate()
        self.start()
      else:
        message('TIMEOUT', '%s [pid=%d]' % (self._spec.shortname, self._process.pid), stdout(), do_newline=True)
        self.kill()
        self.result.state = 'TIMEOUT'
        self.result.num_failures += 1
    return self._state

  def kill(self):
    if self._state == _RUNNING:
      self._state = _KILLED
      if self._spec.kill_handler:
        self._spec.kill_handler(self)
      self._process.terminate()

  def suppress_failure_message(self):
    self._suppress_failure_message = True


class Jobset(object):
  """Manages one run of jobs."""

  def __init__(self, check_cancelled, maxjobs, newline_on_success, travis,
               stop_on_failure, add_env):
    self._running = set()
    self._check_cancelled = check_cancelled
    self._cancelled = False
    self._failures = 0
    self._completed = 0
    self._maxjobs = maxjobs
    self._newline_on_success = newline_on_success
    self._travis = travis
    self._stop_on_failure = stop_on_failure
    self._add_env = add_env
    self.resultset = {}
    self._remaining = None
    self._start_time = time.time()

  def set_remaining(self, remaining):
    self._remaining = remaining

  def get_num_failures(self):
    return self._failures

  def cpu_cost(self):
    c = 0
    for job in self._running:
      c += job._spec.cpu_cost
    return c

  def start(self, spec):
    """Start a job. Return True on success, False on failure."""
    while True:
      if self.cancelled(): return False
      current_cpu_cost = self.cpu_cost()
      if current_cpu_cost == 0: break
      if current_cpu_cost + spec.cpu_cost <= self._maxjobs: break
      self.reap()
    if self.cancelled(): return False
    job = Job(spec,
              self._newline_on_success,
              self._travis,
              self._add_env)
    self._running.add(job)
    if job.GetSpec().shortname not in self.resultset:
      self.resultset[job.GetSpec().shortname] = []
    return True

  def reap(self):
    """Collect the dead jobs."""
    while self._running:
      dead = set()
      for job in self._running:
        st = job.state()
        if st == _RUNNING: continue
        if st == _FAILURE or st == _KILLED:
          self._failures += 1
          if self._stop_on_failure:
            self._cancelled = True
            for job in self._running:
              job.kill()
        dead.add(job)
        break
      for job in dead:
        self._completed += 1
        self.resultset[job.GetSpec().shortname].append(job.result)
        self._running.remove(job)
      if dead: return
      if (not self._travis):
        rstr = '' if self._remaining is None else '%d queued, ' % self._remaining
        if self._remaining is not None and self._completed > 0:
          now = time.time()
          sofar = now - self._start_time
          remaining = sofar / self._completed * (self._remaining + len(self._running))
          rstr = 'ETA %.1f sec; %s' % (remaining, rstr)
        message('WAITING', '%s%d jobs running, %d complete, %d failed' % (
            rstr, len(self._running), self._completed, self._failures))
      if platform_string() == 'windows':
        time.sleep(0.1)
      else:
        global have_alarm
        if not have_alarm:
          have_alarm = True
          signal.alarm(10)
        signal.pause()

  def cancelled(self):
    """Poll for cancellation."""
    if self._cancelled: return True
    if not self._check_cancelled(): return False
    for job in self._running:
      job.kill()
    self._cancelled = True
    return True

  def finish(self):
    while self._running:
      if self.cancelled(): pass  # poll cancellation
      self.reap()
    return not self.cancelled() and self._failures == 0


def _never_cancelled():
  return False


def tag_remaining(xs):
  staging = []
  for x in xs:
    staging.append(x)
    if len(staging) > 5000:
      yield (staging.pop(0), None)
  n = len(staging)
  for i, x in enumerate(staging):
    yield (x, n - i - 1)


def run(cmdlines,
        check_cancelled=_never_cancelled,
        maxjobs=None,
        newline_on_success=False,
        travis=False,
        infinite_runs=False,
        stop_on_failure=False,
        add_env={},
        skip_jobs=False):
  if skip_jobs:
    results = {}
    skipped_job_result = JobResult()
    skipped_job_result.state = 'SKIPPED'
    for job in cmdlines:
      message('SKIPPED', job.shortname, do_newline=True)
      results[job.shortname] = [skipped_job_result]
    return results
  js = Jobset(check_cancelled,
              maxjobs if maxjobs is not None else _DEFAULT_MAX_JOBS,
              newline_on_success, travis, stop_on_failure, add_env)
  for cmdline, remaining in tag_remaining(cmdlines):
    if not js.start(cmdline):
      break
    if remaining is not None:
      js.set_remaining(remaining)
  js.finish()
  return js.get_num_failures(), js.resultset<|MERGE_RESOLUTION|>--- conflicted
+++ resolved
@@ -61,13 +61,7 @@
 def sanitized_environment(env):
   sanitized = {}
   for key, value in env.items():
-<<<<<<< HEAD
-    print(key)
-    print(value)
-    sanitized[str(key).encode()] = str(value).encode()
-=======
     sanitized[strip_non_ascii_chars(key)] = strip_non_ascii_chars(value)
->>>>>>> 7c9076ab
   return sanitized
 
 
