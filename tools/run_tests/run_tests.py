#!/usr/bin/env python2.7
# Copyright 2015-2016, Google Inc.
# All rights reserved.
#
# Redistribution and use in source and binary forms, with or without
# modification, are permitted provided that the following conditions are
# met:
#
#     * Redistributions of source code must retain the above copyright
# notice, this list of conditions and the following disclaimer.
#     * Redistributions in binary form must reproduce the above
# copyright notice, this list of conditions and the following disclaimer
# in the documentation and/or other materials provided with the
# distribution.
#     * Neither the name of Google Inc. nor the names of its
# contributors may be used to endorse or promote products derived from
# this software without specific prior written permission.
#
# THIS SOFTWARE IS PROVIDED BY THE COPYRIGHT HOLDERS AND CONTRIBUTORS
# "AS IS" AND ANY EXPRESS OR IMPLIED WARRANTIES, INCLUDING, BUT NOT
# LIMITED TO, THE IMPLIED WARRANTIES OF MERCHANTABILITY AND FITNESS FOR
# A PARTICULAR PURPOSE ARE DISCLAIMED. IN NO EVENT SHALL THE COPYRIGHT
# OWNER OR CONTRIBUTORS BE LIABLE FOR ANY DIRECT, INDIRECT, INCIDENTAL,
# SPECIAL, EXEMPLARY, OR CONSEQUENTIAL DAMAGES (INCLUDING, BUT NOT
# LIMITED TO, PROCUREMENT OF SUBSTITUTE GOODS OR SERVICES; LOSS OF USE,
# DATA, OR PROFITS; OR BUSINESS INTERRUPTION) HOWEVER CAUSED AND ON ANY
# THEORY OF LIABILITY, WHETHER IN CONTRACT, STRICT LIABILITY, OR TORT
# (INCLUDING NEGLIGENCE OR OTHERWISE) ARISING IN ANY WAY OUT OF THE USE
# OF THIS SOFTWARE, EVEN IF ADVISED OF THE POSSIBILITY OF SUCH DAMAGE.

"""Run tests in parallel."""

import argparse
import glob
import hashlib
import itertools
import json
import multiprocessing
import os
import platform
import random
import re
import socket
import subprocess
import sys
import tempfile
import traceback
import time
import urllib2
import uuid

import jobset
import report_utils
import watch_dirs


ROOT = os.path.abspath(os.path.join(os.path.dirname(sys.argv[0]), '../..'))
os.chdir(ROOT)


_FORCE_ENVIRON_FOR_WRAPPERS = {}


def platform_string():
  return jobset.platform_string()


# SimpleConfig: just compile with CONFIG=config, and run the binary to test
class SimpleConfig(object):

  def __init__(self, config, environ=None, timeout_multiplier=1):
    if environ is None:
      environ = {}
    self.build_config = config
    self.allow_hashing = (config != 'gcov')
    self.environ = environ
    self.environ['CONFIG'] = config
    self.timeout_multiplier = timeout_multiplier

  def job_spec(self, cmdline, hash_targets, timeout_seconds=5*60,
               shortname=None, environ={}, cpu_cost=1.0):
    """Construct a jobset.JobSpec for a test under this config

       Args:
         cmdline:      a list of strings specifying the command line the test
                       would like to run
         hash_targets: either None (don't do caching of test results), or
                       a list of strings specifying files to include in a
                       binary hash to check if a test has changed
                       -- if used, all artifacts needed to run the test must
                          be listed
    """
    actual_environ = self.environ.copy()
    for k, v in environ.iteritems():
      actual_environ[k] = v
    return jobset.JobSpec(cmdline=cmdline,
                          shortname=shortname,
                          environ=actual_environ,
                          cpu_cost=cpu_cost,
                          timeout_seconds=self.timeout_multiplier * timeout_seconds,
                          hash_targets=hash_targets
                              if self.allow_hashing else None,
                          flake_retries=5 if args.allow_flakes else 0,
                          timeout_retries=3 if args.allow_flakes else 0)


# ValgrindConfig: compile with some CONFIG=config, but use valgrind to run
class ValgrindConfig(object):

  def __init__(self, config, tool, args=None):
    if args is None:
      args = []
    self.build_config = config
    self.tool = tool
    self.args = args
    self.allow_hashing = False

<<<<<<< HEAD
  def job_spec(self, cmdline, hash_targets, timeout_seconds=None,
               shortname=None, environ=None):
    if shortname is None:
      shortname = 'valgrind %s' % cmdline[0]
=======
  def job_spec(self, cmdline, hash_targets, cpu_cost=1.0):
>>>>>>> 4c3c397b
    return jobset.JobSpec(cmdline=['valgrind', '--tool=%s' % self.tool] +
                          self.args + cmdline,
                          shortname=shortname,
                          hash_targets=None,
                          cpu_cost=cpu_cost,
                          flake_retries=5 if args.allow_flakes else 0,
                          timeout_retries=3 if args.allow_flakes else 0)


def get_c_tests(travis, test_lang) :
  out = []
  platforms_str = 'ci_platforms' if travis else 'platforms'
  with open('tools/run_tests/tests.json') as f:
    js = json.load(f)
    return [tgt
            for tgt in js
            if tgt['language'] == test_lang and
                platform_string() in tgt[platforms_str] and
                not (travis and tgt['flaky'])]


class CLanguage(object):

  def __init__(self, make_target, test_lang):
    self.make_target = make_target
    self.platform = platform_string()
    self.test_lang = test_lang

  def test_specs(self, config, args):
    out = []
    binaries = get_c_tests(args.travis, self.test_lang)
    for target in binaries:
      if config.build_config in target['exclude_configs']:
        continue
      if self.platform == 'windows':
        binary = 'vsprojects/%s/%s.exe' % (
            _WINDOWS_CONFIG[config.build_config], target['name'])
      else:
        binary = 'bins/%s/%s' % (config.build_config, target['name'])
      if os.path.isfile(binary):
        cmdline = [binary] + target['args']
        out.append(config.job_spec(cmdline, [binary],
                                   shortname=' '.join(cmdline),
                                   cpu_cost=target['cpu_cost'],
                                   environ={'GRPC_DEFAULT_SSL_ROOTS_FILE_PATH':
                                            os.path.abspath(os.path.dirname(
                                                sys.argv[0]) + '/../../src/core/tsi/test_creds/ca.pem')}))
      elif args.regex == '.*' or platform_string() == 'windows':
        print '\nWARNING: binary not found, skipping', binary
    return sorted(out)

  def make_targets(self, test_regex):
    if platform_string() != 'windows' and test_regex != '.*':
      # use the regex to minimize the number of things to build
      return [target['name']
              for target in get_c_tests(False, self.test_lang)
              if re.search(test_regex, target['name'])]
    if platform_string() == 'windows':
      # don't build tools on windows just yet
      return ['buildtests_%s' % self.make_target]
    return ['buildtests_%s' % self.make_target, 'tools_%s' % self.make_target]

  def pre_build_steps(self):
    if self.platform == 'windows':
      return [['tools\\run_tests\\pre_build_c.bat']]
    else:
      return []

  def build_steps(self):
    return []

  def post_tests_steps(self):
    if self.platform == 'windows':
      return []
    else:
      return [['tools/run_tests/post_tests_c.sh']]

  def makefile_name(self):
    return 'Makefile'

  def supports_multi_config(self):
    return True

  def __str__(self):
    return self.make_target


class NodeLanguage(object):

  def test_specs(self, config, args):
    return [config.job_spec(['tools/run_tests/run_node.sh'], None,
                            environ=_FORCE_ENVIRON_FOR_WRAPPERS)]

  def pre_build_steps(self):
    # Default to 1 week cache expiration
    return [['tools/run_tests/pre_build_node.sh']]

  def make_targets(self, test_regex):
    return []

  def build_steps(self):
    return [['tools/run_tests/build_node.sh']]

  def post_tests_steps(self):
    return []

  def makefile_name(self):
    return 'Makefile'

  def supports_multi_config(self):
    return False

  def __str__(self):
    return 'node'


class PhpLanguage(object):

  def test_specs(self, config, args):
    return [config.job_spec(['src/php/bin/run_tests.sh'], None,
                            environ=_FORCE_ENVIRON_FOR_WRAPPERS)]

  def pre_build_steps(self):
    return []

  def make_targets(self, test_regex):
    return ['static_c', 'shared_c']

  def build_steps(self):
    return [['tools/run_tests/build_php.sh']]

  def post_tests_steps(self):
    return [['tools/run_tests/post_tests_php.sh']]

  def makefile_name(self):
    return 'Makefile'

  def supports_multi_config(self):
    return False

  def __str__(self):
    return 'php'


class PythonLanguage(object):

  def __init__(self):
    self._build_python_versions = ['2.7']
    self._has_python_versions = []

  def test_specs(self, config, args):
    environment = dict(_FORCE_ENVIRON_FOR_WRAPPERS)
    environment['PYVER'] = '2.7'
    return [config.job_spec(
        ['tools/run_tests/run_python.sh'],
        None,
        environ=environment,
        shortname='py.test',
        timeout_seconds=15*60
    )]

  def pre_build_steps(self):
    return []

  def make_targets(self, test_regex):
    return ['static_c', 'grpc_python_plugin', 'shared_c']

  def build_steps(self):
    commands = []
    for python_version in self._build_python_versions:
      try:
        with open(os.devnull, 'w') as output:
          subprocess.check_call(['which', 'python' + python_version],
                                stdout=output, stderr=output)
        commands.append(['tools/run_tests/build_python.sh', python_version])
        self._has_python_versions.append(python_version)
      except:
        jobset.message('WARNING', 'Missing Python ' + python_version,
                       do_newline=True)
    return commands

  def post_tests_steps(self):
    return []

  def makefile_name(self):
    return 'Makefile'

  def supports_multi_config(self):
    return False

  def __str__(self):
    return 'python'


class RubyLanguage(object):

  def test_specs(self, config, args):
    return [config.job_spec(['tools/run_tests/run_ruby.sh'], None,
                            environ=_FORCE_ENVIRON_FOR_WRAPPERS)]

  def pre_build_steps(self):
    return [['tools/run_tests/pre_build_ruby.sh']]

  def make_targets(self, test_regex):
    return ['static_c']

  def build_steps(self):
    return [['tools/run_tests/build_ruby.sh']]

  def post_tests_steps(self):
    return [['tools/run_tests/post_tests_ruby.sh']]

  def makefile_name(self):
    return 'Makefile'

  def supports_multi_config(self):
    return False

  def __str__(self):
    return 'ruby'


class CSharpLanguage(object):
  def __init__(self):
    self.platform = platform_string()

  def test_specs(self, config, args):
    with open('src/csharp/tests.json') as f:
      tests_json = json.load(f)
    assemblies = tests_json['assemblies']
    tests = tests_json['tests']

    msbuild_config = _WINDOWS_CONFIG[config.build_config]
    assembly_files = ['%s/bin/%s/%s.dll' % (a, msbuild_config, a)
                      for a in assemblies]

    extra_args = ['-labels'] + assembly_files

    if self.platform == 'windows':
      script_name = 'tools\\run_tests\\run_csharp.bat'
      extra_args += ['-domain=None']
    else:
      script_name = 'tools/run_tests/run_csharp.sh'

    if config.build_config == 'gcov':
      # On Windows, we only collect C# code coverage.
      # On Linux, we only collect coverage for native extension.
      # For code coverage all tests need to run as one suite.
      return [config.job_spec([script_name] + extra_args, None,
                              shortname='csharp.coverage',
                              environ=_FORCE_ENVIRON_FOR_WRAPPERS)]
    else:
      specs = []
      for test in tests:
        cmdline = [script_name, '-run=%s' % test] + extra_args
        if self.platform == 'windows':
          # use different output directory for each test to prevent
          # TestResult.xml clash between parallel test runs.
          cmdline += ['-work=test-result/%s' % uuid.uuid4()]
        specs.append(config.job_spec(cmdline, None,
                                     shortname='csharp.%s' % test,
                                     environ=_FORCE_ENVIRON_FOR_WRAPPERS))
      return specs

  def pre_build_steps(self):
    if self.platform == 'windows':
      return [['tools\\run_tests\\pre_build_csharp.bat']]
    else:
      return [['tools/run_tests/pre_build_csharp.sh']]

  def make_targets(self, test_regex):
    # For Windows, this target doesn't really build anything,
    # everything is build by buildall script later.
    if self.platform == 'windows':
      return []
    else:
      return ['grpc_csharp_ext']

  def build_steps(self):
    if self.platform == 'windows':
      return [['src\\csharp\\buildall.bat']]
    else:
      return [['tools/run_tests/build_csharp.sh']]

  def post_tests_steps(self):
    return []

  def makefile_name(self):
    return 'Makefile'

  def supports_multi_config(self):
    return False

  def __str__(self):
    return 'csharp'


class ObjCLanguage(object):

  def test_specs(self, config, args):
    return [config.job_spec(['src/objective-c/tests/run_tests.sh'], None,
                            environ=_FORCE_ENVIRON_FOR_WRAPPERS)]

  def pre_build_steps(self):
    return []

  def make_targets(self, test_regex):
    return ['grpc_objective_c_plugin', 'interop_server']

  def build_steps(self):
    return [['src/objective-c/tests/build_tests.sh']]

  def post_tests_steps(self):
    return []

  def makefile_name(self):
    return 'Makefile'

  def supports_multi_config(self):
    return False

  def __str__(self):
    return 'objc'


class Sanity(object):

  def test_specs(self, config, args):
    return [config.job_spec(['tools/run_tests/run_sanity.sh'], None, timeout_seconds=15*60),
            config.job_spec(['tools/run_tests/check_sources_and_headers.py'], None)]

  def pre_build_steps(self):
    return []

  def make_targets(self, test_regex):
    return ['run_dep_checks']

  def build_steps(self):
    return []

  def post_tests_steps(self):
    return []

  def makefile_name(self):
    return 'Makefile'

  def supports_multi_config(self):
    return False

  def __str__(self):
    return 'sanity'


class Build(object):

  def test_specs(self, config, args):
    return []

  def pre_build_steps(self):
    return []

  def make_targets(self, test_regex):
    return ['static']

  def build_steps(self):
    return []

  def post_tests_steps(self):
    return []

  def makefile_name(self):
    return 'Makefile'

  def supports_multi_config(self):
    return True

  def __str__(self):
    return self.make_target


# different configurations we can run under
_CONFIGS = {
    'dbg': SimpleConfig('dbg'),
    'opt': SimpleConfig('opt'),
    'tsan': SimpleConfig('tsan', timeout_multiplier=2, environ={
        'TSAN_OPTIONS': 'suppressions=tools/tsan_suppressions.txt:halt_on_error=1:second_deadlock_stack=1'}),
    'msan': SimpleConfig('msan', timeout_multiplier=1.5),
    'ubsan': SimpleConfig('ubsan'),
    'asan': SimpleConfig('asan', timeout_multiplier=1.5, environ={
        'ASAN_OPTIONS': 'suppressions=tools/asan_suppressions.txt:detect_leaks=1:color=always',
        'LSAN_OPTIONS': 'suppressions=tools/asan_suppressions.txt:report_objects=1'}),
    'asan-noleaks': SimpleConfig('asan', environ={
        'ASAN_OPTIONS': 'detect_leaks=0:color=always'}),
    'gcov': SimpleConfig('gcov'),
    'memcheck': ValgrindConfig('valgrind', 'memcheck', ['--leak-check=full']),
    'helgrind': ValgrindConfig('dbg', 'helgrind')
    }


_DEFAULT = ['opt']
_LANGUAGES = {
    'c++': CLanguage('cxx', 'c++'),
    'c': CLanguage('c', 'c'),
    'node': NodeLanguage(),
    'php': PhpLanguage(),
    'python': PythonLanguage(),
    'ruby': RubyLanguage(),
    'csharp': CSharpLanguage(),
    'objc' : ObjCLanguage(),
    'sanity': Sanity(),
    'build': Build(),
    }

_WINDOWS_CONFIG = {
    'dbg': 'Debug',
    'opt': 'Release',
    'gcov': 'Debug',
    }


def _windows_arch_option(arch):
  """Returns msbuild cmdline option for selected architecture."""
  if arch == 'default' or arch == 'windows_x86':
    return '/p:Platform=Win32'
  elif arch == 'windows_x64':
    return '/p:Platform=x64'
  else:
    print 'Architecture %s not supported on current platform.' % arch
    sys.exit(1)

    
def _windows_build_bat(compiler):
  """Returns name of build.bat for selected compiler."""
  if compiler == 'default' or compiler == 'vs2013':
    return 'vsprojects\\build_vs2013.bat'
  elif compiler == 'vs2015':
    return 'vsprojects\\build_vs2015.bat'
  elif compiler == 'vs2010':
    return 'vsprojects\\build_vs2010.bat'
  else:
    print 'Compiler %s not supported.' % compiler
    sys.exit(1)
    
    
def _windows_toolset_option(compiler):
  """Returns msbuild PlatformToolset for selected compiler."""
  if compiler == 'default' or compiler == 'vs2013':
    return '/p:PlatformToolset=v120'
  elif compiler == 'vs2015':
    return '/p:PlatformToolset=v140'
  elif compiler == 'vs2010':
    return '/p:PlatformToolset=v100'
  else:
    print 'Compiler %s not supported.' % compiler
    sys.exit(1)
   

def runs_per_test_type(arg_str):
    """Auxilary function to parse the "runs_per_test" flag.

       Returns:
           A positive integer or 0, the latter indicating an infinite number of
           runs.

       Raises:
           argparse.ArgumentTypeError: Upon invalid input.
    """
    if arg_str == 'inf':
        return 0
    try:
        n = int(arg_str)
        if n <= 0: raise ValueError
        return n
    except:
        msg = '\'{}\' is not a positive integer or \'inf\''.format(arg_str)
        raise argparse.ArgumentTypeError(msg)

# parse command line
argp = argparse.ArgumentParser(description='Run grpc tests.')
argp.add_argument('-c', '--config',
                  choices=['all'] + sorted(_CONFIGS.keys()),
                  nargs='+',
                  default=_DEFAULT)
argp.add_argument('-n', '--runs_per_test', default=1, type=runs_per_test_type,
        help='A positive integer or "inf". If "inf", all tests will run in an '
             'infinite loop. Especially useful in combination with "-f"')
argp.add_argument('-r', '--regex', default='.*', type=str)
argp.add_argument('-j', '--jobs', default=multiprocessing.cpu_count(), type=int)
argp.add_argument('-s', '--slowdown', default=1.0, type=float)
argp.add_argument('-f', '--forever',
                  default=False,
                  action='store_const',
                  const=True)
argp.add_argument('-t', '--travis',
                  default=False,
                  action='store_const',
                  const=True)
argp.add_argument('--newline_on_success',
                  default=False,
                  action='store_const',
                  const=True)
argp.add_argument('-l', '--language',
                  choices=['all'] + sorted(_LANGUAGES.keys()),
                  nargs='+',
                  default=['all'])
argp.add_argument('-S', '--stop_on_failure',
                  default=False,
                  action='store_const',
                  const=True)
argp.add_argument('--use_docker',
                  default=False,
                  action='store_const',
                  const=True,
                  help='Run all the tests under docker. That provides ' +
                  'additional isolation and prevents the need to install ' +
                  'language specific prerequisites. Only available on Linux.')
argp.add_argument('--allow_flakes',
                  default=False,
                  action='store_const',
                  const=True,
                  help='Allow flaky tests to show as passing (re-runs failed tests up to five times)')
argp.add_argument('--arch',
                  choices=['default', 'windows_x86', 'windows_x64'],
                  default='default',
                  help='Selects architecture to target. For some platforms "default" is the only supported choice.')
argp.add_argument('--compiler',
                  choices=['default', 'vs2010', 'vs2013', 'vs2015'],
                  default='default',
                  help='Selects compiler to use. For some platforms "default" is the only supported choice.')
argp.add_argument('--build_only',
                  default=False,
                  action='store_const',
                  const=True,
                  help='Perform all the build steps but dont run any tests.')
argp.add_argument('--measure_cpu_costs', default=False, action='store_const', const=True,
                  help='Measure the cpu costs of tests')
argp.add_argument('--update_submodules', default=[], nargs='*',
                  help='Update some submodules before building. If any are updated, also run generate_projects. ' +
                       'Submodules are specified as SUBMODULE_NAME:BRANCH; if BRANCH is omitted, master is assumed.')
argp.add_argument('-a', '--antagonists', default=0, type=int)
argp.add_argument('-x', '--xml_report', default=None, type=str,
        help='Generates a JUnit-compatible XML report')
args = argp.parse_args()

jobset.measure_cpu_costs = args.measure_cpu_costs

if args.use_docker:
  if not args.travis:
    print 'Seen --use_docker flag, will run tests under docker.'
    print
    print 'IMPORTANT: The changes you are testing need to be locally committed'
    print 'because only the committed changes in the current branch will be'
    print 'copied to the docker environment.'
    time.sleep(5)

  child_argv = [ arg for arg in sys.argv if not arg == '--use_docker' ]
  run_tests_cmd = 'tools/run_tests/run_tests.py %s' % ' '.join(child_argv[1:])

  # TODO(jtattermusch): revisit if we need special handling for arch here
  # set arch command prefix in case we are working with different arch.
  arch_env = os.getenv('arch')
  if arch_env:
    run_test_cmd = 'arch %s %s' % (arch_env, run_test_cmd)

  env = os.environ.copy()
  env['RUN_TESTS_COMMAND'] = run_tests_cmd
  if args.xml_report:
    env['XML_REPORT'] = args.xml_report
  if not args.travis:
    env['TTY_FLAG'] = '-t'  # enables Ctrl-C when not on Jenkins.

  subprocess.check_call(['tools/jenkins/build_docker_and_run_tests.sh'],
                        shell=True,
                        env=env)
  sys.exit(0)

# update submodules if necessary
need_to_regenerate_projects = False
for spec in args.update_submodules:
  spec = spec.split(':', 1)
  if len(spec) == 1:
    submodule = spec[0]
    branch = 'master'
  elif len(spec) == 2:
    submodule = spec[0]
    branch = spec[1]
  cwd = 'third_party/%s' % submodule
  def git(cmd, cwd=cwd):
    print 'in %s: git %s' % (cwd, cmd)
    subprocess.check_call('git %s' % cmd, cwd=cwd, shell=True)
  git('fetch')
  git('checkout %s' % branch)
  git('pull origin %s' % branch)
  if os.path.exists('src/%s/gen_build_yaml.py' % submodule):
    need_to_regenerate_projects = True
if need_to_regenerate_projects:
  if jobset.platform_string() == 'linux':
    subprocess.check_call('tools/buildgen/generate_projects.sh', shell=True)
  else:
    print 'WARNING: may need to regenerate projects, but since we are not on'
    print '         Linux this step is being skipped. Compilation MAY fail.'


# grab config
run_configs = set(_CONFIGS[cfg]
                  for cfg in itertools.chain.from_iterable(
                      _CONFIGS.iterkeys() if x == 'all' else [x]
                      for x in args.config))
build_configs = set(cfg.build_config for cfg in run_configs)

if args.travis:
  _FORCE_ENVIRON_FOR_WRAPPERS = {'GRPC_TRACE': 'api'}

if 'all' in args.language:
  lang_list = _LANGUAGES.keys()
else:
  lang_list = args.language
# We don't support code coverage on some languages
if 'gcov' in args.config:
  for bad in ['objc', 'sanity', 'build']:
    if bad in lang_list:
      lang_list.remove(bad)

languages = set(_LANGUAGES[l] for l in lang_list)

if len(build_configs) > 1:
  for language in languages:
    if not language.supports_multi_config():
      print language, 'does not support multiple build configurations'
      sys.exit(1)

if platform_string() != 'windows':
  if args.arch != 'default':
    print 'Architecture %s not supported on current platform.' % args.arch
    sys.exit(1)
  if args.compiler != 'default':
    print 'Compiler %s not supported on current platform.' % args.compiler
    sys.exit(1)

if platform_string() == 'windows':
  def make_jobspec(cfg, targets, makefile='Makefile'):
    extra_args = []
    # better do parallel compilation
    # empirically /m:2 gives the best performance/price and should prevent
    # overloading the windows workers.
    extra_args.extend(['/m:2'])
    # disable PDB generation: it's broken, and we don't need it during CI
    extra_args.extend(['/p:Jenkins=true'])
    return [
      jobset.JobSpec([_windows_build_bat(args.compiler),
                      'vsprojects\\%s.sln' % target,
                      '/p:Configuration=%s' % _WINDOWS_CONFIG[cfg],
                      _windows_toolset_option(args.compiler),
                      _windows_arch_option(args.arch)] +
                      extra_args,
                      shell=True, timeout_seconds=None)
      for target in targets]
else:
  def make_jobspec(cfg, targets, makefile='Makefile'):
    if targets:
      return [jobset.JobSpec([os.getenv('MAKE', 'make'),
                              '-f', makefile,
                              '-j', '%d' % (multiprocessing.cpu_count() + 1),
                              'EXTRA_DEFINES=GRPC_TEST_SLOWDOWN_MACHINE_FACTOR=%f' % args.slowdown,
                              'CONFIG=%s' % cfg] +
                             ([] if not args.travis else ['JENKINS_BUILD=1']) +
                             targets,
                             timeout_seconds=None)]
    else:
      return []
make_targets = {}
for l in languages:
  makefile = l.makefile_name()
  make_targets[makefile] = make_targets.get(makefile, set()).union(
      set(l.make_targets(args.regex)))

def build_step_environ(cfg):
  environ = {'CONFIG': cfg}
  msbuild_cfg = _WINDOWS_CONFIG.get(cfg)
  if msbuild_cfg:
    environ['MSBUILD_CONFIG'] = msbuild_cfg
  return environ

build_steps = list(set(
                   jobset.JobSpec(cmdline, environ=build_step_environ(cfg), flake_retries=5)
                   for cfg in build_configs
                   for l in languages
                   for cmdline in l.pre_build_steps()))
if make_targets:
  make_commands = itertools.chain.from_iterable(make_jobspec(cfg, list(targets), makefile) for cfg in build_configs for (makefile, targets) in make_targets.iteritems())
  build_steps.extend(set(make_commands))
build_steps.extend(set(
                   jobset.JobSpec(cmdline, environ=build_step_environ(cfg), timeout_seconds=None)
                   for cfg in build_configs
                   for l in languages
                   for cmdline in l.build_steps()))

post_tests_steps = list(set(
                        jobset.JobSpec(cmdline, environ=build_step_environ(cfg))
                        for cfg in build_configs
                        for l in languages
                        for cmdline in l.post_tests_steps()))
runs_per_test = args.runs_per_test
forever = args.forever


class TestCache(object):
  """Cache for running tests."""

  def __init__(self, use_cache_results):
    self._last_successful_run = {}
    self._use_cache_results = use_cache_results
    self._last_save = time.time()

  def should_run(self, cmdline, bin_hash):
    if cmdline not in self._last_successful_run:
      return True
    if self._last_successful_run[cmdline] != bin_hash:
      return True
    if not self._use_cache_results:
      return True
    return False

  def finished(self, cmdline, bin_hash):
    self._last_successful_run[cmdline] = bin_hash
    if time.time() - self._last_save > 1:
      self.save()

  def dump(self):
    return [{'cmdline': k, 'hash': v}
            for k, v in self._last_successful_run.iteritems()]

  def parse(self, exdump):
    self._last_successful_run = dict((o['cmdline'], o['hash']) for o in exdump)

  def save(self):
    with open('.run_tests_cache', 'w') as f:
      f.write(json.dumps(self.dump()))
    self._last_save = time.time()

  def maybe_load(self):
    if os.path.exists('.run_tests_cache'):
      with open('.run_tests_cache') as f:
        self.parse(json.loads(f.read()))


def _start_port_server(port_server_port):
  # check if a compatible port server is running
  # if incompatible (version mismatch) ==> start a new one
  # if not running ==> start a new one
  # otherwise, leave it up
  try:
    version = int(urllib2.urlopen(
        'http://localhost:%d/version_number' % port_server_port,
        timeout=1).read())
    print 'detected port server running version %d' % version
    running = True
  except Exception as e:
    print 'failed to detect port server: %s' % sys.exc_info()[0]
    print e.strerror
    running = False
  if running:
    current_version = int(subprocess.check_output(
        [sys.executable, os.path.abspath('tools/run_tests/port_server.py'),
         'dump_version']))
    print 'my port server is version %d' % current_version
    running = (version >= current_version)
    if not running:
      print 'port_server version mismatch: killing the old one'
      urllib2.urlopen('http://localhost:%d/quitquitquit' % port_server_port).read()
      time.sleep(1)
  if not running:
    fd, logfile = tempfile.mkstemp()
    os.close(fd)
    print 'starting port_server, with log file %s' % logfile
    args = [sys.executable, os.path.abspath('tools/run_tests/port_server.py'),
            '-p', '%d' % port_server_port, '-l', logfile]
    env = dict(os.environ)
    env['BUILD_ID'] = 'pleaseDontKillMeJenkins'
    if platform_string() == 'windows':
      # Working directory of port server needs to be outside of Jenkins
      # workspace to prevent file lock issues.
      tempdir = tempfile.mkdtemp()
      port_server = subprocess.Popen(
          args,
          env=env,
          cwd=tempdir,
          creationflags = 0x00000008, # detached process
          close_fds=True)
    else:
      port_server = subprocess.Popen(
          args,
          env=env,
          preexec_fn=os.setsid,
          close_fds=True)
    time.sleep(1)
    # ensure port server is up
    waits = 0
    while True:
      if waits > 10:
        print 'killing port server due to excessive start up waits'
        port_server.kill()
      if port_server.poll() is not None:
        print 'port_server failed to start'
        # try one final time: maybe another build managed to start one
        time.sleep(1)
        try:
          urllib2.urlopen('http://localhost:%d/get' % port_server_port,
                          timeout=1).read()
          print 'last ditch attempt to contact port server succeeded'
          break
        except:
          traceback.print_exc();
          port_log = open(logfile, 'r').read()
          print port_log
          sys.exit(1)
      try:
        urllib2.urlopen('http://localhost:%d/get' % port_server_port,
                        timeout=1).read()
        print 'port server is up and ready'
        break
      except socket.timeout:
        print 'waiting for port_server: timeout'
        traceback.print_exc();
        time.sleep(1)
        waits += 1
      except urllib2.URLError:
        print 'waiting for port_server: urlerror'
        traceback.print_exc();
        time.sleep(1)
        waits += 1
      except:
        traceback.print_exc();
        port_server.kill()
        raise


def _calculate_num_runs_failures(list_of_results):
  """Caculate number of runs and failures for a particular test.

  Args:
    list_of_results: (List) of JobResult object.
  Returns:
    A tuple of total number of runs and failures.
  """
  num_runs = len(list_of_results)  # By default, there is 1 run per JobResult.
  num_failures = 0
  for jobresult in list_of_results:
    if jobresult.retries > 0:
      num_runs += jobresult.retries
    if jobresult.num_failures > 0:
      num_failures += jobresult.num_failures
  return num_runs, num_failures


# _build_and_run results
class BuildAndRunError(object):

  BUILD = object()
  TEST = object()
  POST_TEST = object()


# returns a list of things that failed (or an empty list on success)
def _build_and_run(
    check_cancelled, newline_on_success, cache, xml_report=None, build_only=False):
  """Do one pass of building & running tests."""
  # build latest sequentially
  num_failures, _ = jobset.run(
      build_steps, maxjobs=1, stop_on_failure=True,
      newline_on_success=newline_on_success, travis=args.travis)
  if num_failures:
    return [BuildAndRunError.BUILD]

  if build_only:
    return []

  # start antagonists
  antagonists = [subprocess.Popen(['tools/run_tests/antagonist.py'])
                 for _ in range(0, args.antagonists)]
  port_server_port = 32767
  _start_port_server(port_server_port)
  resultset = None
  num_test_failures = 0
  try:
    infinite_runs = runs_per_test == 0
    one_run = set(
      spec
      for config in run_configs
      for language in languages
      for spec in language.test_specs(config, args)
      if re.search(args.regex, spec.shortname))
    # When running on travis, we want out test runs to be as similar as possible
    # for reproducibility purposes.
    if args.travis:
      massaged_one_run = sorted(one_run, key=lambda x: x.shortname)
    else:
      # whereas otherwise, we want to shuffle things up to give all tests a
      # chance to run.
      massaged_one_run = list(one_run)  # random.shuffle needs an indexable seq.
      random.shuffle(massaged_one_run)  # which it modifies in-place.
    if infinite_runs:
      assert len(massaged_one_run) > 0, 'Must have at least one test for a -n inf run'
    runs_sequence = (itertools.repeat(massaged_one_run) if infinite_runs
                     else itertools.repeat(massaged_one_run, runs_per_test))
    all_runs = itertools.chain.from_iterable(runs_sequence)

    num_test_failures, resultset = jobset.run(
        all_runs, check_cancelled, newline_on_success=newline_on_success,
        travis=args.travis, infinite_runs=infinite_runs, maxjobs=args.jobs,
        stop_on_failure=args.stop_on_failure,
        cache=cache if not xml_report else None,
        add_env={'GRPC_TEST_PORT_SERVER': 'localhost:%d' % port_server_port})
    if resultset:
      for k, v in resultset.iteritems():
        num_runs, num_failures = _calculate_num_runs_failures(v)
        if num_failures == num_runs:  # what about infinite_runs???
          jobset.message('FAILED', k, do_newline=True)
        elif num_failures > 0:
          jobset.message(
              'FLAKE', '%s [%d/%d runs flaked]' % (k, num_failures, num_runs),
              do_newline=True)
        else:
          jobset.message('PASSED', k, do_newline=True)
  finally:
    for antagonist in antagonists:
      antagonist.kill()
    if xml_report and resultset:
      report_utils.render_junit_xml_report(resultset, xml_report)

  number_failures, _ = jobset.run(
      post_tests_steps, maxjobs=1, stop_on_failure=True,
      newline_on_success=newline_on_success, travis=args.travis)

  out = []
  if number_failures:
    out.append(BuildAndRunError.POST_TEST)
  if num_test_failures:
    out.append(BuildAndRunError.TEST)

  if cache: cache.save()

  return out


test_cache = TestCache(runs_per_test == 1)
test_cache.maybe_load()

if forever:
  success = True
  while True:
    dw = watch_dirs.DirWatcher(['src', 'include', 'test', 'examples'])
    initial_time = dw.most_recent_change()
    have_files_changed = lambda: dw.most_recent_change() != initial_time
    previous_success = success
    errors = _build_and_run(check_cancelled=have_files_changed,
                            newline_on_success=False,
                            cache=test_cache,
                            build_only=args.build_only) == 0
    if not previous_success and not errors:
      jobset.message('SUCCESS',
                     'All tests are now passing properly',
                     do_newline=True)
    jobset.message('IDLE', 'No change detected')
    while not have_files_changed():
      time.sleep(1)
else:
  errors = _build_and_run(check_cancelled=lambda: False,
                          newline_on_success=args.newline_on_success,
                          cache=test_cache,
                          xml_report=args.xml_report,
                          build_only=args.build_only)
  if not errors:
    jobset.message('SUCCESS', 'All tests passed', do_newline=True)
  else:
    jobset.message('FAILED', 'Some tests failed', do_newline=True)
  exit_code = 0
  if BuildAndRunError.BUILD in errors:
    exit_code |= 1
  if BuildAndRunError.TEST in errors and not args.travis:
    exit_code |= 2
  if BuildAndRunError.POST_TEST in errors:
    exit_code |= 4
  sys.exit(exit_code)<|MERGE_RESOLUTION|>--- conflicted
+++ resolved
@@ -115,14 +115,10 @@
     self.args = args
     self.allow_hashing = False
 
-<<<<<<< HEAD
-  def job_spec(self, cmdline, hash_targets, timeout_seconds=None,
+  def job_spec(self, cmdline, hash_targets, cpu_cost=1.0, timeout_seconds=None,
                shortname=None, environ=None):
     if shortname is None:
       shortname = 'valgrind %s' % cmdline[0]
-=======
-  def job_spec(self, cmdline, hash_targets, cpu_cost=1.0):
->>>>>>> 4c3c397b
     return jobset.JobSpec(cmdline=['valgrind', '--tool=%s' % self.tool] +
                           self.args + cmdline,
                           shortname=shortname,
