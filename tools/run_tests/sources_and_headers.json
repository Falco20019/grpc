

[
  {
    "deps": [
      "gpr", 
      "gpr_test_util", 
      "grpc", 
      "grpc_test_util"
    ], 
    "headers": [], 
    "language": "c", 
    "name": "alarm_test", 
    "src": [
      "test/core/surface/alarm_test.c"
    ], 
    "third_party": false, 
    "type": "target"
  }, 
  {
    "deps": [
      "gpr", 
      "gpr_test_util", 
      "grpc", 
      "grpc_test_util"
    ], 
    "headers": [], 
    "language": "c", 
    "name": "algorithm_test", 
    "src": [
      "test/core/compression/algorithm_test.c"
    ], 
    "third_party": false, 
    "type": "target"
  }, 
  {
    "deps": [
      "gpr", 
      "gpr_test_util"
    ], 
    "headers": [], 
    "language": "c", 
    "name": "alloc_test", 
    "src": [
      "test/core/support/alloc_test.c"
    ], 
    "third_party": false, 
    "type": "target"
  }, 
  {
    "deps": [
      "gpr", 
      "gpr_test_util", 
      "grpc", 
      "grpc_test_util"
    ], 
    "headers": [], 
    "language": "c", 
    "name": "alpn_test", 
    "src": [
      "test/core/transport/chttp2/alpn_test.c"
    ], 
    "third_party": false, 
    "type": "target"
  }, 
  {
    "deps": [
      "gpr", 
      "gpr_test_util", 
      "grpc", 
      "grpc_test_util"
    ], 
    "headers": [], 
    "language": "c", 
    "name": "api_fuzzer", 
    "src": [
      "test/core/end2end/fuzzers/api_fuzzer.c"
    ], 
    "third_party": false, 
    "type": "target"
  }, 
  {
    "deps": [
      "gpr", 
      "gpr_test_util", 
      "grpc", 
      "grpc_test_util", 
      "test_tcp_server"
    ], 
    "headers": [], 
    "language": "c", 
    "name": "bad_server_response_test", 
    "src": [
      "test/core/end2end/bad_server_response_test.c"
    ], 
    "third_party": false, 
    "type": "target"
  }, 
  {
    "deps": [
      "grpc", 
      "grpc_test_util"
    ], 
    "headers": [], 
    "language": "c", 
    "name": "bin_decoder_test", 
    "src": [
      "test/core/transport/chttp2/bin_decoder_test.c"
    ], 
    "third_party": false, 
    "type": "target"
  }, 
  {
    "deps": [
      "grpc", 
      "grpc_test_util"
    ], 
    "headers": [], 
    "language": "c", 
    "name": "bin_encoder_test", 
    "src": [
      "test/core/transport/chttp2/bin_encoder_test.c"
    ], 
    "third_party": false, 
    "type": "target"
  }, 
  {
    "deps": [
      "gpr", 
      "gpr_test_util", 
      "grpc", 
      "grpc_test_util"
    ], 
    "headers": [], 
    "language": "c", 
    "name": "census_context_test", 
    "src": [
      "test/core/census/context_test.c"
    ], 
    "third_party": false, 
    "type": "target"
  }, 
  {
    "deps": [
      "gpr", 
      "gpr_test_util", 
      "grpc", 
      "grpc_test_util"
    ], 
    "headers": [], 
    "language": "c", 
    "name": "census_resource_test", 
    "src": [
      "test/core/census/resource_test.c"
    ], 
    "third_party": false, 
    "type": "target"
  }, 
  {
    "deps": [
      "gpr", 
      "gpr_test_util", 
      "grpc", 
      "grpc_test_util"
    ], 
    "headers": [], 
    "language": "c", 
    "name": "channel_create_test", 
    "src": [
      "test/core/surface/channel_create_test.c"
    ], 
    "third_party": false, 
    "type": "target"
  }, 
  {
    "deps": [
      "gpr", 
      "gpr_test_util", 
      "grpc", 
      "grpc_test_util"
    ], 
    "headers": [], 
    "language": "c", 
    "name": "chttp2_hpack_encoder_test", 
    "src": [
      "test/core/transport/chttp2/hpack_encoder_test.c"
    ], 
    "third_party": false, 
    "type": "target"
  }, 
  {
    "deps": [
      "gpr", 
      "gpr_test_util", 
      "grpc", 
      "grpc_test_util"
    ], 
    "headers": [], 
    "language": "c", 
    "name": "chttp2_status_conversion_test", 
    "src": [
      "test/core/transport/chttp2/status_conversion_test.c"
    ], 
    "third_party": false, 
    "type": "target"
  }, 
  {
    "deps": [
      "gpr", 
      "gpr_test_util", 
      "grpc", 
      "grpc_test_util"
    ], 
    "headers": [], 
    "language": "c", 
    "name": "chttp2_stream_map_test", 
    "src": [
      "test/core/transport/chttp2/stream_map_test.c"
    ], 
    "third_party": false, 
    "type": "target"
  }, 
  {
    "deps": [
      "gpr", 
      "gpr_test_util", 
      "grpc", 
      "grpc_test_util"
    ], 
    "headers": [], 
    "language": "c", 
    "name": "chttp2_varint_test", 
    "src": [
      "test/core/transport/chttp2/varint_test.c"
    ], 
    "third_party": false, 
    "type": "target"
  }, 
  {
    "deps": [
      "gpr", 
      "gpr_test_util", 
      "grpc", 
      "grpc_test_util"
    ], 
    "headers": [], 
    "language": "c", 
    "name": "client_fuzzer", 
    "src": [
      "test/core/end2end/fuzzers/client_fuzzer.c"
    ], 
    "third_party": false, 
    "type": "target"
  }, 
  {
    "deps": [
      "gpr", 
      "gpr_test_util", 
      "grpc", 
      "grpc_test_util"
    ], 
    "headers": [], 
    "language": "c", 
    "name": "compression_test", 
    "src": [
      "test/core/compression/compression_test.c"
    ], 
    "third_party": false, 
    "type": "target"
  }, 
  {
    "deps": [
      "gpr", 
      "gpr_test_util", 
      "grpc", 
      "grpc_test_util"
    ], 
    "headers": [], 
    "language": "c", 
    "name": "concurrent_connectivity_test", 
    "src": [
      "test/core/surface/concurrent_connectivity_test.c"
    ], 
    "third_party": false, 
    "type": "target"
  }, 
  {
    "deps": [
      "gpr", 
      "gpr_test_util", 
      "grpc", 
      "grpc_test_util"
    ], 
    "headers": [], 
    "language": "c", 
    "name": "dns_resolver_connectivity_test", 
    "src": [
      "test/core/client_config/resolvers/dns_resolver_connectivity_test.c"
    ], 
    "third_party": false, 
    "type": "target"
  }, 
  {
    "deps": [
      "gpr", 
      "gpr_test_util", 
      "grpc", 
      "grpc_test_util"
    ], 
    "headers": [], 
    "language": "c", 
    "name": "dns_resolver_test", 
    "src": [
      "test/core/client_config/resolvers/dns_resolver_test.c"
    ], 
    "third_party": false, 
    "type": "target"
  }, 
  {
    "deps": [
      "gpr", 
      "gpr_test_util", 
      "grpc", 
      "grpc_test_util"
    ], 
    "headers": [], 
    "language": "c", 
    "name": "dualstack_socket_test", 
    "src": [
      "test/core/end2end/dualstack_socket_test.c"
    ], 
    "third_party": false, 
    "type": "target"
  }, 
  {
    "deps": [
      "gpr", 
      "gpr_test_util", 
      "grpc", 
      "grpc_test_util"
    ], 
    "headers": [], 
    "language": "c", 
    "name": "endpoint_pair_test", 
    "src": [
      "test/core/iomgr/endpoint_pair_test.c"
    ], 
    "third_party": false, 
    "type": "target"
  }, 
  {
    "deps": [
      "gpr", 
      "gpr_test_util", 
      "grpc", 
      "grpc_test_util"
    ], 
    "headers": [], 
    "language": "c", 
    "name": "ev_epoll_linux_test", 
    "src": [
      "test/core/iomgr/ev_epoll_linux_test.c"
    ], 
    "third_party": false, 
    "type": "target"
  }, 
  {
    "deps": [
      "gpr", 
      "gpr_test_util", 
      "grpc", 
      "grpc_test_util"
    ], 
    "headers": [], 
    "language": "c", 
    "name": "fd_conservation_posix_test", 
    "src": [
      "test/core/iomgr/fd_conservation_posix_test.c"
    ], 
    "third_party": false, 
    "type": "target"
  }, 
  {
    "deps": [
      "gpr", 
      "gpr_test_util", 
      "grpc", 
      "grpc_test_util"
    ], 
    "headers": [], 
    "language": "c", 
    "name": "fd_posix_test", 
    "src": [
      "test/core/iomgr/fd_posix_test.c"
    ], 
    "third_party": false, 
    "type": "target"
  }, 
  {
    "deps": [
      "gpr", 
      "gpr_test_util", 
      "grpc", 
      "grpc_test_util"
    ], 
    "headers": [], 
    "language": "c", 
    "name": "fling_client", 
    "src": [
      "test/core/fling/client.c"
    ], 
    "third_party": false, 
    "type": "target"
  }, 
  {
    "deps": [
      "gpr", 
      "gpr_test_util", 
      "grpc", 
      "grpc_test_util"
    ], 
    "headers": [], 
    "language": "c", 
    "name": "fling_server", 
    "src": [
      "test/core/fling/server.c"
    ], 
    "third_party": false, 
    "type": "target"
  }, 
  {
    "deps": [
      "gpr", 
      "gpr_test_util", 
      "grpc", 
      "grpc_test_util"
    ], 
    "headers": [], 
    "language": "c", 
    "name": "fling_stream_test", 
    "src": [
      "test/core/fling/fling_stream_test.c"
    ], 
    "third_party": false, 
    "type": "target"
  }, 
  {
    "deps": [
      "gpr", 
      "gpr_test_util", 
      "grpc", 
      "grpc_test_util"
    ], 
    "headers": [], 
    "language": "c", 
    "name": "fling_test", 
    "src": [
      "test/core/fling/fling_test.c"
    ], 
    "third_party": false, 
    "type": "target"
  }, 
  {
    "deps": [
      "gpr", 
      "grpc"
    ], 
    "headers": [], 
    "language": "c", 
    "name": "gen_hpack_tables", 
    "src": [
      "tools/codegen/core/gen_hpack_tables.c"
    ], 
    "third_party": false, 
    "type": "target"
  }, 
  {
    "deps": [], 
    "headers": [], 
    "language": "c", 
    "name": "gen_legal_metadata_characters", 
    "src": [
      "tools/codegen/core/gen_legal_metadata_characters.c"
    ], 
    "third_party": false, 
    "type": "target"
  }, 
  {
    "deps": [], 
    "headers": [], 
    "language": "c", 
    "name": "gen_percent_encoding_tables", 
    "src": [
      "tools/codegen/core/gen_percent_encoding_tables.c"
    ], 
    "third_party": false, 
    "type": "target"
  }, 
  {
    "deps": [
      "gpr", 
      "gpr_test_util", 
      "grpc", 
      "grpc_test_util"
    ], 
    "headers": [], 
    "language": "c", 
    "name": "goaway_server_test", 
    "src": [
      "test/core/end2end/goaway_server_test.c"
    ], 
    "third_party": false, 
    "type": "target"
  }, 
  {
    "deps": [
      "gpr", 
      "gpr_test_util"
    ], 
    "headers": [], 
    "language": "c", 
    "name": "gpr_avl_test", 
    "src": [
      "test/core/support/avl_test.c"
    ], 
    "third_party": false, 
    "type": "target"
  }, 
  {
    "deps": [
      "gpr", 
      "gpr_test_util"
    ], 
    "headers": [], 
    "language": "c", 
    "name": "gpr_backoff_test", 
    "src": [
      "test/core/support/backoff_test.c"
    ], 
    "third_party": false, 
    "type": "target"
  }, 
  {
    "deps": [
      "gpr", 
      "gpr_test_util"
    ], 
    "headers": [], 
    "language": "c", 
    "name": "gpr_cmdline_test", 
    "src": [
      "test/core/support/cmdline_test.c"
    ], 
    "third_party": false, 
    "type": "target"
  }, 
  {
    "deps": [
      "gpr", 
      "gpr_test_util"
    ], 
    "headers": [], 
    "language": "c", 
    "name": "gpr_cpu_test", 
    "src": [
      "test/core/support/cpu_test.c"
    ], 
    "third_party": false, 
    "type": "target"
  }, 
  {
    "deps": [
      "gpr", 
      "gpr_test_util"
    ], 
    "headers": [], 
    "language": "c", 
    "name": "gpr_env_test", 
    "src": [
      "test/core/support/env_test.c"
    ], 
    "third_party": false, 
    "type": "target"
  }, 
  {
    "deps": [
      "gpr", 
      "gpr_test_util"
    ], 
    "headers": [], 
    "language": "c", 
    "name": "gpr_histogram_test", 
    "src": [
      "test/core/support/histogram_test.c"
    ], 
    "third_party": false, 
    "type": "target"
  }, 
  {
    "deps": [
      "gpr", 
      "gpr_test_util"
    ], 
    "headers": [], 
    "language": "c", 
    "name": "gpr_host_port_test", 
    "src": [
      "test/core/support/host_port_test.c"
    ], 
    "third_party": false, 
    "type": "target"
  }, 
  {
    "deps": [
      "gpr", 
      "gpr_test_util"
    ], 
    "headers": [], 
    "language": "c", 
    "name": "gpr_log_test", 
    "src": [
      "test/core/support/log_test.c"
    ], 
    "third_party": false, 
    "type": "target"
  }, 
  {
    "deps": [
      "gpr", 
      "gpr_test_util"
    ], 
    "headers": [], 
    "language": "c", 
    "name": "gpr_percent_encoding_test", 
    "src": [
      "test/core/support/percent_encoding_test.c"
    ], 
    "third_party": false, 
    "type": "target"
  }, 
  {
    "deps": [
      "gpr", 
      "gpr_test_util"
    ], 
    "headers": [], 
    "language": "c", 
    "name": "gpr_slice_buffer_test", 
    "src": [
      "test/core/support/slice_buffer_test.c"
    ], 
    "third_party": false, 
    "type": "target"
  }, 
  {
    "deps": [
      "gpr", 
      "gpr_test_util"
    ], 
    "headers": [], 
    "language": "c", 
    "name": "gpr_slice_test", 
    "src": [
      "test/core/support/slice_test.c"
    ], 
    "third_party": false, 
    "type": "target"
  }, 
  {
    "deps": [
      "gpr", 
      "gpr_test_util"
    ], 
    "headers": [], 
    "language": "c", 
    "name": "gpr_stack_lockfree_test", 
    "src": [
      "test/core/support/stack_lockfree_test.c"
    ], 
    "third_party": false, 
    "type": "target"
  }, 
  {
    "deps": [
      "gpr", 
      "gpr_test_util"
    ], 
    "headers": [], 
    "language": "c", 
    "name": "gpr_string_test", 
    "src": [
      "test/core/support/string_test.c"
    ], 
    "third_party": false, 
    "type": "target"
  }, 
  {
    "deps": [
      "gpr", 
      "gpr_test_util"
    ], 
    "headers": [], 
    "language": "c", 
    "name": "gpr_sync_test", 
    "src": [
      "test/core/support/sync_test.c"
    ], 
    "third_party": false, 
    "type": "target"
  }, 
  {
    "deps": [
      "gpr", 
      "gpr_test_util"
    ], 
    "headers": [], 
    "language": "c", 
    "name": "gpr_thd_test", 
    "src": [
      "test/core/support/thd_test.c"
    ], 
    "third_party": false, 
    "type": "target"
  }, 
  {
    "deps": [
      "gpr", 
      "gpr_test_util"
    ], 
    "headers": [], 
    "language": "c", 
    "name": "gpr_time_test", 
    "src": [
      "test/core/support/time_test.c"
    ], 
    "third_party": false, 
    "type": "target"
  }, 
  {
    "deps": [
      "gpr", 
      "gpr_test_util"
    ], 
    "headers": [], 
    "language": "c", 
    "name": "gpr_tls_test", 
    "src": [
      "test/core/support/tls_test.c"
    ], 
    "third_party": false, 
    "type": "target"
  }, 
  {
    "deps": [
      "gpr", 
      "gpr_test_util"
    ], 
    "headers": [], 
    "language": "c", 
    "name": "gpr_useful_test", 
    "src": [
      "test/core/support/useful_test.c"
    ], 
    "third_party": false, 
    "type": "target"
  }, 
  {
    "deps": [
      "gpr", 
      "gpr_test_util", 
      "grpc", 
      "grpc_test_util"
    ], 
    "headers": [], 
    "language": "c", 
    "name": "grpc_auth_context_test", 
    "src": [
      "test/core/security/auth_context_test.c"
    ], 
    "third_party": false, 
    "type": "target"
  }, 
  {
    "deps": [
      "gpr", 
      "gpr_test_util", 
      "grpc", 
      "grpc_test_util"
    ], 
    "headers": [], 
    "language": "c", 
    "name": "grpc_b64_test", 
    "src": [
      "test/core/security/b64_test.c"
    ], 
    "third_party": false, 
    "type": "target"
  }, 
  {
    "deps": [
      "gpr", 
      "gpr_test_util", 
      "grpc", 
      "grpc_test_util"
    ], 
    "headers": [], 
    "language": "c", 
    "name": "grpc_byte_buffer_reader_test", 
    "src": [
      "test/core/surface/byte_buffer_reader_test.c"
    ], 
    "third_party": false, 
    "type": "target"
  }, 
  {
    "deps": [
      "gpr", 
      "gpr_test_util", 
      "grpc", 
      "grpc_test_util"
    ], 
    "headers": [], 
    "language": "c", 
    "name": "grpc_channel_args_test", 
    "src": [
      "test/core/channel/channel_args_test.c"
    ], 
    "third_party": false, 
    "type": "target"
  }, 
  {
    "deps": [
      "gpr", 
      "gpr_test_util", 
      "grpc", 
      "grpc_test_util"
    ], 
    "headers": [], 
    "language": "c", 
    "name": "grpc_channel_stack_test", 
    "src": [
      "test/core/channel/channel_stack_test.c"
    ], 
    "third_party": false, 
    "type": "target"
  }, 
  {
    "deps": [
      "gpr", 
      "gpr_test_util", 
      "grpc", 
      "grpc_test_util"
    ], 
    "headers": [], 
    "language": "c", 
    "name": "grpc_completion_queue_test", 
    "src": [
      "test/core/surface/completion_queue_test.c"
    ], 
    "third_party": false, 
    "type": "target"
  }, 
  {
    "deps": [
      "gpr", 
      "grpc"
    ], 
    "headers": [], 
    "language": "c", 
    "name": "grpc_create_jwt", 
    "src": [
      "test/core/security/create_jwt.c"
    ], 
    "third_party": false, 
    "type": "target"
  }, 
  {
    "deps": [
      "gpr", 
      "gpr_test_util", 
      "grpc", 
      "grpc_test_util"
    ], 
    "headers": [], 
    "language": "c", 
    "name": "grpc_credentials_test", 
    "src": [
      "test/core/security/credentials_test.c"
    ], 
    "third_party": false, 
    "type": "target"
  }, 
  {
    "deps": [
      "gpr", 
      "gpr_test_util", 
      "grpc", 
      "grpc_test_util"
    ], 
    "headers": [], 
    "language": "c", 
    "name": "grpc_fetch_oauth2", 
    "src": [
      "test/core/security/fetch_oauth2.c"
    ], 
    "third_party": false, 
    "type": "target"
  }, 
  {
    "deps": [
      "gpr", 
      "gpr_test_util", 
      "grpc", 
      "grpc_test_util"
    ], 
    "headers": [], 
    "language": "c", 
    "name": "grpc_invalid_channel_args_test", 
    "src": [
      "test/core/surface/invalid_channel_args_test.c"
    ], 
    "third_party": false, 
    "type": "target"
  }, 
  {
    "deps": [
      "gpr", 
      "gpr_test_util", 
      "grpc", 
      "grpc_test_util"
    ], 
    "headers": [], 
    "language": "c", 
    "name": "grpc_json_token_test", 
    "src": [
      "test/core/security/json_token_test.c"
    ], 
    "third_party": false, 
    "type": "target"
  }, 
  {
    "deps": [
      "gpr", 
      "gpr_test_util", 
      "grpc", 
      "grpc_test_util"
    ], 
    "headers": [], 
    "language": "c", 
    "name": "grpc_jwt_verifier_test", 
    "src": [
      "test/core/security/jwt_verifier_test.c"
    ], 
    "third_party": false, 
    "type": "target"
  }, 
  {
    "deps": [
      "gpr", 
      "grpc"
    ], 
    "headers": [], 
    "language": "c", 
    "name": "grpc_print_google_default_creds_token", 
    "src": [
      "test/core/security/print_google_default_creds_token.c"
    ], 
    "third_party": false, 
    "type": "target"
  }, 
  {
    "deps": [
      "gpr", 
      "gpr_test_util", 
      "grpc", 
      "grpc_test_util"
    ], 
    "headers": [], 
    "language": "c", 
    "name": "grpc_security_connector_test", 
    "src": [
      "test/core/security/security_connector_test.c"
    ], 
    "third_party": false, 
    "type": "target"
  }, 
  {
    "deps": [
      "gpr", 
      "grpc"
    ], 
    "headers": [], 
    "language": "c", 
    "name": "grpc_verify_jwt", 
    "src": [
      "test/core/security/verify_jwt.c"
    ], 
    "third_party": false, 
    "type": "target"
  }, 
  {
    "deps": [
      "gpr", 
      "gpr_test_util", 
      "grpc", 
      "grpc_test_util"
    ], 
    "headers": [], 
    "language": "c", 
    "name": "hpack_parser_fuzzer_test", 
    "src": [
      "test/core/transport/chttp2/hpack_parser_fuzzer_test.c"
    ], 
    "third_party": false, 
    "type": "target"
  }, 
  {
    "deps": [
      "gpr", 
      "gpr_test_util", 
      "grpc", 
      "grpc_test_util"
    ], 
    "headers": [], 
    "language": "c", 
    "name": "hpack_parser_test", 
    "src": [
      "test/core/transport/chttp2/hpack_parser_test.c"
    ], 
    "third_party": false, 
    "type": "target"
  }, 
  {
    "deps": [
      "gpr", 
      "gpr_test_util", 
      "grpc", 
      "grpc_test_util"
    ], 
    "headers": [], 
    "language": "c", 
    "name": "hpack_table_test", 
    "src": [
      "test/core/transport/chttp2/hpack_table_test.c"
    ], 
    "third_party": false, 
    "type": "target"
  }, 
  {
    "deps": [
      "gpr", 
      "gpr_test_util", 
      "grpc", 
      "grpc_test_util"
    ], 
    "headers": [], 
    "language": "c", 
    "name": "http_parser_test", 
    "src": [
      "test/core/http/parser_test.c"
    ], 
    "third_party": false, 
    "type": "target"
  }, 
  {
    "deps": [
      "gpr", 
      "gpr_test_util", 
      "grpc", 
      "grpc_test_util"
    ], 
    "headers": [], 
    "language": "c", 
    "name": "http_request_fuzzer_test", 
    "src": [
      "test/core/http/request_fuzzer.c"
    ], 
    "third_party": false, 
    "type": "target"
  }, 
  {
    "deps": [
      "gpr", 
      "gpr_test_util", 
      "grpc", 
      "grpc_test_util"
    ], 
    "headers": [], 
    "language": "c", 
    "name": "http_response_fuzzer_test", 
    "src": [
      "test/core/http/response_fuzzer.c"
    ], 
    "third_party": false, 
    "type": "target"
  }, 
  {
    "deps": [
      "gpr", 
      "gpr_test_util", 
      "grpc", 
      "grpc_test_util"
    ], 
    "headers": [], 
    "language": "c", 
    "name": "httpcli_format_request_test", 
    "src": [
      "test/core/http/format_request_test.c"
    ], 
    "third_party": false, 
    "type": "target"
  }, 
  {
    "deps": [
      "gpr", 
      "gpr_test_util", 
      "grpc", 
      "grpc_test_util"
    ], 
    "headers": [], 
    "language": "c", 
    "name": "httpcli_test", 
    "src": [
      "test/core/http/httpcli_test.c"
    ], 
    "third_party": false, 
    "type": "target"
  }, 
  {
    "deps": [
      "gpr", 
      "gpr_test_util", 
      "grpc", 
      "grpc_test_util"
    ], 
    "headers": [], 
    "language": "c", 
    "name": "httpscli_test", 
    "src": [
      "test/core/http/httpscli_test.c"
    ], 
    "third_party": false, 
    "type": "target"
  }, 
  {
    "deps": [
      "gpr", 
      "gpr_test_util", 
      "grpc", 
      "grpc_test_util"
    ], 
    "headers": [], 
    "language": "c", 
    "name": "init_test", 
    "src": [
      "test/core/surface/init_test.c"
    ], 
    "third_party": false, 
    "type": "target"
  }, 
  {
    "deps": [
      "gpr", 
      "gpr_test_util", 
      "grpc", 
      "grpc_test_util"
    ], 
    "headers": [], 
    "language": "c", 
    "name": "internal_api_canary_iomgr_test", 
    "src": [
      "test/core/internal_api_canaries/iomgr.c"
    ], 
    "third_party": false, 
    "type": "target"
  }, 
  {
    "deps": [
      "gpr", 
      "gpr_test_util", 
      "grpc", 
      "grpc_test_util"
    ], 
    "headers": [], 
    "language": "c", 
    "name": "internal_api_canary_support_test", 
    "src": [
      "test/core/internal_api_canaries/iomgr.c"
    ], 
    "third_party": false, 
    "type": "target"
  }, 
  {
    "deps": [
      "gpr", 
      "gpr_test_util", 
      "grpc", 
      "grpc_test_util"
    ], 
    "headers": [], 
    "language": "c", 
    "name": "internal_api_canary_transport_test", 
    "src": [
      "test/core/internal_api_canaries/iomgr.c"
    ], 
    "third_party": false, 
    "type": "target"
  }, 
  {
    "deps": [
      "gpr", 
      "gpr_test_util", 
      "grpc", 
      "grpc_test_util"
    ], 
    "headers": [], 
    "language": "c", 
    "name": "invalid_call_argument_test", 
    "src": [
      "test/core/end2end/invalid_call_argument_test.c"
    ], 
    "third_party": false, 
    "type": "target"
  }, 
  {
    "deps": [
      "gpr", 
      "gpr_test_util", 
      "grpc", 
      "grpc_test_util"
    ], 
    "headers": [], 
    "language": "c", 
    "name": "json_fuzzer_test", 
    "src": [
      "test/core/json/fuzzer.c"
    ], 
    "third_party": false, 
    "type": "target"
  }, 
  {
    "deps": [
      "gpr", 
      "grpc"
    ], 
    "headers": [], 
    "language": "c", 
    "name": "json_rewrite", 
    "src": [
      "test/core/json/json_rewrite.c"
    ], 
    "third_party": false, 
    "type": "target"
  }, 
  {
    "deps": [
      "gpr", 
      "gpr_test_util", 
      "grpc", 
      "grpc_test_util"
    ], 
    "headers": [], 
    "language": "c", 
    "name": "json_rewrite_test", 
    "src": [
      "test/core/json/json_rewrite_test.c"
    ], 
    "third_party": false, 
    "type": "target"
  }, 
  {
    "deps": [
      "gpr", 
      "gpr_test_util", 
      "grpc", 
      "grpc_test_util"
    ], 
    "headers": [], 
    "language": "c", 
    "name": "json_stream_error_test", 
    "src": [
      "test/core/json/json_stream_error_test.c"
    ], 
    "third_party": false, 
    "type": "target"
  }, 
  {
    "deps": [
      "gpr", 
      "gpr_test_util", 
      "grpc", 
      "grpc_test_util"
    ], 
    "headers": [], 
    "language": "c", 
    "name": "json_test", 
    "src": [
      "test/core/json/json_test.c"
    ], 
    "third_party": false, 
    "type": "target"
  }, 
  {
    "deps": [
      "gpr", 
      "gpr_test_util", 
      "grpc", 
      "grpc_test_util"
    ], 
    "headers": [], 
    "language": "c", 
    "name": "lame_client_test", 
    "src": [
      "test/core/surface/lame_client_test.c"
    ], 
    "third_party": false, 
    "type": "target"
  }, 
  {
    "deps": [
      "gpr", 
      "gpr_test_util", 
      "grpc", 
      "grpc_test_util"
    ], 
    "headers": [], 
    "language": "c", 
    "name": "lb_policies_test", 
    "src": [
      "test/core/client_config/lb_policies_test.c"
    ], 
    "third_party": false, 
    "type": "target"
  }, 
  {
    "deps": [
      "gpr", 
      "gpr_test_util", 
      "grpc", 
      "grpc_test_util"
    ], 
    "headers": [], 
    "language": "c", 
    "name": "load_file_test", 
    "src": [
      "test/core/iomgr/load_file_test.c"
    ], 
    "third_party": false, 
    "type": "target"
  }, 
  {
    "deps": [
      "gpr", 
      "gpr_test_util", 
      "grpc", 
      "grpc_test_util"
    ], 
    "headers": [], 
    "language": "c", 
    "name": "low_level_ping_pong_benchmark", 
    "src": [
      "test/core/network_benchmarks/low_level_ping_pong.c"
    ], 
    "third_party": false, 
    "type": "target"
  }, 
  {
    "deps": [
      "gpr", 
      "gpr_test_util", 
      "grpc", 
      "grpc_test_util"
    ], 
    "headers": [], 
    "language": "c", 
    "name": "message_compress_test", 
    "src": [
      "test/core/compression/message_compress_test.c"
    ], 
    "third_party": false, 
    "type": "target"
  }, 
  {
    "deps": [
      "gpr", 
      "gpr_test_util", 
      "grpc", 
      "grpc_test_util"
    ], 
    "headers": [], 
    "language": "c", 
    "name": "mlog_test", 
    "src": [
      "test/core/census/mlog_test.c"
    ], 
    "third_party": false, 
    "type": "target"
  }, 
  {
    "deps": [
      "gpr", 
      "gpr_test_util", 
      "grpc", 
      "grpc_test_util"
    ], 
    "headers": [], 
    "language": "c", 
    "name": "multiple_server_queues_test", 
    "src": [
      "test/core/end2end/multiple_server_queues_test.c"
    ], 
    "third_party": false, 
    "type": "target"
  }, 
  {
    "deps": [
      "gpr", 
      "gpr_test_util"
    ], 
    "headers": [], 
    "language": "c", 
    "name": "murmur_hash_test", 
    "src": [
      "test/core/support/murmur_hash_test.c"
    ], 
    "third_party": false, 
    "type": "target"
  }, 
  {
    "deps": [
      "gpr", 
      "gpr_test_util", 
      "grpc", 
      "grpc_test_util"
    ], 
    "headers": [], 
    "language": "c", 
    "name": "nanopb_fuzzer_response_test", 
    "src": [
      "test/core/nanopb/fuzzer_response.c"
    ], 
    "third_party": false, 
    "type": "target"
  }, 
  {
    "deps": [
      "gpr", 
      "gpr_test_util", 
      "grpc", 
      "grpc_test_util"
    ], 
    "headers": [], 
    "language": "c", 
    "name": "nanopb_fuzzer_serverlist_test", 
    "src": [
      "test/core/nanopb/fuzzer_serverlist.c"
    ], 
    "third_party": false, 
    "type": "target"
  }, 
  {
    "deps": [
      "gpr", 
      "gpr_test_util", 
      "grpc", 
      "grpc_test_util"
    ], 
    "headers": [], 
    "language": "c", 
    "name": "no_server_test", 
    "src": [
      "test/core/end2end/no_server_test.c"
    ], 
    "third_party": false, 
    "type": "target"
  }, 
  {
    "deps": [
      "gpr", 
      "gpr_test_util", 
      "grpc", 
      "grpc_test_util"
    ], 
    "headers": [], 
    "language": "c", 
    "name": "percent_decode_fuzzer", 
    "src": [
      "test/core/support/percent_decode_fuzzer.c"
    ], 
    "third_party": false, 
    "type": "target"
  }, 
  {
    "deps": [
      "gpr", 
      "gpr_test_util", 
      "grpc", 
      "grpc_test_util"
    ], 
    "headers": [], 
    "language": "c", 
    "name": "percent_encode_fuzzer", 
    "src": [
      "test/core/support/percent_encode_fuzzer.c"
    ], 
    "third_party": false, 
    "type": "target"
  }, 
  {
    "deps": [
      "gpr", 
      "gpr_test_util", 
      "grpc", 
      "grpc_test_util"
    ], 
    "headers": [], 
    "language": "c", 
    "name": "resolve_address_test", 
    "src": [
      "test/core/iomgr/resolve_address_test.c"
    ], 
    "third_party": false, 
    "type": "target"
  }, 
  {
    "deps": [
      "gpr", 
      "gpr_test_util", 
      "grpc", 
      "grpc_test_util"
    ], 
    "headers": [], 
    "language": "c", 
    "name": "secure_channel_create_test", 
    "src": [
      "test/core/surface/secure_channel_create_test.c"
    ], 
    "third_party": false, 
    "type": "target"
  }, 
  {
    "deps": [
      "gpr", 
      "gpr_test_util", 
      "grpc", 
      "grpc_test_util"
    ], 
    "headers": [], 
    "language": "c", 
    "name": "secure_endpoint_test", 
    "src": [
      "test/core/security/secure_endpoint_test.c"
    ], 
    "third_party": false, 
    "type": "target"
  }, 
  {
    "deps": [
      "gpr", 
      "gpr_test_util", 
      "grpc", 
      "grpc_test_util"
    ], 
    "headers": [], 
    "language": "c", 
    "name": "sequential_connectivity_test", 
    "src": [
      "test/core/surface/sequential_connectivity_test.c"
    ], 
    "third_party": false, 
    "type": "target"
  }, 
  {
    "deps": [
      "gpr", 
      "gpr_test_util", 
      "grpc", 
      "grpc_test_util"
    ], 
    "headers": [], 
    "language": "c", 
    "name": "server_chttp2_test", 
    "src": [
      "test/core/surface/server_chttp2_test.c"
    ], 
    "third_party": false, 
    "type": "target"
  }, 
  {
    "deps": [
      "gpr", 
      "gpr_test_util", 
      "grpc", 
      "grpc_test_util"
    ], 
    "headers": [], 
    "language": "c", 
    "name": "server_fuzzer", 
    "src": [
      "test/core/end2end/fuzzers/server_fuzzer.c"
    ], 
    "third_party": false, 
    "type": "target"
  }, 
  {
    "deps": [
      "gpr", 
      "gpr_test_util", 
      "grpc", 
      "grpc_test_util"
    ], 
    "headers": [], 
    "language": "c", 
    "name": "server_test", 
    "src": [
      "test/core/surface/server_test.c"
    ], 
    "third_party": false, 
    "type": "target"
  }, 
  {
    "deps": [
      "gpr", 
      "gpr_test_util", 
      "grpc", 
      "grpc_test_util", 
      "test_tcp_server"
    ], 
    "headers": [], 
    "language": "c", 
    "name": "set_initial_connect_string_test", 
    "src": [
      "test/core/client_config/set_initial_connect_string_test.c"
    ], 
    "third_party": false, 
    "type": "target"
  }, 
  {
    "deps": [
      "gpr", 
      "gpr_test_util", 
      "grpc", 
      "grpc_test_util"
    ], 
    "headers": [], 
    "language": "c", 
    "name": "sockaddr_resolver_test", 
    "src": [
      "test/core/client_config/resolvers/sockaddr_resolver_test.c"
    ], 
    "third_party": false, 
    "type": "target"
  }, 
  {
    "deps": [
      "gpr", 
      "gpr_test_util", 
      "grpc", 
      "grpc_test_util"
    ], 
    "headers": [], 
    "language": "c", 
    "name": "sockaddr_utils_test", 
    "src": [
      "test/core/iomgr/sockaddr_utils_test.c"
    ], 
    "third_party": false, 
    "type": "target"
  }, 
  {
    "deps": [
      "gpr", 
      "gpr_test_util", 
      "grpc", 
      "grpc_test_util"
    ], 
    "headers": [], 
    "language": "c", 
    "name": "socket_utils_test", 
    "src": [
      "test/core/iomgr/socket_utils_test.c"
    ], 
    "third_party": false, 
    "type": "target"
  }, 
  {
    "deps": [
      "gpr", 
      "gpr_test_util", 
      "grpc", 
      "grpc_test_util"
    ], 
    "headers": [], 
    "language": "c", 
    "name": "tcp_client_posix_test", 
    "src": [
      "test/core/iomgr/tcp_client_posix_test.c"
    ], 
    "third_party": false, 
    "type": "target"
  }, 
  {
    "deps": [
      "gpr", 
      "gpr_test_util", 
      "grpc", 
      "grpc_test_util"
    ], 
    "headers": [], 
    "language": "c", 
    "name": "tcp_posix_test", 
    "src": [
      "test/core/iomgr/tcp_posix_test.c"
    ], 
    "third_party": false, 
    "type": "target"
  }, 
  {
    "deps": [
      "gpr", 
      "gpr_test_util", 
      "grpc", 
      "grpc_test_util"
    ], 
    "headers": [], 
    "language": "c", 
    "name": "tcp_server_posix_test", 
    "src": [
      "test/core/iomgr/tcp_server_posix_test.c"
    ], 
    "third_party": false, 
    "type": "target"
  }, 
  {
    "deps": [
      "gpr", 
      "gpr_test_util", 
      "grpc", 
      "grpc_test_util"
    ], 
    "headers": [], 
    "language": "c", 
    "name": "time_averaged_stats_test", 
    "src": [
      "test/core/iomgr/time_averaged_stats_test.c"
    ], 
    "third_party": false, 
    "type": "target"
  }, 
  {
    "deps": [
      "gpr", 
      "gpr_test_util", 
      "grpc", 
      "grpc_test_util"
    ], 
    "headers": [], 
    "language": "c", 
    "name": "timeout_encoding_test", 
    "src": [
      "test/core/transport/timeout_encoding_test.c"
    ], 
    "third_party": false, 
    "type": "target"
  }, 
  {
    "deps": [
      "gpr", 
      "gpr_test_util", 
      "grpc", 
      "grpc_test_util"
    ], 
    "headers": [], 
    "language": "c", 
    "name": "timer_heap_test", 
    "src": [
      "test/core/iomgr/timer_heap_test.c"
    ], 
    "third_party": false, 
    "type": "target"
  }, 
  {
    "deps": [
      "gpr", 
      "gpr_test_util", 
      "grpc", 
      "grpc_test_util"
    ], 
    "headers": [], 
    "language": "c", 
    "name": "timer_list_test", 
    "src": [
      "test/core/iomgr/timer_list_test.c"
    ], 
    "third_party": false, 
    "type": "target"
  }, 
  {
    "deps": [
      "gpr", 
      "gpr_test_util", 
      "grpc", 
      "grpc_test_util"
    ], 
    "headers": [], 
    "language": "c", 
    "name": "transport_connectivity_state_test", 
    "src": [
      "test/core/transport/connectivity_state_test.c"
    ], 
    "third_party": false, 
    "type": "target"
  }, 
  {
    "deps": [
      "gpr", 
      "gpr_test_util", 
      "grpc", 
      "grpc_test_util"
    ], 
    "headers": [], 
    "language": "c", 
    "name": "transport_metadata_test", 
    "src": [
      "test/core/transport/metadata_test.c"
    ], 
    "third_party": false, 
    "type": "target"
  }, 
  {
    "deps": [
      "gpr", 
      "gpr_test_util", 
      "grpc", 
      "grpc_test_util"
    ], 
    "headers": [], 
    "language": "c", 
    "name": "transport_security_test", 
    "src": [
      "test/core/tsi/transport_security_test.c"
    ], 
    "third_party": false, 
    "type": "target"
  }, 
  {
    "deps": [
      "gpr", 
      "gpr_test_util", 
      "grpc", 
      "grpc_test_util"
    ], 
    "headers": [], 
    "language": "c", 
    "name": "udp_server_test", 
    "src": [
      "test/core/iomgr/udp_server_test.c"
    ], 
    "third_party": false, 
    "type": "target"
  }, 
  {
    "deps": [
      "gpr", 
      "gpr_test_util", 
      "grpc", 
      "grpc_test_util"
    ], 
    "headers": [], 
    "language": "c", 
    "name": "uri_fuzzer_test", 
    "src": [
      "test/core/client_config/uri_fuzzer_test.c"
    ], 
    "third_party": false, 
    "type": "target"
  }, 
  {
    "deps": [
      "gpr", 
      "gpr_test_util", 
      "grpc", 
      "grpc_test_util"
    ], 
    "headers": [], 
    "language": "c", 
    "name": "uri_parser_test", 
    "src": [
      "test/core/client_config/uri_parser_test.c"
    ], 
    "third_party": false, 
    "type": "target"
  }, 
  {
    "deps": [
      "gpr", 
      "gpr_test_util", 
      "grpc", 
      "grpc++", 
      "grpc++_test_util", 
      "grpc_test_util"
    ], 
    "headers": [], 
    "language": "c++", 
    "name": "alarm_cpp_test", 
    "src": [
      "test/cpp/common/alarm_cpp_test.cc"
    ], 
    "third_party": false, 
    "type": "target"
  }, 
  {
    "deps": [
      "gpr", 
      "gpr_test_util", 
      "grpc", 
      "grpc++", 
      "grpc++_test_util", 
      "grpc_test_util"
    ], 
    "headers": [], 
    "language": "c++", 
    "name": "async_end2end_test", 
    "src": [
      "test/cpp/end2end/async_end2end_test.cc"
    ], 
    "third_party": false, 
    "type": "target"
  }, 
  {
    "deps": [
      "gpr", 
      "gpr_test_util", 
      "grpc", 
      "grpc++", 
      "grpc++_test_util", 
      "grpc_test_util"
    ], 
    "headers": [], 
    "language": "c++", 
    "name": "auth_property_iterator_test", 
    "src": [
      "test/cpp/common/auth_property_iterator_test.cc"
    ], 
    "third_party": false, 
    "type": "target"
  }, 
  {
    "deps": [
      "gpr", 
      "grpc", 
      "grpc++"
    ], 
    "headers": [], 
    "language": "c++", 
    "name": "channel_arguments_test", 
    "src": [
      "test/cpp/common/channel_arguments_test.cc"
    ], 
    "third_party": false, 
    "type": "target"
  }, 
  {
    "deps": [
      "gpr", 
      "gpr_test_util", 
      "grpc", 
      "grpc++", 
      "grpc++_test_util", 
      "grpc_cli_libs", 
      "grpc_test_util"
    ], 
    "headers": [], 
    "language": "c++", 
    "name": "cli_call_test", 
    "src": [
      "test/cpp/util/cli_call_test.cc"
    ], 
    "third_party": false, 
    "type": "target"
  }, 
  {
    "deps": [
      "gpr", 
      "gpr_test_util", 
      "grpc", 
      "grpc++", 
      "grpc++_test_util", 
      "grpc_test_util"
    ], 
    "headers": [], 
    "language": "c++", 
    "name": "client_crash_test", 
    "src": [
      "test/cpp/end2end/client_crash_test.cc"
    ], 
    "third_party": false, 
    "type": "target"
  }, 
  {
    "deps": [
      "gpr", 
      "gpr_test_util", 
      "grpc", 
      "grpc++", 
      "grpc++_test_util", 
      "grpc_test_util"
    ], 
    "headers": [], 
    "language": "c++", 
    "name": "client_crash_test_server", 
    "src": [
      "test/cpp/end2end/client_crash_test_server.cc"
    ], 
    "third_party": false, 
    "type": "target"
  }, 
  {
    "deps": [
      "gpr", 
      "grpc", 
      "grpc++", 
      "grpc++_codegen_base"
    ], 
    "headers": [
      "src/proto/grpc/testing/control.grpc.pb.h", 
      "src/proto/grpc/testing/control.pb.h", 
      "src/proto/grpc/testing/messages.grpc.pb.h", 
      "src/proto/grpc/testing/messages.pb.h", 
      "src/proto/grpc/testing/payloads.grpc.pb.h", 
      "src/proto/grpc/testing/payloads.pb.h", 
      "src/proto/grpc/testing/services.grpc.pb.h", 
      "src/proto/grpc/testing/services.pb.h", 
      "src/proto/grpc/testing/stats.grpc.pb.h", 
      "src/proto/grpc/testing/stats.pb.h"
    ], 
    "language": "c++", 
    "name": "codegen_test_full", 
    "src": [
      "test/cpp/codegen/codegen_test_full.cc"
    ], 
    "third_party": false, 
    "type": "target"
  }, 
  {
    "deps": [
      "grpc++_codegen_base", 
      "grpc++_codegen_base_src"
    ], 
    "headers": [
      "src/proto/grpc/testing/control.grpc.pb.h", 
      "src/proto/grpc/testing/control.pb.h", 
      "src/proto/grpc/testing/messages.grpc.pb.h", 
      "src/proto/grpc/testing/messages.pb.h", 
      "src/proto/grpc/testing/payloads.grpc.pb.h", 
      "src/proto/grpc/testing/payloads.pb.h", 
      "src/proto/grpc/testing/services.grpc.pb.h", 
      "src/proto/grpc/testing/services.pb.h", 
      "src/proto/grpc/testing/stats.grpc.pb.h", 
      "src/proto/grpc/testing/stats.pb.h"
    ], 
    "language": "c++", 
    "name": "codegen_test_minimal", 
    "src": [
      "test/cpp/codegen/codegen_test_minimal.cc"
    ], 
    "third_party": false, 
    "type": "target"
  }, 
  {
    "deps": [
      "gpr", 
      "grpc", 
      "grpc++"
    ], 
    "headers": [], 
    "language": "c++", 
    "name": "credentials_test", 
    "src": [
      "test/cpp/client/credentials_test.cc"
    ], 
    "third_party": false, 
    "type": "target"
  }, 
  {
    "deps": [
      "gpr", 
      "gpr_test_util", 
      "grpc", 
      "grpc++", 
      "grpc_test_util"
    ], 
    "headers": [], 
    "language": "c++", 
    "name": "cxx_byte_buffer_test", 
    "src": [
      "test/cpp/util/byte_buffer_test.cc"
    ], 
    "third_party": false, 
    "type": "target"
  }, 
  {
    "deps": [
      "gpr", 
      "gpr_test_util", 
      "grpc", 
      "grpc++", 
      "grpc_test_util"
    ], 
    "headers": [], 
    "language": "c++", 
    "name": "cxx_slice_test", 
    "src": [
      "test/cpp/util/slice_test.cc"
    ], 
    "third_party": false, 
    "type": "target"
  }, 
  {
    "deps": [
      "grpc++"
    ], 
    "headers": [], 
    "language": "c++", 
    "name": "cxx_string_ref_test", 
    "src": [
      "test/cpp/util/string_ref_test.cc"
    ], 
    "third_party": false, 
    "type": "target"
  }, 
  {
    "deps": [
      "gpr", 
      "gpr_test_util", 
      "grpc", 
      "grpc++", 
      "grpc_test_util"
    ], 
    "headers": [], 
    "language": "c++", 
    "name": "cxx_time_test", 
    "src": [
      "test/cpp/util/time_test.cc"
    ], 
    "third_party": false, 
    "type": "target"
  }, 
  {
    "deps": [
      "gpr", 
      "gpr_test_util", 
      "grpc", 
      "grpc++", 
      "grpc++_test_util", 
      "grpc_test_util"
    ], 
    "headers": [], 
    "language": "c++", 
    "name": "end2end_test", 
    "src": [
      "test/cpp/end2end/end2end_test.cc"
    ], 
    "third_party": false, 
    "type": "target"
  }, 
  {
    "deps": [
      "gpr", 
      "gpr_test_util", 
      "grpc", 
      "grpc++", 
      "grpc++_test_util", 
      "grpc_test_util"
    ], 
    "headers": [], 
    "language": "c++", 
    "name": "filter_end2end_test", 
    "src": [
      "test/cpp/end2end/filter_end2end_test.cc"
    ], 
    "third_party": false, 
    "type": "target"
  }, 
  {
    "deps": [
      "gpr", 
      "gpr_test_util", 
      "grpc", 
      "grpc++", 
      "grpc++_test_util", 
      "grpc_test_util"
    ], 
    "headers": [], 
    "language": "c++", 
    "name": "generic_end2end_test", 
    "src": [
      "test/cpp/end2end/generic_end2end_test.cc"
    ], 
    "third_party": false, 
    "type": "target"
  }, 
  {
    "deps": [
      "gpr", 
      "grpc", 
      "grpc++"
    ], 
    "headers": [
      "src/proto/grpc/testing/compiler_test.grpc.pb.h", 
      "src/proto/grpc/testing/compiler_test.pb.h"
    ], 
    "language": "c++", 
    "name": "golden_file_test", 
    "src": [
      "test/cpp/codegen/golden_file_test.cc"
    ], 
    "third_party": false, 
    "type": "target"
  }, 
  {
    "deps": [
      "gpr", 
      "grpc", 
      "grpc++", 
      "grpc++_reflection", 
      "grpc++_test_config", 
      "grpc_cli_libs"
    ], 
    "headers": [], 
    "language": "c++", 
    "name": "grpc_cli", 
    "src": [
      "test/cpp/util/grpc_cli.cc"
    ], 
    "third_party": false, 
    "type": "target"
  }, 
  {
    "deps": [
      "grpc_plugin_support"
    ], 
    "headers": [], 
    "language": "c++", 
    "name": "grpc_cpp_plugin", 
    "src": [
      "src/compiler/cpp_plugin.cc"
    ], 
    "third_party": false, 
    "type": "target"
  }, 
  {
    "deps": [
      "grpc_plugin_support"
    ], 
    "headers": [], 
    "language": "c++", 
    "name": "grpc_csharp_plugin", 
    "src": [
      "src/compiler/csharp_plugin.cc"
    ], 
    "third_party": false, 
    "type": "target"
  }, 
  {
    "deps": [
      "grpc_plugin_support"
    ], 
    "headers": [], 
    "language": "c++", 
    "name": "grpc_node_plugin", 
    "src": [
      "src/compiler/node_plugin.cc"
    ], 
    "third_party": false, 
    "type": "target"
  }, 
  {
    "deps": [
      "grpc_plugin_support"
    ], 
    "headers": [], 
    "language": "c++", 
    "name": "grpc_objective_c_plugin", 
    "src": [
      "src/compiler/objective_c_plugin.cc"
    ], 
    "third_party": false, 
    "type": "target"
  }, 
  {
    "deps": [
      "grpc_plugin_support"
    ], 
    "headers": [], 
    "language": "c++", 
    "name": "grpc_python_plugin", 
    "src": [
      "src/compiler/python_plugin.cc"
    ], 
    "third_party": false, 
    "type": "target"
  }, 
  {
    "deps": [
      "grpc_plugin_support"
    ], 
    "headers": [], 
    "language": "c++", 
    "name": "grpc_ruby_plugin", 
    "src": [
      "src/compiler/ruby_plugin.cc"
    ], 
    "third_party": false, 
    "type": "target"
  }, 
  {
    "deps": [
      "gpr", 
      "gpr_test_util", 
      "grpc", 
      "grpc++", 
      "grpc++_codegen_proto", 
      "grpc++_config_proto", 
      "grpc++_reflection", 
      "grpc_cli_libs", 
      "grpc_test_util"
    ], 
    "headers": [
      "src/proto/grpc/testing/echo.grpc.pb.h", 
      "src/proto/grpc/testing/echo.pb.h", 
      "src/proto/grpc/testing/echo_messages.grpc.pb.h", 
      "src/proto/grpc/testing/echo_messages.pb.h", 
      "test/cpp/util/string_ref_helper.h"
    ], 
    "language": "c++", 
    "name": "grpc_tool_test", 
    "src": [
      "test/cpp/util/grpc_tool_test.cc", 
      "test/cpp/util/string_ref_helper.cc", 
      "test/cpp/util/string_ref_helper.h"
    ], 
    "third_party": false, 
    "type": "target"
  }, 
  {
    "deps": [
      "grpc", 
      "grpc++", 
      "grpc++_test_util", 
      "grpc_test_util"
    ], 
    "headers": [
      "src/proto/grpc/lb/v1/load_balancer.grpc.pb.h", 
      "src/proto/grpc/lb/v1/load_balancer.pb.h"
    ], 
    "language": "c++", 
    "name": "grpclb_api_test", 
    "src": [
      "test/cpp/grpclb/grpclb_api_test.cc"
    ], 
    "third_party": false, 
    "type": "target"
  }, 
  {
    "deps": [
      "gpr", 
      "gpr_test_util", 
      "grpc", 
      "grpc++", 
      "grpc++_test_util", 
      "grpc_test_util"
    ], 
    "headers": [
      "src/proto/grpc/lb/v1/load_balancer.grpc.pb.h", 
      "src/proto/grpc/lb/v1/load_balancer.pb.h"
    ], 
    "language": "c++", 
    "name": "grpclb_test", 
    "src": [
      "test/cpp/grpclb/grpclb_test.cc"
    ], 
    "third_party": false, 
    "type": "target"
  }, 
  {
    "deps": [
      "gpr", 
      "gpr_test_util", 
      "grpc", 
      "grpc++", 
      "grpc++_test_util", 
      "grpc_test_util"
    ], 
    "headers": [], 
    "language": "c++", 
    "name": "hybrid_end2end_test", 
    "src": [
      "test/cpp/end2end/hybrid_end2end_test.cc"
    ], 
    "third_party": false, 
    "type": "target"
  }, 
  {
    "deps": [
      "gpr", 
      "gpr_test_util", 
      "grpc", 
      "grpc++", 
      "grpc++_test_config", 
      "grpc++_test_util", 
      "grpc_test_util", 
      "interop_client_helper", 
      "interop_client_main"
    ], 
    "headers": [], 
    "language": "c++", 
    "name": "interop_client", 
    "src": [], 
    "third_party": false, 
    "type": "target"
  }, 
  {
    "deps": [
      "gpr", 
      "gpr_test_util", 
      "grpc", 
      "grpc++", 
      "grpc++_test_config", 
      "grpc++_test_util", 
      "grpc_test_util", 
      "interop_server_helper", 
      "interop_server_lib", 
      "interop_server_main"
    ], 
    "headers": [], 
    "language": "c++", 
    "name": "interop_server", 
    "src": [], 
    "third_party": false, 
    "type": "target"
  }, 
  {
    "deps": [
      "gpr", 
      "gpr_test_util", 
      "grpc", 
      "grpc_test_util"
    ], 
    "headers": [], 
    "language": "c++", 
    "name": "interop_test", 
    "src": [
      "test/cpp/interop/interop_test.cc"
    ], 
    "third_party": false, 
    "type": "target"
  }, 
  {
    "deps": [
      "gpr", 
      "gpr_test_util", 
      "grpc", 
      "grpc++", 
      "grpc++_test_config", 
      "grpc++_test_util", 
      "grpc_test_util"
    ], 
    "headers": [], 
    "language": "c++", 
    "name": "json_run_localhost", 
    "src": [
      "test/cpp/qps/json_run_localhost.cc"
    ], 
    "third_party": false, 
    "type": "target"
  }, 
  {
    "deps": [
      "gpr", 
      "grpc", 
      "grpc++", 
      "grpc++_test_config"
    ], 
    "headers": [
      "src/proto/grpc/testing/metrics.grpc.pb.h", 
      "src/proto/grpc/testing/metrics.pb.h", 
      "test/cpp/util/metrics_server.h"
    ], 
    "language": "c++", 
    "name": "metrics_client", 
    "src": [
      "test/cpp/interop/metrics_client.cc", 
      "test/cpp/util/metrics_server.h"
    ], 
    "third_party": false, 
    "type": "target"
  }, 
  {
    "deps": [
      "gpr", 
      "gpr_test_util", 
      "grpc", 
      "grpc++", 
      "grpc++_test_util", 
      "grpc_test_util"
    ], 
    "headers": [], 
    "language": "c++", 
    "name": "mock_test", 
    "src": [
      "test/cpp/end2end/mock_test.cc"
    ], 
    "third_party": false, 
    "type": "target"
  }, 
  {
    "deps": [
      "gpr", 
      "gpr_test_util", 
      "grpc", 
      "grpc++", 
      "grpc++_reflection", 
      "grpc++_test_util", 
      "grpc_test_util"
    ], 
    "headers": [
      "test/cpp/util/proto_reflection_descriptor_database.h"
    ], 
    "language": "c++", 
    "name": "proto_server_reflection_test", 
    "src": [
      "test/cpp/end2end/proto_server_reflection_test.cc", 
      "test/cpp/util/proto_reflection_descriptor_database.cc", 
      "test/cpp/util/proto_reflection_descriptor_database.h"
    ], 
    "third_party": false, 
    "type": "target"
  }, 
  {
    "deps": [
      "gpr", 
      "gpr_test_util", 
      "grpc", 
      "grpc++", 
      "grpc++_test_util", 
      "grpc_test_util", 
      "qps"
    ], 
    "headers": [], 
    "language": "c++", 
    "name": "qps_interarrival_test", 
    "src": [
      "test/cpp/qps/qps_interarrival_test.cc"
    ], 
    "third_party": false, 
    "type": "target"
  }, 
  {
    "deps": [
      "gpr", 
      "gpr_test_util", 
      "grpc", 
      "grpc++", 
      "grpc++_test_config", 
      "grpc++_test_util", 
      "grpc_test_util", 
      "qps"
    ], 
    "headers": [], 
    "language": "c++", 
    "name": "qps_json_driver", 
    "src": [
      "test/cpp/qps/qps_json_driver.cc"
    ], 
    "third_party": false, 
    "type": "target"
  }, 
  {
    "deps": [
      "gpr", 
      "gpr_test_util", 
      "grpc", 
      "grpc++", 
      "grpc++_test_config", 
      "grpc++_test_util", 
      "grpc_test_util", 
      "qps"
    ], 
    "headers": [], 
    "language": "c++", 
    "name": "qps_openloop_test", 
    "src": [
      "test/cpp/qps/qps_openloop_test.cc"
    ], 
    "third_party": false, 
    "type": "target"
  }, 
  {
    "deps": [
      "gpr", 
      "gpr_test_util", 
      "grpc", 
      "grpc++", 
      "grpc++_test_config", 
      "grpc++_test_util", 
      "grpc_test_util", 
      "qps"
    ], 
    "headers": [
      "test/cpp/qps/client.h", 
      "test/cpp/qps/server.h"
    ], 
    "language": "c++", 
    "name": "qps_worker", 
    "src": [
      "test/cpp/qps/client.h", 
      "test/cpp/qps/server.h", 
      "test/cpp/qps/worker.cc"
    ], 
    "third_party": false, 
    "type": "target"
  }, 
  {
    "deps": [
      "gpr", 
      "gpr_test_util", 
      "grpc", 
      "grpc++", 
      "grpc++_test_config", 
      "grpc++_test_util", 
      "grpc_test_util"
    ], 
    "headers": [
      "src/proto/grpc/testing/empty.grpc.pb.h", 
      "src/proto/grpc/testing/empty.pb.h", 
      "src/proto/grpc/testing/messages.grpc.pb.h", 
      "src/proto/grpc/testing/messages.pb.h", 
      "src/proto/grpc/testing/test.grpc.pb.h", 
      "src/proto/grpc/testing/test.pb.h"
    ], 
    "language": "c++", 
    "name": "reconnect_interop_client", 
    "src": [
      "test/cpp/interop/reconnect_interop_client.cc"
    ], 
    "third_party": false, 
    "type": "target"
  }, 
  {
    "deps": [
      "gpr", 
      "gpr_test_util", 
      "grpc", 
      "grpc++", 
      "grpc++_test_config", 
      "grpc++_test_util", 
      "grpc_test_util", 
      "reconnect_server", 
      "test_tcp_server"
    ], 
    "headers": [
      "src/proto/grpc/testing/empty.grpc.pb.h", 
      "src/proto/grpc/testing/empty.pb.h", 
      "src/proto/grpc/testing/messages.grpc.pb.h", 
      "src/proto/grpc/testing/messages.pb.h", 
      "src/proto/grpc/testing/test.grpc.pb.h", 
      "src/proto/grpc/testing/test.pb.h"
    ], 
    "language": "c++", 
    "name": "reconnect_interop_server", 
    "src": [
      "test/cpp/interop/reconnect_interop_server.cc"
    ], 
    "third_party": false, 
    "type": "target"
  }, 
  {
    "deps": [
      "gpr", 
      "gpr_test_util", 
      "grpc", 
      "grpc++", 
      "grpc++_test_util", 
      "grpc_test_util"
    ], 
    "headers": [], 
    "language": "c++", 
    "name": "secure_auth_context_test", 
    "src": [
      "test/cpp/common/secure_auth_context_test.cc"
    ], 
    "third_party": false, 
    "type": "target"
  }, 
  {
    "deps": [
      "gpr", 
      "gpr_test_util", 
      "grpc", 
      "grpc++", 
      "grpc++_test_util", 
      "grpc_test_util", 
      "qps"
    ], 
    "headers": [], 
    "language": "c++", 
    "name": "secure_sync_unary_ping_pong_test", 
    "src": [
      "test/cpp/qps/secure_sync_unary_ping_pong_test.cc"
    ], 
    "third_party": false, 
    "type": "target"
  }, 
  {
    "deps": [
      "gpr", 
      "gpr_test_util", 
      "grpc", 
      "grpc++", 
      "grpc++_test_util", 
      "grpc_test_util"
    ], 
    "headers": [], 
    "language": "c++", 
    "name": "server_builder_plugin_test", 
    "src": [
      "test/cpp/end2end/server_builder_plugin_test.cc"
    ], 
    "third_party": false, 
    "type": "target"
  }, 
  {
    "deps": [
      "gpr", 
      "gpr_test_util", 
      "grpc", 
      "grpc++", 
      "grpc++_test_util", 
      "grpc_test_util"
    ], 
    "headers": [], 
    "language": "c++", 
    "name": "server_crash_test", 
    "src": [
      "test/cpp/end2end/server_crash_test.cc"
    ], 
    "third_party": false, 
    "type": "target"
  }, 
  {
    "deps": [
      "gpr", 
      "gpr_test_util", 
      "grpc", 
      "grpc++", 
      "grpc++_test_util", 
      "grpc_test_util"
    ], 
    "headers": [], 
    "language": "c++", 
    "name": "server_crash_test_client", 
    "src": [
      "test/cpp/end2end/server_crash_test_client.cc"
    ], 
    "third_party": false, 
    "type": "target"
  }, 
  {
    "deps": [
      "gpr", 
      "gpr_test_util", 
      "grpc", 
      "grpc++", 
      "grpc++_test_util", 
      "grpc_test_util"
    ], 
    "headers": [], 
    "language": "c++", 
    "name": "shutdown_test", 
    "src": [
      "test/cpp/end2end/shutdown_test.cc"
    ], 
    "third_party": false, 
    "type": "target"
  }, 
  {
    "deps": [
      "gpr", 
      "gpr_test_util", 
      "grpc", 
      "grpc++", 
      "grpc_test_util"
    ], 
    "headers": [], 
    "language": "c++", 
    "name": "status_test", 
    "src": [
      "test/cpp/util/status_test.cc"
    ], 
    "third_party": false, 
    "type": "target"
  }, 
  {
    "deps": [
      "gpr", 
      "gpr_test_util", 
      "grpc", 
      "grpc++", 
      "grpc++_test_util", 
      "grpc_test_util"
    ], 
    "headers": [], 
    "language": "c++", 
    "name": "streaming_throughput_test", 
    "src": [
      "test/cpp/end2end/streaming_throughput_test.cc"
    ], 
    "third_party": false, 
    "type": "target"
  }, 
  {
    "deps": [
      "gpr", 
      "gpr_test_util", 
      "grpc", 
      "grpc++", 
      "grpc++_test_config", 
      "grpc++_test_util", 
      "grpc_test_util"
    ], 
    "headers": [
      "src/proto/grpc/testing/empty.grpc.pb.h", 
      "src/proto/grpc/testing/empty.pb.h", 
      "src/proto/grpc/testing/messages.grpc.pb.h", 
      "src/proto/grpc/testing/messages.pb.h", 
      "src/proto/grpc/testing/metrics.grpc.pb.h", 
      "src/proto/grpc/testing/metrics.pb.h", 
      "src/proto/grpc/testing/test.grpc.pb.h", 
      "src/proto/grpc/testing/test.pb.h", 
      "test/cpp/interop/client_helper.h", 
      "test/cpp/interop/interop_client.h", 
      "test/cpp/interop/stress_interop_client.h", 
      "test/cpp/util/metrics_server.h"
    ], 
    "language": "c++", 
    "name": "stress_test", 
    "src": [
      "test/cpp/interop/client_helper.h", 
      "test/cpp/interop/interop_client.cc", 
      "test/cpp/interop/interop_client.h", 
      "test/cpp/interop/stress_interop_client.cc", 
      "test/cpp/interop/stress_interop_client.h", 
      "test/cpp/interop/stress_test.cc", 
      "test/cpp/util/metrics_server.cc", 
      "test/cpp/util/metrics_server.h"
    ], 
    "third_party": false, 
    "type": "target"
  }, 
  {
    "deps": [
      "gpr", 
      "gpr_test_util", 
      "grpc", 
      "grpc++", 
      "grpc++_test_util", 
      "grpc_test_util"
    ], 
    "headers": [], 
    "language": "c++", 
    "name": "thread_stress_test", 
    "src": [
      "test/cpp/end2end/thread_stress_test.cc"
    ], 
    "third_party": false, 
    "type": "target"
  }, 
  {
    "deps": [
      "gpr", 
      "grpc"
    ], 
    "headers": [], 
    "language": "c89", 
    "name": "public_headers_must_be_c89", 
    "src": [
      "test/core/surface/public_headers_must_be_c89.c"
    ], 
    "third_party": false, 
    "type": "target"
  }, 
  {
    "deps": [
      "boringssl", 
      "boringssl_aes_test_lib", 
      "boringssl_test_util"
    ], 
    "headers": [], 
    "language": "c++", 
    "name": "boringssl_aes_test", 
    "src": [], 
    "third_party": true, 
    "type": "target"
  }, 
  {
    "deps": [
      "boringssl", 
      "boringssl_asn1_test_lib", 
      "boringssl_test_util"
    ], 
    "headers": [], 
    "language": "c++", 
    "name": "boringssl_asn1_test", 
    "src": [], 
    "third_party": true, 
    "type": "target"
  }, 
  {
    "deps": [
      "boringssl", 
      "boringssl_base64_test_lib", 
      "boringssl_test_util"
    ], 
    "headers": [], 
    "language": "c++", 
    "name": "boringssl_base64_test", 
    "src": [], 
    "third_party": true, 
    "type": "target"
  }, 
  {
    "deps": [
      "boringssl", 
      "boringssl_bio_test_lib", 
      "boringssl_test_util"
    ], 
    "headers": [], 
    "language": "c++", 
    "name": "boringssl_bio_test", 
    "src": [], 
    "third_party": true, 
    "type": "target"
  }, 
  {
    "deps": [
      "boringssl", 
      "boringssl_bn_test_lib", 
      "boringssl_test_util"
    ], 
    "headers": [], 
    "language": "c++", 
    "name": "boringssl_bn_test", 
    "src": [], 
    "third_party": true, 
    "type": "target"
  }, 
  {
    "deps": [
      "boringssl", 
      "boringssl_bytestring_test_lib", 
      "boringssl_test_util"
    ], 
    "headers": [], 
    "language": "c++", 
    "name": "boringssl_bytestring_test", 
    "src": [], 
    "third_party": true, 
    "type": "target"
  }, 
  {
    "deps": [
      "boringssl", 
      "boringssl_aead_test_lib", 
      "boringssl_test_util"
    ], 
    "headers": [], 
    "language": "c++", 
    "name": "boringssl_aead_test", 
    "src": [], 
    "third_party": true, 
    "type": "target"
  }, 
  {
    "deps": [
      "boringssl", 
      "boringssl_cipher_test_lib", 
      "boringssl_test_util"
    ], 
    "headers": [], 
    "language": "c++", 
    "name": "boringssl_cipher_test", 
    "src": [], 
    "third_party": true, 
    "type": "target"
  }, 
  {
    "deps": [
      "boringssl", 
      "boringssl_cmac_test_lib", 
      "boringssl_test_util"
    ], 
    "headers": [], 
    "language": "c++", 
    "name": "boringssl_cmac_test", 
    "src": [], 
    "third_party": true, 
    "type": "target"
  }, 
  {
    "deps": [
      "boringssl", 
      "boringssl_constant_time_test_lib", 
      "boringssl_test_util"
    ], 
    "headers": [], 
    "language": "c++", 
    "name": "boringssl_constant_time_test", 
    "src": [], 
    "third_party": true, 
    "type": "target"
  }, 
  {
    "deps": [
      "boringssl", 
      "boringssl_ed25519_test_lib", 
      "boringssl_test_util"
    ], 
    "headers": [], 
    "language": "c++", 
    "name": "boringssl_ed25519_test", 
    "src": [], 
    "third_party": true, 
    "type": "target"
  }, 
  {
    "deps": [
      "boringssl", 
      "boringssl_test_util", 
      "boringssl_x25519_test_lib"
    ], 
    "headers": [], 
    "language": "c++", 
    "name": "boringssl_x25519_test", 
    "src": [], 
    "third_party": true, 
    "type": "target"
  }, 
  {
    "deps": [
      "boringssl", 
      "boringssl_dh_test_lib", 
      "boringssl_test_util"
    ], 
    "headers": [], 
    "language": "c++", 
    "name": "boringssl_dh_test", 
    "src": [], 
    "third_party": true, 
    "type": "target"
  }, 
  {
    "deps": [
      "boringssl", 
      "boringssl_digest_test_lib", 
      "boringssl_test_util"
    ], 
    "headers": [], 
    "language": "c++", 
    "name": "boringssl_digest_test", 
    "src": [], 
    "third_party": true, 
    "type": "target"
  }, 
  {
    "deps": [
      "boringssl", 
      "boringssl_dsa_test_lib", 
      "boringssl_test_util"
    ], 
    "headers": [], 
    "language": "c++", 
    "name": "boringssl_dsa_test", 
    "src": [], 
    "third_party": true, 
    "type": "target"
  }, 
  {
    "deps": [
      "boringssl", 
      "boringssl_ec_test_lib", 
      "boringssl_test_util"
    ], 
    "headers": [], 
    "language": "c++", 
    "name": "boringssl_ec_test", 
    "src": [], 
    "third_party": true, 
    "type": "target"
  }, 
  {
    "deps": [
      "boringssl", 
      "boringssl_example_mul_lib", 
      "boringssl_test_util"
    ], 
    "headers": [], 
    "language": "c++", 
    "name": "boringssl_example_mul", 
    "src": [], 
    "third_party": true, 
    "type": "target"
  }, 
  {
    "deps": [
      "boringssl", 
      "boringssl_ecdsa_test_lib", 
      "boringssl_test_util"
    ], 
    "headers": [], 
    "language": "c++", 
    "name": "boringssl_ecdsa_test", 
    "src": [], 
    "third_party": true, 
    "type": "target"
  }, 
  {
    "deps": [
      "boringssl", 
      "boringssl_err_test_lib", 
      "boringssl_test_util"
    ], 
    "headers": [], 
    "language": "c++", 
    "name": "boringssl_err_test", 
    "src": [], 
    "third_party": true, 
    "type": "target"
  }, 
  {
    "deps": [
      "boringssl", 
      "boringssl_evp_extra_test_lib", 
      "boringssl_test_util"
    ], 
    "headers": [], 
    "language": "c++", 
    "name": "boringssl_evp_extra_test", 
    "src": [], 
    "third_party": true, 
    "type": "target"
  }, 
  {
    "deps": [
      "boringssl", 
      "boringssl_evp_test_lib", 
      "boringssl_test_util"
    ], 
    "headers": [], 
    "language": "c++", 
    "name": "boringssl_evp_test", 
    "src": [], 
    "third_party": true, 
    "type": "target"
  }, 
  {
    "deps": [
      "boringssl", 
      "boringssl_pbkdf_test_lib", 
      "boringssl_test_util"
    ], 
    "headers": [], 
    "language": "c++", 
    "name": "boringssl_pbkdf_test", 
    "src": [], 
    "third_party": true, 
    "type": "target"
  }, 
  {
    "deps": [
      "boringssl", 
      "boringssl_hkdf_test_lib", 
      "boringssl_test_util"
    ], 
    "headers": [], 
    "language": "c++", 
    "name": "boringssl_hkdf_test", 
    "src": [], 
    "third_party": true, 
    "type": "target"
  }, 
  {
    "deps": [
      "boringssl", 
      "boringssl_hmac_test_lib", 
      "boringssl_test_util"
    ], 
    "headers": [], 
    "language": "c++", 
    "name": "boringssl_hmac_test", 
    "src": [], 
    "third_party": true, 
    "type": "target"
  }, 
  {
    "deps": [
      "boringssl", 
      "boringssl_lhash_test_lib", 
      "boringssl_test_util"
    ], 
    "headers": [], 
    "language": "c++", 
    "name": "boringssl_lhash_test", 
    "src": [], 
    "third_party": true, 
    "type": "target"
  }, 
  {
    "deps": [
      "boringssl", 
      "boringssl_gcm_test_lib", 
      "boringssl_test_util"
    ], 
    "headers": [], 
    "language": "c++", 
    "name": "boringssl_gcm_test", 
    "src": [], 
    "third_party": true, 
    "type": "target"
  }, 
  {
    "deps": [
      "boringssl", 
      "boringssl_pkcs12_test_lib", 
      "boringssl_test_util"
    ], 
    "headers": [], 
    "language": "c++", 
    "name": "boringssl_pkcs12_test", 
    "src": [], 
    "third_party": true, 
    "type": "target"
  }, 
  {
    "deps": [
      "boringssl", 
      "boringssl_pkcs8_test_lib", 
      "boringssl_test_util"
    ], 
    "headers": [], 
    "language": "c++", 
    "name": "boringssl_pkcs8_test", 
    "src": [], 
    "third_party": true, 
    "type": "target"
  }, 
  {
    "deps": [
      "boringssl", 
      "boringssl_poly1305_test_lib", 
      "boringssl_test_util"
    ], 
    "headers": [], 
    "language": "c++", 
    "name": "boringssl_poly1305_test", 
    "src": [], 
    "third_party": true, 
    "type": "target"
  }, 
  {
    "deps": [
      "boringssl", 
      "boringssl_refcount_test_lib", 
      "boringssl_test_util"
    ], 
    "headers": [], 
    "language": "c++", 
    "name": "boringssl_refcount_test", 
    "src": [], 
    "third_party": true, 
    "type": "target"
  }, 
  {
    "deps": [
      "boringssl", 
      "boringssl_rsa_test_lib", 
      "boringssl_test_util"
    ], 
    "headers": [], 
    "language": "c++", 
    "name": "boringssl_rsa_test", 
    "src": [], 
    "third_party": true, 
    "type": "target"
  }, 
  {
    "deps": [
      "boringssl", 
      "boringssl_test_util", 
      "boringssl_thread_test_lib"
    ], 
    "headers": [], 
    "language": "c++", 
    "name": "boringssl_thread_test", 
    "src": [], 
    "third_party": true, 
    "type": "target"
  }, 
  {
    "deps": [
      "boringssl", 
      "boringssl_pkcs7_test_lib", 
      "boringssl_test_util"
    ], 
    "headers": [], 
    "language": "c++", 
    "name": "boringssl_pkcs7_test", 
    "src": [], 
    "third_party": true, 
    "type": "target"
  }, 
  {
    "deps": [
      "boringssl", 
      "boringssl_test_util", 
      "boringssl_x509_test_lib"
    ], 
    "headers": [], 
    "language": "c++", 
    "name": "boringssl_x509_test", 
    "src": [], 
    "third_party": true, 
    "type": "target"
  }, 
  {
    "deps": [
      "boringssl", 
      "boringssl_tab_test_lib", 
      "boringssl_test_util"
    ], 
    "headers": [], 
    "language": "c++", 
    "name": "boringssl_tab_test", 
    "src": [], 
    "third_party": true, 
    "type": "target"
  }, 
  {
    "deps": [
      "boringssl", 
      "boringssl_test_util", 
      "boringssl_v3name_test_lib"
    ], 
    "headers": [], 
    "language": "c++", 
    "name": "boringssl_v3name_test", 
    "src": [], 
    "third_party": true, 
    "type": "target"
  }, 
  {
    "deps": [
      "boringssl", 
      "boringssl_pqueue_test_lib", 
      "boringssl_test_util"
    ], 
    "headers": [], 
    "language": "c++", 
    "name": "boringssl_pqueue_test", 
    "src": [], 
    "third_party": true, 
    "type": "target"
  }, 
  {
    "deps": [
      "boringssl", 
      "boringssl_ssl_test_lib", 
      "boringssl_test_util"
    ], 
    "headers": [], 
    "language": "c++", 
    "name": "boringssl_ssl_test", 
    "src": [], 
    "third_party": true, 
    "type": "target"
  }, 
  {
    "deps": [
      "bad_client_test", 
      "gpr", 
      "gpr_test_util", 
      "grpc_test_util_unsecure", 
      "grpc_unsecure"
    ], 
    "headers": [], 
    "language": "c", 
    "name": "badreq_bad_client_test", 
    "src": [
      "test/core/bad_client/tests/badreq.c"
    ], 
    "third_party": false, 
    "type": "target"
  }, 
  {
    "deps": [
      "bad_client_test", 
      "gpr", 
      "gpr_test_util", 
      "grpc_test_util_unsecure", 
      "grpc_unsecure"
    ], 
    "headers": [], 
    "language": "c", 
    "name": "connection_prefix_bad_client_test", 
    "src": [
      "test/core/bad_client/tests/connection_prefix.c"
    ], 
    "third_party": false, 
    "type": "target"
  }, 
  {
    "deps": [
      "bad_client_test", 
      "gpr", 
      "gpr_test_util", 
      "grpc_test_util_unsecure", 
      "grpc_unsecure"
    ], 
    "headers": [], 
    "language": "c", 
    "name": "head_of_line_blocking_bad_client_test", 
    "src": [
      "test/core/bad_client/tests/head_of_line_blocking.c"
    ], 
    "third_party": false, 
    "type": "target"
  }, 
  {
    "deps": [
      "bad_client_test", 
      "gpr", 
      "gpr_test_util", 
      "grpc_test_util_unsecure", 
      "grpc_unsecure"
    ], 
    "headers": [], 
    "language": "c", 
    "name": "headers_bad_client_test", 
    "src": [
      "test/core/bad_client/tests/headers.c"
    ], 
    "third_party": false, 
    "type": "target"
  }, 
  {
    "deps": [
      "bad_client_test", 
      "gpr", 
      "gpr_test_util", 
      "grpc_test_util_unsecure", 
      "grpc_unsecure"
    ], 
    "headers": [], 
    "language": "c", 
    "name": "initial_settings_frame_bad_client_test", 
    "src": [
      "test/core/bad_client/tests/initial_settings_frame.c"
    ], 
    "third_party": false, 
    "type": "target"
  }, 
  {
    "deps": [
      "bad_client_test", 
      "gpr", 
      "gpr_test_util", 
      "grpc_test_util_unsecure", 
      "grpc_unsecure"
    ], 
    "headers": [], 
    "language": "c", 
    "name": "large_metadata_bad_client_test", 
    "src": [
      "test/core/bad_client/tests/large_metadata.c"
    ], 
    "third_party": false, 
    "type": "target"
  }, 
  {
    "deps": [
      "bad_client_test", 
      "gpr", 
      "gpr_test_util", 
      "grpc_test_util_unsecure", 
      "grpc_unsecure"
    ], 
    "headers": [], 
    "language": "c", 
    "name": "server_registered_method_bad_client_test", 
    "src": [
      "test/core/bad_client/tests/server_registered_method.c"
    ], 
    "third_party": false, 
    "type": "target"
  }, 
  {
    "deps": [
      "bad_client_test", 
      "gpr", 
      "gpr_test_util", 
      "grpc_test_util_unsecure", 
      "grpc_unsecure"
    ], 
    "headers": [], 
    "language": "c", 
    "name": "simple_request_bad_client_test", 
    "src": [
      "test/core/bad_client/tests/simple_request.c"
    ], 
    "third_party": false, 
    "type": "target"
  }, 
  {
    "deps": [
      "bad_client_test", 
      "gpr", 
      "gpr_test_util", 
      "grpc_test_util_unsecure", 
      "grpc_unsecure"
    ], 
    "headers": [], 
    "language": "c", 
    "name": "unknown_frame_bad_client_test", 
    "src": [
      "test/core/bad_client/tests/unknown_frame.c"
    ], 
    "third_party": false, 
    "type": "target"
  }, 
  {
    "deps": [
      "bad_client_test", 
      "gpr", 
      "gpr_test_util", 
      "grpc_test_util_unsecure", 
      "grpc_unsecure"
    ], 
    "headers": [], 
    "language": "c", 
    "name": "window_overflow_bad_client_test", 
    "src": [
      "test/core/bad_client/tests/window_overflow.c"
    ], 
    "third_party": false, 
    "type": "target"
  }, 
  {
    "deps": [
      "bad_ssl_test_server", 
      "gpr", 
      "gpr_test_util", 
      "grpc", 
      "grpc_test_util"
    ], 
    "headers": [], 
    "language": "c", 
    "name": "bad_ssl_alpn_server", 
    "src": [
      "test/core/bad_ssl/servers/alpn.c"
    ], 
    "third_party": false, 
    "type": "target"
  }, 
  {
    "deps": [
      "bad_ssl_test_server", 
      "gpr", 
      "gpr_test_util", 
      "grpc", 
      "grpc_test_util"
    ], 
    "headers": [], 
    "language": "c", 
    "name": "bad_ssl_cert_server", 
    "src": [
      "test/core/bad_ssl/servers/cert.c"
    ], 
    "third_party": false, 
    "type": "target"
  }, 
  {
    "deps": [
      "gpr", 
      "gpr_test_util", 
      "grpc", 
      "grpc_test_util"
    ], 
    "headers": [], 
    "language": "c", 
    "name": "bad_ssl_alpn_test", 
    "src": [
      "test/core/bad_ssl/bad_ssl_test.c"
    ], 
    "third_party": false, 
    "type": "target"
  }, 
  {
    "deps": [
      "gpr", 
      "gpr_test_util", 
      "grpc", 
      "grpc_test_util"
    ], 
    "headers": [], 
    "language": "c", 
    "name": "bad_ssl_cert_test", 
    "src": [
      "test/core/bad_ssl/bad_ssl_test.c"
    ], 
    "third_party": false, 
    "type": "target"
  }, 
  {
    "deps": [
      "end2end_tests", 
      "gpr", 
      "gpr_test_util", 
      "grpc", 
      "grpc_test_util"
    ], 
    "headers": [], 
    "language": "c", 
    "name": "h2_census_test", 
    "src": [
      "test/core/end2end/fixtures/h2_census.c"
    ], 
    "third_party": false, 
    "type": "target"
  }, 
  {
    "deps": [
      "end2end_tests", 
      "gpr", 
      "gpr_test_util", 
      "grpc", 
      "grpc_test_util"
    ], 
    "headers": [], 
    "language": "c", 
    "name": "h2_compress_test", 
    "src": [
      "test/core/end2end/fixtures/h2_compress.c"
    ], 
    "third_party": false, 
    "type": "target"
  }, 
  {
    "deps": [
      "end2end_tests", 
      "gpr", 
      "gpr_test_util", 
      "grpc", 
      "grpc_test_util"
    ], 
    "headers": [], 
    "language": "c", 
    "name": "h2_fakesec_test", 
    "src": [
      "test/core/end2end/fixtures/h2_fakesec.c"
    ], 
    "third_party": false, 
    "type": "target"
  }, 
  {
    "deps": [
      "end2end_tests", 
      "gpr", 
      "gpr_test_util", 
      "grpc", 
      "grpc_test_util"
    ], 
    "headers": [], 
    "language": "c", 
    "name": "h2_fd_test", 
    "src": [
      "test/core/end2end/fixtures/h2_fd.c"
    ], 
    "third_party": false, 
    "type": "target"
  }, 
  {
    "deps": [
      "end2end_tests", 
      "gpr", 
      "gpr_test_util", 
      "grpc", 
      "grpc_test_util"
    ], 
    "headers": [], 
    "language": "c", 
    "name": "h2_full_test", 
    "src": [
      "test/core/end2end/fixtures/h2_full.c"
    ], 
    "third_party": false, 
    "type": "target"
  }, 
  {
    "deps": [
      "end2end_tests", 
      "gpr", 
      "gpr_test_util", 
      "grpc", 
      "grpc_test_util"
    ], 
    "headers": [], 
    "language": "c", 
    "name": "h2_full+pipe_test", 
    "src": [
      "test/core/end2end/fixtures/h2_full+pipe.c"
    ], 
    "third_party": false, 
    "type": "target"
  }, 
  {
    "deps": [
      "end2end_tests", 
      "gpr", 
      "gpr_test_util", 
      "grpc", 
      "grpc_test_util"
    ], 
    "headers": [], 
    "language": "c", 
    "name": "h2_full+trace_test", 
    "src": [
      "test/core/end2end/fixtures/h2_full+trace.c"
    ], 
    "third_party": false, 
    "type": "target"
  }, 
  {
    "deps": [
      "end2end_tests", 
      "gpr", 
      "gpr_test_util", 
      "grpc", 
      "grpc_test_util"
    ], 
    "headers": [], 
    "language": "c", 
    "name": "h2_load_reporting_test", 
    "src": [
      "test/core/end2end/fixtures/h2_load_reporting.c"
    ], 
    "third_party": false, 
    "type": "target"
  }, 
  {
    "deps": [
      "end2end_tests", 
      "gpr", 
      "gpr_test_util", 
      "grpc", 
      "grpc_test_util"
    ], 
    "headers": [], 
    "language": "c", 
    "name": "h2_oauth2_test", 
    "src": [
      "test/core/end2end/fixtures/h2_oauth2.c"
    ], 
    "third_party": false, 
    "type": "target"
  }, 
  {
    "deps": [
      "end2end_tests", 
      "gpr", 
      "gpr_test_util", 
      "grpc", 
      "grpc_test_util"
    ], 
    "headers": [], 
    "language": "c", 
    "name": "h2_proxy_test", 
    "src": [
      "test/core/end2end/fixtures/h2_proxy.c"
    ], 
    "third_party": false, 
    "type": "target"
  }, 
  {
    "deps": [
      "end2end_tests", 
      "gpr", 
      "gpr_test_util", 
      "grpc", 
      "grpc_test_util"
    ], 
    "headers": [], 
    "language": "c", 
    "name": "h2_sockpair_test", 
    "src": [
      "test/core/end2end/fixtures/h2_sockpair.c"
    ], 
    "third_party": false, 
    "type": "target"
  }, 
  {
    "deps": [
      "end2end_tests", 
      "gpr", 
      "gpr_test_util", 
      "grpc", 
      "grpc_test_util"
    ], 
    "headers": [], 
    "language": "c", 
    "name": "h2_sockpair+trace_test", 
    "src": [
      "test/core/end2end/fixtures/h2_sockpair+trace.c"
    ], 
    "third_party": false, 
    "type": "target"
  }, 
  {
    "deps": [
      "end2end_tests", 
      "gpr", 
      "gpr_test_util", 
      "grpc", 
      "grpc_test_util"
    ], 
    "headers": [], 
    "language": "c", 
    "name": "h2_sockpair_1byte_test", 
    "src": [
      "test/core/end2end/fixtures/h2_sockpair_1byte.c"
    ], 
    "third_party": false, 
    "type": "target"
  }, 
  {
    "deps": [
      "end2end_tests", 
      "gpr", 
      "gpr_test_util", 
      "grpc", 
      "grpc_test_util"
    ], 
    "headers": [], 
    "language": "c", 
    "name": "h2_ssl_test", 
    "src": [
      "test/core/end2end/fixtures/h2_ssl.c"
    ], 
    "third_party": false, 
    "type": "target"
  }, 
  {
    "deps": [
      "end2end_tests", 
      "gpr", 
      "gpr_test_util", 
      "grpc", 
      "grpc_test_util"
    ], 
    "headers": [], 
    "language": "c", 
    "name": "h2_ssl_cert_test", 
    "src": [
      "test/core/end2end/fixtures/h2_ssl_cert.c"
    ], 
    "third_party": false, 
    "type": "target"
  }, 
  {
    "deps": [
      "end2end_tests", 
      "gpr", 
      "gpr_test_util", 
      "grpc", 
      "grpc_test_util"
    ], 
    "headers": [], 
    "language": "c", 
    "name": "h2_ssl_proxy_test", 
    "src": [
      "test/core/end2end/fixtures/h2_ssl_proxy.c"
    ], 
    "third_party": false, 
    "type": "target"
  }, 
  {
    "deps": [
      "end2end_tests", 
      "gpr", 
      "gpr_test_util", 
      "grpc", 
      "grpc_test_util"
    ], 
    "headers": [], 
    "language": "c", 
    "name": "h2_uds_test", 
    "src": [
      "test/core/end2end/fixtures/h2_uds.c"
    ], 
    "third_party": false, 
    "type": "target"
  }, 
  {
    "deps": [
      "end2end_nosec_tests", 
      "gpr", 
      "gpr_test_util", 
      "grpc_test_util_unsecure", 
      "grpc_unsecure"
    ], 
    "headers": [], 
    "language": "c", 
    "name": "h2_census_nosec_test", 
    "src": [
      "test/core/end2end/fixtures/h2_census.c"
    ], 
    "third_party": false, 
    "type": "target"
  }, 
  {
    "deps": [
      "end2end_nosec_tests", 
      "gpr", 
      "gpr_test_util", 
      "grpc_test_util_unsecure", 
      "grpc_unsecure"
    ], 
    "headers": [], 
    "language": "c", 
    "name": "h2_compress_nosec_test", 
    "src": [
      "test/core/end2end/fixtures/h2_compress.c"
    ], 
    "third_party": false, 
    "type": "target"
  }, 
  {
    "deps": [
      "end2end_nosec_tests", 
      "gpr", 
      "gpr_test_util", 
      "grpc_test_util_unsecure", 
      "grpc_unsecure"
    ], 
    "headers": [], 
    "language": "c", 
    "name": "h2_fd_nosec_test", 
    "src": [
      "test/core/end2end/fixtures/h2_fd.c"
    ], 
    "third_party": false, 
    "type": "target"
  }, 
  {
    "deps": [
      "end2end_nosec_tests", 
      "gpr", 
      "gpr_test_util", 
      "grpc_test_util_unsecure", 
      "grpc_unsecure"
    ], 
    "headers": [], 
    "language": "c", 
    "name": "h2_full_nosec_test", 
    "src": [
      "test/core/end2end/fixtures/h2_full.c"
    ], 
    "third_party": false, 
    "type": "target"
  }, 
  {
    "deps": [
      "end2end_nosec_tests", 
      "gpr", 
      "gpr_test_util", 
      "grpc_test_util_unsecure", 
      "grpc_unsecure"
    ], 
    "headers": [], 
    "language": "c", 
    "name": "h2_full+pipe_nosec_test", 
    "src": [
      "test/core/end2end/fixtures/h2_full+pipe.c"
    ], 
    "third_party": false, 
    "type": "target"
  }, 
  {
    "deps": [
      "end2end_nosec_tests", 
      "gpr", 
      "gpr_test_util", 
      "grpc_test_util_unsecure", 
      "grpc_unsecure"
    ], 
    "headers": [], 
    "language": "c", 
    "name": "h2_full+trace_nosec_test", 
    "src": [
      "test/core/end2end/fixtures/h2_full+trace.c"
    ], 
    "third_party": false, 
    "type": "target"
  }, 
  {
    "deps": [
      "end2end_nosec_tests", 
      "gpr", 
      "gpr_test_util", 
      "grpc_test_util_unsecure", 
      "grpc_unsecure"
    ], 
    "headers": [], 
    "language": "c", 
    "name": "h2_load_reporting_nosec_test", 
    "src": [
      "test/core/end2end/fixtures/h2_load_reporting.c"
    ], 
    "third_party": false, 
    "type": "target"
  }, 
  {
    "deps": [
      "end2end_nosec_tests", 
      "gpr", 
      "gpr_test_util", 
      "grpc_test_util_unsecure", 
      "grpc_unsecure"
    ], 
    "headers": [], 
    "language": "c", 
    "name": "h2_proxy_nosec_test", 
    "src": [
      "test/core/end2end/fixtures/h2_proxy.c"
    ], 
    "third_party": false, 
    "type": "target"
  }, 
  {
    "deps": [
      "end2end_nosec_tests", 
      "gpr", 
      "gpr_test_util", 
      "grpc_test_util_unsecure", 
      "grpc_unsecure"
    ], 
    "headers": [], 
    "language": "c", 
    "name": "h2_sockpair_nosec_test", 
    "src": [
      "test/core/end2end/fixtures/h2_sockpair.c"
    ], 
    "third_party": false, 
    "type": "target"
  }, 
  {
    "deps": [
      "end2end_nosec_tests", 
      "gpr", 
      "gpr_test_util", 
      "grpc_test_util_unsecure", 
      "grpc_unsecure"
    ], 
    "headers": [], 
    "language": "c", 
    "name": "h2_sockpair+trace_nosec_test", 
    "src": [
      "test/core/end2end/fixtures/h2_sockpair+trace.c"
    ], 
    "third_party": false, 
    "type": "target"
  }, 
  {
    "deps": [
      "end2end_nosec_tests", 
      "gpr", 
      "gpr_test_util", 
      "grpc_test_util_unsecure", 
      "grpc_unsecure"
    ], 
    "headers": [], 
    "language": "c", 
    "name": "h2_sockpair_1byte_nosec_test", 
    "src": [
      "test/core/end2end/fixtures/h2_sockpair_1byte.c"
    ], 
    "third_party": false, 
    "type": "target"
  }, 
  {
    "deps": [
      "end2end_nosec_tests", 
      "gpr", 
      "gpr_test_util", 
      "grpc_test_util_unsecure", 
      "grpc_unsecure"
    ], 
    "headers": [], 
    "language": "c", 
    "name": "h2_uds_nosec_test", 
    "src": [
      "test/core/end2end/fixtures/h2_uds.c"
    ], 
    "third_party": false, 
    "type": "target"
  }, 
  {
    "deps": [
      "gpr", 
      "gpr_test_util", 
      "grpc", 
      "grpc_test_util"
    ], 
    "headers": [], 
    "language": "c", 
    "name": "api_fuzzer_one_entry", 
    "src": [
      "test/core/end2end/fuzzers/api_fuzzer.c", 
      "test/core/util/one_corpus_entry_fuzzer.c"
    ], 
    "third_party": false, 
    "type": "target"
  }, 
  {
    "deps": [
      "gpr", 
      "gpr_test_util", 
      "grpc", 
      "grpc_test_util"
    ], 
    "headers": [], 
    "language": "c", 
    "name": "client_fuzzer_one_entry", 
    "src": [
      "test/core/end2end/fuzzers/client_fuzzer.c", 
      "test/core/util/one_corpus_entry_fuzzer.c"
    ], 
    "third_party": false, 
    "type": "target"
  }, 
  {
    "deps": [
      "gpr", 
      "gpr_test_util", 
      "grpc", 
      "grpc_test_util"
    ], 
    "headers": [], 
    "language": "c", 
    "name": "hpack_parser_fuzzer_test_one_entry", 
    "src": [
      "test/core/transport/chttp2/hpack_parser_fuzzer_test.c", 
      "test/core/util/one_corpus_entry_fuzzer.c"
    ], 
    "third_party": false, 
    "type": "target"
  }, 
  {
    "deps": [
      "gpr", 
      "gpr_test_util", 
      "grpc", 
      "grpc_test_util"
    ], 
    "headers": [], 
    "language": "c", 
    "name": "http_request_fuzzer_test_one_entry", 
    "src": [
      "test/core/http/request_fuzzer.c", 
      "test/core/util/one_corpus_entry_fuzzer.c"
    ], 
    "third_party": false, 
    "type": "target"
  }, 
  {
    "deps": [
      "gpr", 
      "gpr_test_util", 
      "grpc", 
      "grpc_test_util"
    ], 
    "headers": [], 
    "language": "c", 
    "name": "http_response_fuzzer_test_one_entry", 
    "src": [
      "test/core/http/response_fuzzer.c", 
      "test/core/util/one_corpus_entry_fuzzer.c"
    ], 
    "third_party": false, 
    "type": "target"
  }, 
  {
    "deps": [
      "gpr", 
      "gpr_test_util", 
      "grpc", 
      "grpc_test_util"
    ], 
    "headers": [], 
    "language": "c", 
    "name": "json_fuzzer_test_one_entry", 
    "src": [
      "test/core/json/fuzzer.c", 
      "test/core/util/one_corpus_entry_fuzzer.c"
    ], 
    "third_party": false, 
    "type": "target"
  }, 
  {
    "deps": [
      "gpr", 
      "gpr_test_util", 
      "grpc", 
      "grpc_test_util"
    ], 
    "headers": [], 
    "language": "c", 
    "name": "nanopb_fuzzer_response_test_one_entry", 
    "src": [
      "test/core/nanopb/fuzzer_response.c", 
      "test/core/util/one_corpus_entry_fuzzer.c"
    ], 
    "third_party": false, 
    "type": "target"
  }, 
  {
    "deps": [
      "gpr", 
      "gpr_test_util", 
      "grpc", 
      "grpc_test_util"
    ], 
    "headers": [], 
    "language": "c", 
    "name": "nanopb_fuzzer_serverlist_test_one_entry", 
    "src": [
      "test/core/nanopb/fuzzer_serverlist.c", 
      "test/core/util/one_corpus_entry_fuzzer.c"
    ], 
    "third_party": false, 
    "type": "target"
  }, 
  {
    "deps": [
      "gpr", 
      "gpr_test_util", 
      "grpc", 
      "grpc_test_util"
    ], 
    "headers": [], 
    "language": "c", 
    "name": "percent_decode_fuzzer_one_entry", 
    "src": [
      "test/core/support/percent_decode_fuzzer.c", 
      "test/core/util/one_corpus_entry_fuzzer.c"
    ], 
    "third_party": false, 
    "type": "target"
  }, 
  {
    "deps": [
      "gpr", 
      "gpr_test_util", 
      "grpc", 
      "grpc_test_util"
    ], 
    "headers": [], 
    "language": "c", 
    "name": "percent_encode_fuzzer_one_entry", 
    "src": [
      "test/core/support/percent_encode_fuzzer.c", 
      "test/core/util/one_corpus_entry_fuzzer.c"
    ], 
    "third_party": false, 
    "type": "target"
  }, 
  {
    "deps": [
      "gpr", 
      "gpr_test_util", 
      "grpc", 
      "grpc_test_util"
    ], 
    "headers": [], 
    "language": "c", 
    "name": "server_fuzzer_one_entry", 
    "src": [
      "test/core/end2end/fuzzers/server_fuzzer.c", 
      "test/core/util/one_corpus_entry_fuzzer.c"
    ], 
    "third_party": false, 
    "type": "target"
  }, 
  {
    "deps": [
      "gpr", 
      "gpr_test_util", 
      "grpc", 
      "grpc_test_util"
    ], 
    "headers": [], 
    "language": "c", 
    "name": "uri_fuzzer_test_one_entry", 
    "src": [
      "test/core/client_config/uri_fuzzer_test.c", 
      "test/core/util/one_corpus_entry_fuzzer.c"
    ], 
    "third_party": false, 
    "type": "target"
  }, 
  {
    "deps": [
      "gpr_base"
    ], 
    "headers": [], 
    "language": "c", 
    "name": "gpr", 
    "src": [], 
    "third_party": false, 
    "type": "lib"
  }, 
  {
    "deps": [
      "gpr"
    ], 
    "headers": [
      "test/core/util/test_config.h"
    ], 
    "language": "c", 
    "name": "gpr_test_util", 
    "src": [
      "test/core/util/test_config.c", 
      "test/core/util/test_config.h"
    ], 
    "third_party": false, 
    "type": "lib"
  }, 
  {
    "deps": [
      "census", 
      "gpr", 
      "grpc_base", 
      "grpc_lb_policy_grpclb", 
      "grpc_lb_policy_pick_first", 
      "grpc_lb_policy_round_robin", 
      "grpc_load_reporting", 
      "grpc_resolver_dns_native", 
      "grpc_resolver_sockaddr", 
      "grpc_secure", 
      "grpc_transport_chttp2_client_insecure", 
      "grpc_transport_chttp2_client_secure", 
      "grpc_transport_chttp2_server_insecure", 
      "grpc_transport_chttp2_server_secure"
    ], 
    "headers": [], 
    "language": "c", 
    "name": "grpc", 
    "src": [
      "src/core/lib/surface/init.c"
    ], 
    "third_party": false, 
    "type": "lib"
  }, 
  {
    "deps": [
      "gpr", 
      "grpc_base", 
      "grpc_transport_chttp2_client_secure", 
      "grpc_transport_cronet_client_secure"
    ], 
    "headers": [], 
    "language": "c", 
    "name": "grpc_cronet", 
    "src": [
      "src/core/lib/surface/init.c"
    ], 
    "third_party": false, 
    "type": "lib"
  }, 
  {
    "deps": [
      "gpr", 
      "grpc"
    ], 
    "headers": [], 
    "language": "c", 
    "name": "grpc_dll", 
    "src": [], 
    "third_party": false, 
    "type": "lib"
  }, 
  {
    "deps": [
      "gpr", 
      "gpr_test_util", 
      "grpc", 
      "grpc_base", 
      "grpc_test_util_base"
    ], 
    "headers": [
      "test/core/end2end/data/ssl_test_data.h", 
      "test/core/security/oauth2_utils.h"
    ], 
    "language": "c", 
    "name": "grpc_test_util", 
    "src": [
      "test/core/end2end/data/client_certs.c", 
      "test/core/end2end/data/server1_cert.c", 
      "test/core/end2end/data/server1_key.c", 
      "test/core/end2end/data/ssl_test_data.h", 
      "test/core/end2end/data/test_root_cert.c", 
      "test/core/security/oauth2_utils.c", 
      "test/core/security/oauth2_utils.h"
    ], 
    "third_party": false, 
    "type": "lib"
  }, 
  {
    "deps": [
      "gpr", 
      "gpr_test_util", 
      "grpc", 
      "grpc_test_util_base", 
      "grpc_unsecure"
    ], 
    "headers": [], 
    "language": "c", 
    "name": "grpc_test_util_unsecure", 
    "src": [], 
    "third_party": false, 
    "type": "lib"
  }, 
  {
    "deps": [
      "census", 
      "gpr", 
      "grpc_base", 
      "grpc_lb_policy_grpclb", 
      "grpc_lb_policy_pick_first", 
      "grpc_lb_policy_round_robin", 
      "grpc_load_reporting", 
      "grpc_resolver_dns_native", 
      "grpc_resolver_sockaddr", 
      "grpc_transport_chttp2_client_insecure", 
      "grpc_transport_chttp2_server_insecure"
    ], 
    "headers": [], 
    "language": "c", 
    "name": "grpc_unsecure", 
    "src": [
      "src/core/lib/surface/init.c", 
      "src/core/lib/surface/init_unsecure.c"
    ], 
    "third_party": false, 
    "type": "lib"
  }, 
  {
    "deps": [
      "gpr", 
      "gpr_test_util", 
      "grpc", 
      "grpc_test_util", 
      "test_tcp_server"
    ], 
    "headers": [
      "test/core/util/reconnect_server.h"
    ], 
    "language": "c", 
    "name": "reconnect_server", 
    "src": [
      "test/core/util/reconnect_server.c", 
      "test/core/util/reconnect_server.h"
    ], 
    "third_party": false, 
    "type": "lib"
  }, 
  {
    "deps": [
      "gpr", 
      "gpr_test_util", 
      "grpc", 
      "grpc_test_util"
    ], 
    "headers": [
      "test/core/util/test_tcp_server.h"
    ], 
    "language": "c", 
    "name": "test_tcp_server", 
    "src": [
      "test/core/util/test_tcp_server.c", 
      "test/core/util/test_tcp_server.h"
    ], 
    "third_party": false, 
    "type": "lib"
  }, 
  {
    "deps": [
      "gpr", 
      "grpc", 
      "grpc++_base", 
      "grpc++_codegen_base", 
      "grpc++_codegen_base_src"
    ], 
    "headers": [
      "include/grpc++/impl/codegen/core_codegen.h", 
      "src/cpp/client/secure_credentials.h", 
      "src/cpp/common/secure_auth_context.h", 
      "src/cpp/server/secure_server_credentials.h"
    ], 
    "language": "c++", 
    "name": "grpc++", 
    "src": [
      "include/grpc++/impl/codegen/core_codegen.h", 
      "src/cpp/client/insecure_credentials.cc", 
      "src/cpp/client/secure_credentials.cc", 
      "src/cpp/client/secure_credentials.h", 
      "src/cpp/common/auth_property_iterator.cc", 
      "src/cpp/common/secure_auth_context.cc", 
      "src/cpp/common/secure_auth_context.h", 
      "src/cpp/common/secure_channel_arguments.cc", 
      "src/cpp/common/secure_create_auth_context.cc", 
      "src/cpp/server/insecure_server_credentials.cc", 
      "src/cpp/server/secure_server_credentials.cc", 
      "src/cpp/server/secure_server_credentials.h"
    ], 
    "third_party": false, 
    "type": "lib"
  }, 
  {
    "deps": [
      "grpc++", 
      "grpc++_reflection_proto"
    ], 
    "headers": [
      "include/grpc++/ext/proto_server_reflection_plugin.h", 
      "src/cpp/ext/proto_server_reflection.h"
    ], 
    "language": "c++", 
    "name": "grpc++_reflection", 
    "src": [
      "include/grpc++/ext/proto_server_reflection_plugin.h", 
      "src/cpp/ext/proto_server_reflection.cc", 
      "src/cpp/ext/proto_server_reflection.h", 
      "src/cpp/ext/proto_server_reflection_plugin.cc"
    ], 
    "third_party": false, 
    "type": "lib"
  }, 
  {
    "deps": [], 
    "headers": [
      "src/proto/grpc/reflection/v1alpha/reflection.grpc.pb.h", 
      "src/proto/grpc/reflection/v1alpha/reflection.pb.h"
    ], 
    "language": "c++", 
    "name": "grpc++_reflection_codegen", 
    "src": [], 
    "third_party": false, 
    "type": "lib"
  }, 
  {
    "deps": [], 
    "headers": [
      "test/cpp/util/test_config.h"
    ], 
    "language": "c++", 
    "name": "grpc++_test_config", 
    "src": [
      "test/cpp/util/test_config.h", 
      "test/cpp/util/test_config_cc.cc"
    ], 
    "third_party": false, 
    "type": "lib"
  }, 
  {
    "deps": [
      "grpc++", 
      "grpc++_codegen_base", 
      "grpc++_codegen_base_src", 
      "grpc++_codegen_proto", 
      "grpc++_config_proto", 
      "grpc_test_util", 
      "thrift_util"
    ], 
    "headers": [
      "src/proto/grpc/testing/duplicate/echo_duplicate.grpc.pb.h", 
      "src/proto/grpc/testing/duplicate/echo_duplicate.pb.h", 
      "src/proto/grpc/testing/echo.grpc.pb.h", 
      "src/proto/grpc/testing/echo.pb.h", 
      "src/proto/grpc/testing/echo_messages.grpc.pb.h", 
      "src/proto/grpc/testing/echo_messages.pb.h", 
      "test/cpp/end2end/test_service_impl.h", 
      "test/cpp/util/byte_buffer_proto_helper.h", 
      "test/cpp/util/create_test_channel.h", 
      "test/cpp/util/string_ref_helper.h", 
      "test/cpp/util/subprocess.h", 
      "test/cpp/util/test_credentials_provider.h"
    ], 
    "language": "c++", 
    "name": "grpc++_test_util", 
    "src": [
      "test/cpp/end2end/test_service_impl.cc", 
      "test/cpp/end2end/test_service_impl.h", 
      "test/cpp/util/byte_buffer_proto_helper.cc", 
      "test/cpp/util/byte_buffer_proto_helper.h", 
      "test/cpp/util/create_test_channel.cc", 
      "test/cpp/util/create_test_channel.h", 
      "test/cpp/util/string_ref_helper.cc", 
      "test/cpp/util/string_ref_helper.h", 
      "test/cpp/util/subprocess.cc", 
      "test/cpp/util/subprocess.h", 
      "test/cpp/util/test_credentials_provider.cc", 
      "test/cpp/util/test_credentials_provider.h"
    ], 
    "third_party": false, 
    "type": "lib"
  }, 
  {
    "deps": [
      "gpr", 
      "grpc++_base", 
      "grpc++_codegen_base", 
      "grpc++_codegen_base_src", 
      "grpc_unsecure"
    ], 
    "headers": [], 
    "language": "c++", 
    "name": "grpc++_unsecure", 
    "src": [
      "src/cpp/client/insecure_credentials.cc", 
      "src/cpp/common/insecure_create_auth_context.cc", 
      "src/cpp/server/insecure_server_credentials.cc"
    ], 
    "third_party": false, 
    "type": "lib"
  }, 
  {
    "deps": [
      "grpc++", 
      "grpc++_reflection", 
      "grpc++_test_config"
    ], 
    "headers": [
      "test/cpp/util/cli_call.h", 
      "test/cpp/util/cli_credentials.h", 
      "test/cpp/util/config_grpc_cli.h", 
      "test/cpp/util/grpc_tool.h", 
      "test/cpp/util/proto_file_parser.h", 
      "test/cpp/util/proto_reflection_descriptor_database.h"
    ], 
    "language": "c++", 
    "name": "grpc_cli_libs", 
    "src": [
      "test/cpp/util/cli_call.cc", 
      "test/cpp/util/cli_call.h", 
      "test/cpp/util/cli_credentials.cc", 
      "test/cpp/util/cli_credentials.h", 
      "test/cpp/util/config_grpc_cli.h", 
      "test/cpp/util/grpc_tool.cc", 
      "test/cpp/util/grpc_tool.h", 
      "test/cpp/util/proto_file_parser.cc", 
      "test/cpp/util/proto_file_parser.h", 
      "test/cpp/util/proto_reflection_descriptor_database.cc", 
      "test/cpp/util/proto_reflection_descriptor_database.h"
    ], 
    "third_party": false, 
    "type": "lib"
  }, 
  {
    "deps": [
      "grpc++_config_proto"
    ], 
    "headers": [
      "src/compiler/config.h", 
      "src/compiler/cpp_generator.h", 
      "src/compiler/cpp_generator_helpers.h", 
      "src/compiler/csharp_generator.h", 
      "src/compiler/csharp_generator_helpers.h", 
      "src/compiler/generator_helpers.h", 
      "src/compiler/node_generator.h", 
      "src/compiler/node_generator_helpers.h", 
      "src/compiler/objective_c_generator.h", 
      "src/compiler/objective_c_generator_helpers.h", 
      "src/compiler/python_generator.h", 
      "src/compiler/ruby_generator.h", 
      "src/compiler/ruby_generator_helpers-inl.h", 
      "src/compiler/ruby_generator_map-inl.h", 
      "src/compiler/ruby_generator_string-inl.h"
    ], 
    "language": "c++", 
    "name": "grpc_plugin_support", 
    "src": [
      "src/compiler/config.h", 
      "src/compiler/cpp_generator.cc", 
      "src/compiler/cpp_generator.h", 
      "src/compiler/cpp_generator_helpers.h", 
      "src/compiler/csharp_generator.cc", 
      "src/compiler/csharp_generator.h", 
      "src/compiler/csharp_generator_helpers.h", 
      "src/compiler/generator_helpers.h", 
      "src/compiler/node_generator.cc", 
      "src/compiler/node_generator.h", 
      "src/compiler/node_generator_helpers.h", 
      "src/compiler/objective_c_generator.cc", 
      "src/compiler/objective_c_generator.h", 
      "src/compiler/objective_c_generator_helpers.h", 
      "src/compiler/python_generator.cc", 
      "src/compiler/python_generator.h", 
      "src/compiler/ruby_generator.cc", 
      "src/compiler/ruby_generator.h", 
      "src/compiler/ruby_generator_helpers-inl.h", 
      "src/compiler/ruby_generator_map-inl.h", 
      "src/compiler/ruby_generator_string-inl.h"
    ], 
    "third_party": false, 
    "type": "lib"
  }, 
  {
    "deps": [
      "gpr", 
      "grpc", 
      "grpc++", 
      "grpc++_test_util", 
      "grpc_test_util"
    ], 
    "headers": [
      "src/proto/grpc/testing/messages.grpc.pb.h", 
      "src/proto/grpc/testing/messages.pb.h", 
      "test/cpp/interop/client_helper.h"
    ], 
    "language": "c++", 
    "name": "interop_client_helper", 
    "src": [
      "test/cpp/interop/client_helper.cc", 
      "test/cpp/interop/client_helper.h"
    ], 
    "third_party": false, 
    "type": "lib"
  }, 
  {
    "deps": [
      "gpr", 
      "gpr_test_util", 
      "grpc", 
      "grpc++", 
      "grpc++_test_config", 
      "grpc++_test_util", 
      "grpc_test_util", 
      "interop_client_helper"
    ], 
    "headers": [
      "src/proto/grpc/testing/empty.grpc.pb.h", 
      "src/proto/grpc/testing/empty.pb.h", 
      "src/proto/grpc/testing/messages.grpc.pb.h", 
      "src/proto/grpc/testing/messages.pb.h", 
      "src/proto/grpc/testing/test.grpc.pb.h", 
      "src/proto/grpc/testing/test.pb.h", 
      "test/cpp/interop/interop_client.h"
    ], 
    "language": "c++", 
    "name": "interop_client_main", 
    "src": [
      "test/cpp/interop/client.cc", 
      "test/cpp/interop/interop_client.cc", 
      "test/cpp/interop/interop_client.h"
    ], 
    "third_party": false, 
    "type": "lib"
  }, 
  {
    "deps": [
      "gpr", 
      "grpc", 
      "grpc++", 
      "grpc_test_util"
    ], 
    "headers": [
      "test/cpp/interop/server_helper.h"
    ], 
    "language": "c++", 
    "name": "interop_server_helper", 
    "src": [
      "test/cpp/interop/server_helper.cc", 
      "test/cpp/interop/server_helper.h"
    ], 
    "third_party": false, 
    "type": "lib"
  }, 
  {
    "deps": [
      "gpr", 
      "gpr_test_util", 
      "grpc", 
      "grpc++", 
      "grpc++_test_config", 
      "grpc++_test_util", 
      "grpc_test_util", 
      "interop_server_helper"
    ], 
    "headers": [
      "src/proto/grpc/testing/empty.grpc.pb.h", 
      "src/proto/grpc/testing/empty.pb.h", 
      "src/proto/grpc/testing/messages.grpc.pb.h", 
      "src/proto/grpc/testing/messages.pb.h", 
      "src/proto/grpc/testing/test.grpc.pb.h", 
      "src/proto/grpc/testing/test.pb.h"
    ], 
    "language": "c++", 
    "name": "interop_server_lib", 
    "src": [
      "test/cpp/interop/interop_server.cc"
    ], 
    "third_party": false, 
    "type": "lib"
  }, 
  {
    "deps": [
      "interop_server_lib"
    ], 
    "headers": [], 
    "language": "c++", 
    "name": "interop_server_main", 
    "src": [
      "test/cpp/interop/interop_server_bootstrap.cc"
    ], 
    "third_party": false, 
    "type": "lib"
  }, 
  {
    "deps": [
      "grpc++", 
      "grpc++_test_util", 
      "grpc_test_util"
    ], 
    "headers": [
      "src/proto/grpc/testing/control.grpc.pb.h", 
      "src/proto/grpc/testing/control.pb.h", 
      "src/proto/grpc/testing/messages.grpc.pb.h", 
      "src/proto/grpc/testing/messages.pb.h", 
      "src/proto/grpc/testing/payloads.grpc.pb.h", 
      "src/proto/grpc/testing/payloads.pb.h", 
      "src/proto/grpc/testing/services.grpc.pb.h", 
      "src/proto/grpc/testing/services.pb.h", 
      "src/proto/grpc/testing/stats.grpc.pb.h", 
      "src/proto/grpc/testing/stats.pb.h", 
      "test/cpp/qps/client.h", 
      "test/cpp/qps/driver.h", 
      "test/cpp/qps/histogram.h", 
      "test/cpp/qps/interarrival.h", 
      "test/cpp/qps/limit_cores.h", 
      "test/cpp/qps/parse_json.h", 
      "test/cpp/qps/qps_worker.h", 
      "test/cpp/qps/report.h", 
      "test/cpp/qps/server.h", 
      "test/cpp/qps/stats.h", 
      "test/cpp/qps/usage_timer.h", 
      "test/cpp/util/benchmark_config.h"
    ], 
    "language": "c++", 
    "name": "qps", 
    "src": [
      "test/cpp/qps/client.h", 
      "test/cpp/qps/client_async.cc", 
      "test/cpp/qps/client_sync.cc", 
      "test/cpp/qps/driver.cc", 
      "test/cpp/qps/driver.h", 
      "test/cpp/qps/histogram.h", 
      "test/cpp/qps/interarrival.h", 
      "test/cpp/qps/limit_cores.cc", 
      "test/cpp/qps/limit_cores.h", 
      "test/cpp/qps/parse_json.cc", 
      "test/cpp/qps/parse_json.h", 
      "test/cpp/qps/qps_worker.cc", 
      "test/cpp/qps/qps_worker.h", 
      "test/cpp/qps/report.cc", 
      "test/cpp/qps/report.h", 
      "test/cpp/qps/server.h", 
      "test/cpp/qps/server_async.cc", 
      "test/cpp/qps/server_sync.cc", 
      "test/cpp/qps/stats.h", 
      "test/cpp/qps/usage_timer.cc", 
      "test/cpp/qps/usage_timer.h", 
      "test/cpp/util/benchmark_config.cc", 
      "test/cpp/util/benchmark_config.h"
    ], 
    "third_party": false, 
    "type": "lib"
  }, 
  {
    "deps": [
      "gpr", 
      "grpc"
    ], 
    "headers": [], 
    "language": "csharp", 
    "name": "grpc_csharp_ext", 
    "src": [
      "src/csharp/ext/grpc_csharp_ext.c"
    ], 
    "third_party": false, 
    "type": "lib"
  }, 
  {
    "deps": [], 
    "headers": [
      "third_party/boringssl/crypto/aes/internal.h", 
      "third_party/boringssl/crypto/asn1/asn1_locl.h", 
      "third_party/boringssl/crypto/bio/internal.h", 
      "third_party/boringssl/crypto/bn/internal.h", 
      "third_party/boringssl/crypto/bn/rsaz_exp.h", 
      "third_party/boringssl/crypto/bytestring/internal.h", 
      "third_party/boringssl/crypto/cipher/internal.h", 
      "third_party/boringssl/crypto/conf/conf_def.h", 
      "third_party/boringssl/crypto/conf/internal.h", 
      "third_party/boringssl/crypto/curve25519/internal.h", 
      "third_party/boringssl/crypto/des/internal.h", 
      "third_party/boringssl/crypto/dh/internal.h", 
      "third_party/boringssl/crypto/digest/internal.h", 
      "third_party/boringssl/crypto/digest/md32_common.h", 
      "third_party/boringssl/crypto/directory.h", 
      "third_party/boringssl/crypto/ec/internal.h", 
      "third_party/boringssl/crypto/ec/p256-x86_64-table.h", 
      "third_party/boringssl/crypto/evp/internal.h", 
      "third_party/boringssl/crypto/internal.h", 
      "third_party/boringssl/crypto/modes/internal.h", 
      "third_party/boringssl/crypto/obj/obj_dat.h", 
      "third_party/boringssl/crypto/obj/obj_xref.h", 
      "third_party/boringssl/crypto/pkcs8/internal.h", 
      "third_party/boringssl/crypto/rand/internal.h", 
      "third_party/boringssl/crypto/rsa/internal.h", 
      "third_party/boringssl/crypto/test/scoped_types.h", 
      "third_party/boringssl/crypto/test/test_util.h", 
      "third_party/boringssl/crypto/x509/charmap.h", 
      "third_party/boringssl/crypto/x509/vpm_int.h", 
      "third_party/boringssl/crypto/x509v3/ext_dat.h", 
      "third_party/boringssl/crypto/x509v3/pcy_int.h", 
      "third_party/boringssl/include/openssl/aead.h", 
      "third_party/boringssl/include/openssl/aes.h", 
      "third_party/boringssl/include/openssl/arm_arch.h", 
      "third_party/boringssl/include/openssl/asn1.h", 
      "third_party/boringssl/include/openssl/asn1_mac.h", 
      "third_party/boringssl/include/openssl/asn1t.h", 
      "third_party/boringssl/include/openssl/base.h", 
      "third_party/boringssl/include/openssl/base64.h", 
      "third_party/boringssl/include/openssl/bio.h", 
      "third_party/boringssl/include/openssl/blowfish.h", 
      "third_party/boringssl/include/openssl/bn.h", 
      "third_party/boringssl/include/openssl/buf.h", 
      "third_party/boringssl/include/openssl/buffer.h", 
      "third_party/boringssl/include/openssl/bytestring.h", 
      "third_party/boringssl/include/openssl/cast.h", 
      "third_party/boringssl/include/openssl/chacha.h", 
      "third_party/boringssl/include/openssl/cipher.h", 
      "third_party/boringssl/include/openssl/cmac.h", 
      "third_party/boringssl/include/openssl/conf.h", 
      "third_party/boringssl/include/openssl/cpu.h", 
      "third_party/boringssl/include/openssl/crypto.h", 
      "third_party/boringssl/include/openssl/curve25519.h", 
      "third_party/boringssl/include/openssl/des.h", 
      "third_party/boringssl/include/openssl/dh.h", 
      "third_party/boringssl/include/openssl/digest.h", 
      "third_party/boringssl/include/openssl/dsa.h", 
      "third_party/boringssl/include/openssl/dtls1.h", 
      "third_party/boringssl/include/openssl/ec.h", 
      "third_party/boringssl/include/openssl/ec_key.h", 
      "third_party/boringssl/include/openssl/ecdh.h", 
      "third_party/boringssl/include/openssl/ecdsa.h", 
      "third_party/boringssl/include/openssl/engine.h", 
      "third_party/boringssl/include/openssl/err.h", 
      "third_party/boringssl/include/openssl/evp.h", 
      "third_party/boringssl/include/openssl/ex_data.h", 
      "third_party/boringssl/include/openssl/hkdf.h", 
      "third_party/boringssl/include/openssl/hmac.h", 
      "third_party/boringssl/include/openssl/lhash.h", 
      "third_party/boringssl/include/openssl/lhash_macros.h", 
      "third_party/boringssl/include/openssl/md4.h", 
      "third_party/boringssl/include/openssl/md5.h", 
      "third_party/boringssl/include/openssl/mem.h", 
      "third_party/boringssl/include/openssl/obj.h", 
      "third_party/boringssl/include/openssl/obj_mac.h", 
      "third_party/boringssl/include/openssl/objects.h", 
      "third_party/boringssl/include/openssl/opensslfeatures.h", 
      "third_party/boringssl/include/openssl/opensslv.h", 
      "third_party/boringssl/include/openssl/ossl_typ.h", 
      "third_party/boringssl/include/openssl/pem.h", 
      "third_party/boringssl/include/openssl/pkcs12.h", 
      "third_party/boringssl/include/openssl/pkcs7.h", 
      "third_party/boringssl/include/openssl/pkcs8.h", 
      "third_party/boringssl/include/openssl/poly1305.h", 
      "third_party/boringssl/include/openssl/pqueue.h", 
      "third_party/boringssl/include/openssl/rand.h", 
      "third_party/boringssl/include/openssl/rc4.h", 
      "third_party/boringssl/include/openssl/rsa.h", 
      "third_party/boringssl/include/openssl/safestack.h", 
      "third_party/boringssl/include/openssl/sha.h", 
      "third_party/boringssl/include/openssl/srtp.h", 
      "third_party/boringssl/include/openssl/ssl.h", 
      "third_party/boringssl/include/openssl/ssl3.h", 
      "third_party/boringssl/include/openssl/stack.h", 
      "third_party/boringssl/include/openssl/stack_macros.h", 
      "third_party/boringssl/include/openssl/thread.h", 
      "third_party/boringssl/include/openssl/time_support.h", 
      "third_party/boringssl/include/openssl/tls1.h", 
      "third_party/boringssl/include/openssl/type_check.h", 
      "third_party/boringssl/include/openssl/x509.h", 
      "third_party/boringssl/include/openssl/x509_vfy.h", 
      "third_party/boringssl/include/openssl/x509v3.h", 
      "third_party/boringssl/ssl/internal.h", 
      "third_party/boringssl/ssl/test/async_bio.h", 
      "third_party/boringssl/ssl/test/packeted_bio.h", 
      "third_party/boringssl/ssl/test/scoped_types.h", 
      "third_party/boringssl/ssl/test/test_config.h"
    ], 
    "language": "c", 
    "name": "boringssl", 
    "src": [
      "src/boringssl/err_data.c"
    ], 
    "third_party": true, 
    "type": "lib"
  }, 
  {
    "deps": [], 
    "headers": [], 
    "language": "c++", 
    "name": "boringssl_test_util", 
    "src": [], 
    "third_party": true, 
    "type": "lib"
  }, 
  {
    "deps": [
      "boringssl", 
      "boringssl_test_util"
    ], 
    "headers": [], 
    "language": "c++", 
    "name": "boringssl_aes_test_lib", 
    "src": [], 
    "third_party": true, 
    "type": "lib"
  }, 
  {
    "deps": [
      "boringssl", 
      "boringssl_test_util"
    ], 
    "headers": [], 
    "language": "c++", 
    "name": "boringssl_asn1_test_lib", 
    "src": [], 
    "third_party": true, 
    "type": "lib"
  }, 
  {
    "deps": [
      "boringssl", 
      "boringssl_test_util"
    ], 
    "headers": [], 
    "language": "c++", 
    "name": "boringssl_base64_test_lib", 
    "src": [], 
    "third_party": true, 
    "type": "lib"
  }, 
  {
    "deps": [
      "boringssl", 
      "boringssl_test_util"
    ], 
    "headers": [], 
    "language": "c++", 
    "name": "boringssl_bio_test_lib", 
    "src": [], 
    "third_party": true, 
    "type": "lib"
  }, 
  {
    "deps": [
      "boringssl", 
      "boringssl_test_util"
    ], 
    "headers": [], 
    "language": "c++", 
    "name": "boringssl_bn_test_lib", 
    "src": [], 
    "third_party": true, 
    "type": "lib"
  }, 
  {
    "deps": [
      "boringssl", 
      "boringssl_test_util"
    ], 
    "headers": [], 
    "language": "c++", 
    "name": "boringssl_bytestring_test_lib", 
    "src": [], 
    "third_party": true, 
    "type": "lib"
  }, 
  {
    "deps": [
      "boringssl", 
      "boringssl_test_util"
    ], 
    "headers": [], 
    "language": "c++", 
    "name": "boringssl_aead_test_lib", 
    "src": [], 
    "third_party": true, 
    "type": "lib"
  }, 
  {
    "deps": [
      "boringssl", 
      "boringssl_test_util"
    ], 
    "headers": [], 
    "language": "c++", 
    "name": "boringssl_cipher_test_lib", 
    "src": [], 
    "third_party": true, 
    "type": "lib"
  }, 
  {
    "deps": [
      "boringssl", 
      "boringssl_test_util"
    ], 
    "headers": [], 
    "language": "c++", 
    "name": "boringssl_cmac_test_lib", 
    "src": [], 
    "third_party": true, 
    "type": "lib"
  }, 
  {
    "deps": [
      "boringssl", 
      "boringssl_test_util"
    ], 
    "headers": [], 
    "language": "c", 
    "name": "boringssl_constant_time_test_lib", 
    "src": [], 
    "third_party": true, 
    "type": "lib"
  }, 
  {
    "deps": [
      "boringssl", 
      "boringssl_test_util"
    ], 
    "headers": [], 
    "language": "c++", 
    "name": "boringssl_ed25519_test_lib", 
    "src": [], 
    "third_party": true, 
    "type": "lib"
  }, 
  {
    "deps": [
      "boringssl", 
      "boringssl_test_util"
    ], 
    "headers": [], 
    "language": "c++", 
    "name": "boringssl_x25519_test_lib", 
    "src": [], 
    "third_party": true, 
    "type": "lib"
  }, 
  {
    "deps": [
      "boringssl", 
      "boringssl_test_util"
    ], 
    "headers": [], 
    "language": "c++", 
    "name": "boringssl_dh_test_lib", 
    "src": [], 
    "third_party": true, 
    "type": "lib"
  }, 
  {
    "deps": [
      "boringssl", 
      "boringssl_test_util"
    ], 
    "headers": [], 
    "language": "c++", 
    "name": "boringssl_digest_test_lib", 
    "src": [], 
    "third_party": true, 
    "type": "lib"
  }, 
  {
    "deps": [
      "boringssl", 
      "boringssl_test_util"
    ], 
    "headers": [], 
    "language": "c", 
    "name": "boringssl_dsa_test_lib", 
    "src": [], 
    "third_party": true, 
    "type": "lib"
  }, 
  {
    "deps": [
      "boringssl", 
      "boringssl_test_util"
    ], 
    "headers": [], 
    "language": "c++", 
    "name": "boringssl_ec_test_lib", 
    "src": [], 
    "third_party": true, 
    "type": "lib"
  }, 
  {
    "deps": [
      "boringssl", 
      "boringssl_test_util"
    ], 
    "headers": [], 
    "language": "c", 
    "name": "boringssl_example_mul_lib", 
    "src": [], 
    "third_party": true, 
    "type": "lib"
  }, 
  {
    "deps": [
      "boringssl", 
      "boringssl_test_util"
    ], 
    "headers": [], 
    "language": "c++", 
    "name": "boringssl_ecdsa_test_lib", 
    "src": [], 
    "third_party": true, 
    "type": "lib"
  }, 
  {
    "deps": [
      "boringssl", 
      "boringssl_test_util"
    ], 
    "headers": [], 
    "language": "c++", 
    "name": "boringssl_err_test_lib", 
    "src": [], 
    "third_party": true, 
    "type": "lib"
  }, 
  {
    "deps": [
      "boringssl", 
      "boringssl_test_util"
    ], 
    "headers": [], 
    "language": "c++", 
    "name": "boringssl_evp_extra_test_lib", 
    "src": [], 
    "third_party": true, 
    "type": "lib"
  }, 
  {
    "deps": [
      "boringssl", 
      "boringssl_test_util"
    ], 
    "headers": [], 
    "language": "c++", 
    "name": "boringssl_evp_test_lib", 
    "src": [], 
    "third_party": true, 
    "type": "lib"
  }, 
  {
    "deps": [
      "boringssl", 
      "boringssl_test_util"
    ], 
    "headers": [], 
    "language": "c++", 
    "name": "boringssl_pbkdf_test_lib", 
    "src": [], 
    "third_party": true, 
    "type": "lib"
  }, 
  {
    "deps": [
      "boringssl", 
      "boringssl_test_util"
    ], 
    "headers": [], 
    "language": "c", 
    "name": "boringssl_hkdf_test_lib", 
    "src": [], 
    "third_party": true, 
    "type": "lib"
  }, 
  {
    "deps": [
      "boringssl", 
      "boringssl_test_util"
    ], 
    "headers": [], 
    "language": "c++", 
    "name": "boringssl_hmac_test_lib", 
    "src": [], 
    "third_party": true, 
    "type": "lib"
  }, 
  {
    "deps": [
      "boringssl", 
      "boringssl_test_util"
    ], 
    "headers": [], 
    "language": "c", 
    "name": "boringssl_lhash_test_lib", 
    "src": [], 
    "third_party": true, 
    "type": "lib"
  }, 
  {
    "deps": [
      "boringssl", 
      "boringssl_test_util"
    ], 
    "headers": [], 
    "language": "c", 
    "name": "boringssl_gcm_test_lib", 
    "src": [], 
    "third_party": true, 
    "type": "lib"
  }, 
  {
    "deps": [
      "boringssl", 
      "boringssl_test_util"
    ], 
    "headers": [], 
    "language": "c++", 
    "name": "boringssl_pkcs12_test_lib", 
    "src": [], 
    "third_party": true, 
    "type": "lib"
  }, 
  {
    "deps": [
      "boringssl", 
      "boringssl_test_util"
    ], 
    "headers": [], 
    "language": "c++", 
    "name": "boringssl_pkcs8_test_lib", 
    "src": [], 
    "third_party": true, 
    "type": "lib"
  }, 
  {
    "deps": [
      "boringssl", 
      "boringssl_test_util"
    ], 
    "headers": [], 
    "language": "c++", 
    "name": "boringssl_poly1305_test_lib", 
    "src": [], 
    "third_party": true, 
    "type": "lib"
  }, 
  {
    "deps": [
      "boringssl", 
      "boringssl_test_util"
    ], 
    "headers": [], 
    "language": "c", 
    "name": "boringssl_refcount_test_lib", 
    "src": [], 
    "third_party": true, 
    "type": "lib"
  }, 
  {
    "deps": [
      "boringssl", 
      "boringssl_test_util"
    ], 
    "headers": [], 
    "language": "c++", 
    "name": "boringssl_rsa_test_lib", 
    "src": [], 
    "third_party": true, 
    "type": "lib"
  }, 
  {
    "deps": [
      "boringssl", 
      "boringssl_test_util"
    ], 
    "headers": [], 
    "language": "c", 
    "name": "boringssl_thread_test_lib", 
    "src": [], 
    "third_party": true, 
    "type": "lib"
  }, 
  {
    "deps": [
      "boringssl", 
      "boringssl_test_util"
    ], 
    "headers": [], 
    "language": "c", 
    "name": "boringssl_pkcs7_test_lib", 
    "src": [], 
    "third_party": true, 
    "type": "lib"
  }, 
  {
    "deps": [
      "boringssl", 
      "boringssl_test_util"
    ], 
    "headers": [], 
    "language": "c++", 
    "name": "boringssl_x509_test_lib", 
    "src": [], 
    "third_party": true, 
    "type": "lib"
  }, 
  {
    "deps": [
      "boringssl", 
      "boringssl_test_util"
    ], 
    "headers": [], 
    "language": "c", 
    "name": "boringssl_tab_test_lib", 
    "src": [], 
    "third_party": true, 
    "type": "lib"
  }, 
  {
    "deps": [
      "boringssl", 
      "boringssl_test_util"
    ], 
    "headers": [], 
    "language": "c", 
    "name": "boringssl_v3name_test_lib", 
    "src": [], 
    "third_party": true, 
    "type": "lib"
  }, 
  {
    "deps": [
      "boringssl", 
      "boringssl_test_util"
    ], 
    "headers": [], 
    "language": "c", 
    "name": "boringssl_pqueue_test_lib", 
    "src": [], 
    "third_party": true, 
    "type": "lib"
  }, 
  {
    "deps": [
      "boringssl", 
      "boringssl_test_util"
    ], 
    "headers": [], 
    "language": "c++", 
    "name": "boringssl_ssl_test_lib", 
    "src": [], 
    "third_party": true, 
    "type": "lib"
  }, 
  {
    "deps": [], 
    "headers": [
      "third_party/zlib/crc32.h", 
      "third_party/zlib/deflate.h", 
      "third_party/zlib/gzguts.h", 
      "third_party/zlib/inffast.h", 
      "third_party/zlib/inffixed.h", 
      "third_party/zlib/inflate.h", 
      "third_party/zlib/inftrees.h", 
      "third_party/zlib/trees.h", 
      "third_party/zlib/zconf.h", 
      "third_party/zlib/zlib.h", 
      "third_party/zlib/zutil.h"
    ], 
    "language": "c", 
    "name": "z", 
    "src": [], 
    "third_party": true, 
    "type": "lib"
  }, 
  {
    "deps": [
      "gpr", 
      "gpr_test_util", 
      "grpc_test_util_unsecure", 
      "grpc_unsecure"
    ], 
    "headers": [
      "test/core/bad_client/bad_client.h"
    ], 
    "language": "c", 
    "name": "bad_client_test", 
    "src": [
      "test/core/bad_client/bad_client.c", 
      "test/core/bad_client/bad_client.h"
    ], 
    "third_party": false, 
    "type": "lib"
  }, 
  {
    "deps": [
      "gpr", 
      "gpr_test_util", 
      "grpc", 
      "grpc_test_util"
    ], 
    "headers": [
      "test/core/bad_ssl/server_common.h"
    ], 
    "language": "c", 
    "name": "bad_ssl_test_server", 
    "src": [
      "test/core/bad_ssl/server_common.c", 
      "test/core/bad_ssl/server_common.h"
    ], 
    "third_party": false, 
    "type": "lib"
  }, 
  {
    "deps": [
      "gpr", 
      "gpr_test_util", 
      "grpc", 
      "grpc_test_util"
    ], 
    "headers": [
      "test/core/end2end/end2end_tests.h", 
      "test/core/end2end/tests/cancel_test_helpers.h"
    ], 
    "language": "c", 
    "name": "end2end_tests", 
    "src": [
      "test/core/end2end/end2end_tests.c", 
      "test/core/end2end/end2end_tests.h", 
      "test/core/end2end/tests/bad_hostname.c", 
      "test/core/end2end/tests/binary_metadata.c", 
      "test/core/end2end/tests/call_creds.c", 
      "test/core/end2end/tests/cancel_after_accept.c", 
      "test/core/end2end/tests/cancel_after_client_done.c", 
      "test/core/end2end/tests/cancel_after_invoke.c", 
      "test/core/end2end/tests/cancel_before_invoke.c", 
      "test/core/end2end/tests/cancel_in_a_vacuum.c", 
      "test/core/end2end/tests/cancel_test_helpers.h", 
      "test/core/end2end/tests/cancel_with_status.c", 
      "test/core/end2end/tests/compressed_payload.c", 
      "test/core/end2end/tests/connectivity.c", 
      "test/core/end2end/tests/default_host.c", 
      "test/core/end2end/tests/disappearing_server.c", 
      "test/core/end2end/tests/empty_batch.c", 
      "test/core/end2end/tests/filter_call_init_fails.c", 
      "test/core/end2end/tests/filter_causes_close.c", 
      "test/core/end2end/tests/graceful_server_shutdown.c", 
      "test/core/end2end/tests/high_initial_seqno.c", 
      "test/core/end2end/tests/hpack_size.c", 
      "test/core/end2end/tests/idempotent_request.c", 
      "test/core/end2end/tests/invoke_large_request.c", 
      "test/core/end2end/tests/large_metadata.c", 
      "test/core/end2end/tests/load_reporting_hook.c", 
      "test/core/end2end/tests/max_concurrent_streams.c", 
      "test/core/end2end/tests/max_message_length.c", 
      "test/core/end2end/tests/negative_deadline.c", 
      "test/core/end2end/tests/network_status_change.c", 
      "test/core/end2end/tests/no_logging.c", 
      "test/core/end2end/tests/no_op.c", 
      "test/core/end2end/tests/payload.c", 
      "test/core/end2end/tests/ping.c", 
      "test/core/end2end/tests/ping_pong_streaming.c", 
      "test/core/end2end/tests/registered_call.c", 
      "test/core/end2end/tests/request_with_flags.c", 
      "test/core/end2end/tests/request_with_payload.c", 
      "test/core/end2end/tests/server_finishes_request.c", 
      "test/core/end2end/tests/shutdown_finishes_calls.c", 
      "test/core/end2end/tests/shutdown_finishes_tags.c", 
      "test/core/end2end/tests/simple_cacheable_request.c", 
      "test/core/end2end/tests/simple_delayed_request.c", 
      "test/core/end2end/tests/simple_metadata.c", 
      "test/core/end2end/tests/simple_request.c", 
      "test/core/end2end/tests/streaming_error_response.c", 
      "test/core/end2end/tests/trailing_metadata.c"
    ], 
    "third_party": false, 
    "type": "lib"
  }, 
  {
    "deps": [
      "gpr", 
      "gpr_test_util", 
      "grpc_test_util_unsecure", 
      "grpc_unsecure"
    ], 
    "headers": [
      "test/core/end2end/end2end_tests.h", 
      "test/core/end2end/tests/cancel_test_helpers.h"
    ], 
    "language": "c", 
    "name": "end2end_nosec_tests", 
    "src": [
      "test/core/end2end/end2end_nosec_tests.c", 
      "test/core/end2end/end2end_tests.h", 
      "test/core/end2end/tests/bad_hostname.c", 
      "test/core/end2end/tests/binary_metadata.c", 
      "test/core/end2end/tests/cancel_after_accept.c", 
      "test/core/end2end/tests/cancel_after_client_done.c", 
      "test/core/end2end/tests/cancel_after_invoke.c", 
      "test/core/end2end/tests/cancel_before_invoke.c", 
      "test/core/end2end/tests/cancel_in_a_vacuum.c", 
      "test/core/end2end/tests/cancel_test_helpers.h", 
      "test/core/end2end/tests/cancel_with_status.c", 
      "test/core/end2end/tests/compressed_payload.c", 
      "test/core/end2end/tests/connectivity.c", 
      "test/core/end2end/tests/default_host.c", 
      "test/core/end2end/tests/disappearing_server.c", 
      "test/core/end2end/tests/empty_batch.c", 
      "test/core/end2end/tests/filter_call_init_fails.c", 
      "test/core/end2end/tests/filter_causes_close.c", 
      "test/core/end2end/tests/graceful_server_shutdown.c", 
      "test/core/end2end/tests/high_initial_seqno.c", 
      "test/core/end2end/tests/hpack_size.c", 
      "test/core/end2end/tests/idempotent_request.c", 
      "test/core/end2end/tests/invoke_large_request.c", 
      "test/core/end2end/tests/large_metadata.c", 
      "test/core/end2end/tests/load_reporting_hook.c", 
      "test/core/end2end/tests/max_concurrent_streams.c", 
      "test/core/end2end/tests/max_message_length.c", 
      "test/core/end2end/tests/negative_deadline.c", 
      "test/core/end2end/tests/network_status_change.c", 
      "test/core/end2end/tests/no_logging.c", 
      "test/core/end2end/tests/no_op.c", 
      "test/core/end2end/tests/payload.c", 
      "test/core/end2end/tests/ping.c", 
      "test/core/end2end/tests/ping_pong_streaming.c", 
      "test/core/end2end/tests/registered_call.c", 
      "test/core/end2end/tests/request_with_flags.c", 
      "test/core/end2end/tests/request_with_payload.c", 
      "test/core/end2end/tests/server_finishes_request.c", 
      "test/core/end2end/tests/shutdown_finishes_calls.c", 
      "test/core/end2end/tests/shutdown_finishes_tags.c", 
      "test/core/end2end/tests/simple_cacheable_request.c", 
      "test/core/end2end/tests/simple_delayed_request.c", 
      "test/core/end2end/tests/simple_metadata.c", 
      "test/core/end2end/tests/simple_request.c", 
      "test/core/end2end/tests/streaming_error_response.c", 
      "test/core/end2end/tests/trailing_metadata.c"
    ], 
    "third_party": false, 
    "type": "lib"
  }, 
  {
    "deps": [
      "gpr", 
      "grpc_base", 
      "nanopb"
    ], 
    "headers": [
      "include/grpc/census.h", 
      "src/core/ext/census/aggregation.h", 
      "src/core/ext/census/base_resources.h", 
      "src/core/ext/census/census_interface.h", 
      "src/core/ext/census/census_rpc_stats.h", 
      "src/core/ext/census/gen/census.pb.h", 
      "src/core/ext/census/gen/trace_context.pb.h", 
      "src/core/ext/census/grpc_filter.h", 
      "src/core/ext/census/mlog.h", 
      "src/core/ext/census/resource.h", 
      "src/core/ext/census/rpc_metric_id.h"
    ], 
    "language": "c", 
    "name": "census", 
    "src": [
      "include/grpc/census.h", 
      "src/core/ext/census/aggregation.h", 
      "src/core/ext/census/base_resources.c", 
      "src/core/ext/census/base_resources.h", 
      "src/core/ext/census/census_interface.h", 
      "src/core/ext/census/census_rpc_stats.h", 
      "src/core/ext/census/context.c", 
      "src/core/ext/census/gen/census.pb.c", 
      "src/core/ext/census/gen/census.pb.h", 
      "src/core/ext/census/gen/trace_context.pb.c", 
      "src/core/ext/census/gen/trace_context.pb.h", 
      "src/core/ext/census/grpc_context.c", 
      "src/core/ext/census/grpc_filter.c", 
      "src/core/ext/census/grpc_filter.h", 
      "src/core/ext/census/grpc_plugin.c", 
      "src/core/ext/census/initialize.c", 
      "src/core/ext/census/mlog.c", 
      "src/core/ext/census/mlog.h", 
      "src/core/ext/census/operation.c", 
      "src/core/ext/census/placeholders.c", 
      "src/core/ext/census/resource.c", 
      "src/core/ext/census/resource.h", 
      "src/core/ext/census/rpc_metric_id.h", 
      "src/core/ext/census/tracing.c"
    ], 
    "third_party": false, 
    "type": "filegroup"
  }, 
  {
    "deps": [
      "gpr_codegen"
    ], 
    "headers": [
      "include/grpc/support/alloc.h", 
      "include/grpc/support/atm.h", 
      "include/grpc/support/atm_gcc_atomic.h", 
      "include/grpc/support/atm_gcc_sync.h", 
      "include/grpc/support/atm_windows.h", 
      "include/grpc/support/avl.h", 
      "include/grpc/support/cmdline.h", 
      "include/grpc/support/cpu.h", 
      "include/grpc/support/histogram.h", 
      "include/grpc/support/host_port.h", 
      "include/grpc/support/log.h", 
      "include/grpc/support/log_windows.h", 
      "include/grpc/support/port_platform.h", 
      "include/grpc/support/slice.h", 
      "include/grpc/support/slice_buffer.h", 
      "include/grpc/support/string_util.h", 
      "include/grpc/support/subprocess.h", 
      "include/grpc/support/sync.h", 
      "include/grpc/support/sync_generic.h", 
      "include/grpc/support/sync_posix.h", 
      "include/grpc/support/sync_windows.h", 
      "include/grpc/support/thd.h", 
      "include/grpc/support/time.h", 
      "include/grpc/support/tls.h", 
      "include/grpc/support/tls_gcc.h", 
      "include/grpc/support/tls_msvc.h", 
      "include/grpc/support/tls_pthread.h", 
      "include/grpc/support/useful.h", 
      "src/core/lib/profiling/timers.h", 
      "src/core/lib/support/backoff.h", 
      "src/core/lib/support/block_annotate.h", 
      "src/core/lib/support/env.h", 
      "src/core/lib/support/murmur_hash.h", 
      "src/core/lib/support/percent_encoding.h", 
      "src/core/lib/support/stack_lockfree.h", 
      "src/core/lib/support/string.h", 
      "src/core/lib/support/string_windows.h", 
      "src/core/lib/support/thd_internal.h", 
      "src/core/lib/support/time_precise.h", 
      "src/core/lib/support/tmpfile.h"
    ], 
    "language": "c", 
    "name": "gpr_base", 
    "src": [
      "include/grpc/support/alloc.h", 
      "include/grpc/support/atm.h", 
      "include/grpc/support/atm_gcc_atomic.h", 
      "include/grpc/support/atm_gcc_sync.h", 
      "include/grpc/support/atm_windows.h", 
      "include/grpc/support/avl.h", 
      "include/grpc/support/cmdline.h", 
      "include/grpc/support/cpu.h", 
      "include/grpc/support/histogram.h", 
      "include/grpc/support/host_port.h", 
      "include/grpc/support/log.h", 
      "include/grpc/support/log_windows.h", 
      "include/grpc/support/port_platform.h", 
      "include/grpc/support/slice.h", 
      "include/grpc/support/slice_buffer.h", 
      "include/grpc/support/string_util.h", 
      "include/grpc/support/subprocess.h", 
      "include/grpc/support/sync.h", 
      "include/grpc/support/sync_generic.h", 
      "include/grpc/support/sync_posix.h", 
      "include/grpc/support/sync_windows.h", 
      "include/grpc/support/thd.h", 
      "include/grpc/support/time.h", 
      "include/grpc/support/tls.h", 
      "include/grpc/support/tls_gcc.h", 
      "include/grpc/support/tls_msvc.h", 
      "include/grpc/support/tls_pthread.h", 
      "include/grpc/support/useful.h", 
      "src/core/lib/profiling/basic_timers.c", 
      "src/core/lib/profiling/stap_timers.c", 
      "src/core/lib/profiling/timers.h", 
      "src/core/lib/support/alloc.c", 
      "src/core/lib/support/avl.c", 
      "src/core/lib/support/backoff.c", 
      "src/core/lib/support/backoff.h", 
      "src/core/lib/support/block_annotate.h", 
      "src/core/lib/support/cmdline.c", 
      "src/core/lib/support/cpu_iphone.c", 
      "src/core/lib/support/cpu_linux.c", 
      "src/core/lib/support/cpu_posix.c", 
      "src/core/lib/support/cpu_windows.c", 
      "src/core/lib/support/env.h", 
      "src/core/lib/support/env_linux.c", 
      "src/core/lib/support/env_posix.c", 
      "src/core/lib/support/env_windows.c", 
      "src/core/lib/support/histogram.c", 
      "src/core/lib/support/host_port.c", 
      "src/core/lib/support/log.c", 
      "src/core/lib/support/log_android.c", 
      "src/core/lib/support/log_linux.c", 
      "src/core/lib/support/log_posix.c", 
      "src/core/lib/support/log_windows.c", 
      "src/core/lib/support/murmur_hash.c", 
      "src/core/lib/support/murmur_hash.h", 
      "src/core/lib/support/percent_encoding.c", 
      "src/core/lib/support/percent_encoding.h", 
      "src/core/lib/support/slice.c", 
      "src/core/lib/support/slice_buffer.c", 
      "src/core/lib/support/stack_lockfree.c", 
      "src/core/lib/support/stack_lockfree.h", 
      "src/core/lib/support/string.c", 
      "src/core/lib/support/string.h", 
      "src/core/lib/support/string_posix.c", 
      "src/core/lib/support/string_util_windows.c", 
      "src/core/lib/support/string_windows.c", 
      "src/core/lib/support/string_windows.h", 
      "src/core/lib/support/subprocess_posix.c", 
      "src/core/lib/support/subprocess_windows.c", 
      "src/core/lib/support/sync.c", 
      "src/core/lib/support/sync_posix.c", 
      "src/core/lib/support/sync_windows.c", 
      "src/core/lib/support/thd.c", 
      "src/core/lib/support/thd_internal.h", 
      "src/core/lib/support/thd_posix.c", 
      "src/core/lib/support/thd_windows.c", 
      "src/core/lib/support/time.c", 
      "src/core/lib/support/time_posix.c", 
      "src/core/lib/support/time_precise.c", 
      "src/core/lib/support/time_precise.h", 
      "src/core/lib/support/time_windows.c", 
      "src/core/lib/support/tls_pthread.c", 
      "src/core/lib/support/tmpfile.h", 
      "src/core/lib/support/tmpfile_msys.c", 
      "src/core/lib/support/tmpfile_posix.c", 
      "src/core/lib/support/tmpfile_windows.c", 
      "src/core/lib/support/wrap_memcpy.c"
    ], 
    "third_party": false, 
    "type": "filegroup"
  }, 
  {
    "deps": [], 
    "headers": [
      "include/grpc/impl/codegen/alloc.h", 
      "include/grpc/impl/codegen/atm.h", 
      "include/grpc/impl/codegen/atm_gcc_atomic.h", 
      "include/grpc/impl/codegen/atm_gcc_sync.h", 
      "include/grpc/impl/codegen/atm_windows.h", 
      "include/grpc/impl/codegen/log.h", 
      "include/grpc/impl/codegen/port_platform.h", 
      "include/grpc/impl/codegen/slice.h", 
      "include/grpc/impl/codegen/slice_buffer.h", 
      "include/grpc/impl/codegen/sync.h", 
      "include/grpc/impl/codegen/sync_generic.h", 
      "include/grpc/impl/codegen/sync_posix.h", 
      "include/grpc/impl/codegen/sync_windows.h", 
      "include/grpc/impl/codegen/time.h"
    ], 
    "language": "c", 
    "name": "gpr_codegen", 
    "src": [
      "include/grpc/impl/codegen/alloc.h", 
      "include/grpc/impl/codegen/atm.h", 
      "include/grpc/impl/codegen/atm_gcc_atomic.h", 
      "include/grpc/impl/codegen/atm_gcc_sync.h", 
      "include/grpc/impl/codegen/atm_windows.h", 
      "include/grpc/impl/codegen/log.h", 
      "include/grpc/impl/codegen/port_platform.h", 
      "include/grpc/impl/codegen/slice.h", 
      "include/grpc/impl/codegen/slice_buffer.h", 
      "include/grpc/impl/codegen/sync.h", 
      "include/grpc/impl/codegen/sync_generic.h", 
      "include/grpc/impl/codegen/sync_posix.h", 
      "include/grpc/impl/codegen/sync_windows.h", 
      "include/grpc/impl/codegen/time.h"
    ], 
    "third_party": false, 
    "type": "filegroup"
  }, 
  {
    "deps": [
      "gpr", 
      "grpc_codegen"
    ], 
    "headers": [
      "include/grpc/byte_buffer.h", 
      "include/grpc/byte_buffer_reader.h", 
      "include/grpc/compression.h", 
      "include/grpc/grpc.h", 
      "include/grpc/grpc_posix.h", 
      "include/grpc/grpc_security_constants.h", 
      "include/grpc/status.h", 
      "src/core/lib/channel/channel_args.h", 
      "src/core/lib/channel/channel_stack.h", 
      "src/core/lib/channel/channel_stack_builder.h", 
      "src/core/lib/channel/compress_filter.h", 
      "src/core/lib/channel/connected_channel.h", 
      "src/core/lib/channel/context.h", 
      "src/core/lib/channel/handshaker.h", 
      "src/core/lib/channel/http_client_filter.h", 
      "src/core/lib/channel/http_server_filter.h", 
      "src/core/lib/compression/algorithm_metadata.h", 
      "src/core/lib/compression/message_compress.h", 
      "src/core/lib/debug/trace.h", 
      "src/core/lib/http/format_request.h", 
      "src/core/lib/http/httpcli.h", 
      "src/core/lib/http/parser.h", 
      "src/core/lib/iomgr/closure.h", 
      "src/core/lib/iomgr/endpoint.h", 
      "src/core/lib/iomgr/endpoint_pair.h", 
      "src/core/lib/iomgr/error.h", 
      "src/core/lib/iomgr/ev_epoll_linux.h", 
      "src/core/lib/iomgr/ev_poll_and_epoll_posix.h", 
      "src/core/lib/iomgr/ev_poll_posix.h", 
      "src/core/lib/iomgr/ev_posix.h", 
      "src/core/lib/iomgr/exec_ctx.h", 
      "src/core/lib/iomgr/executor.h", 
      "src/core/lib/iomgr/iocp_windows.h", 
      "src/core/lib/iomgr/iomgr.h", 
      "src/core/lib/iomgr/iomgr_internal.h", 
      "src/core/lib/iomgr/iomgr_posix.h", 
      "src/core/lib/iomgr/load_file.h", 
      "src/core/lib/iomgr/network_status_tracker.h", 
      "src/core/lib/iomgr/polling_entity.h", 
      "src/core/lib/iomgr/pollset.h", 
      "src/core/lib/iomgr/pollset_set.h", 
      "src/core/lib/iomgr/pollset_set_windows.h", 
      "src/core/lib/iomgr/pollset_windows.h", 
      "src/core/lib/iomgr/resolve_address.h", 
      "src/core/lib/iomgr/sockaddr.h", 
      "src/core/lib/iomgr/sockaddr_posix.h", 
      "src/core/lib/iomgr/sockaddr_utils.h", 
      "src/core/lib/iomgr/sockaddr_windows.h", 
      "src/core/lib/iomgr/socket_utils_posix.h", 
      "src/core/lib/iomgr/socket_windows.h", 
      "src/core/lib/iomgr/tcp_client.h", 
      "src/core/lib/iomgr/tcp_posix.h", 
      "src/core/lib/iomgr/tcp_server.h", 
      "src/core/lib/iomgr/tcp_windows.h", 
      "src/core/lib/iomgr/time_averaged_stats.h", 
      "src/core/lib/iomgr/timer.h", 
      "src/core/lib/iomgr/timer_heap.h", 
      "src/core/lib/iomgr/udp_server.h", 
      "src/core/lib/iomgr/unix_sockets_posix.h", 
      "src/core/lib/iomgr/wakeup_fd_pipe.h", 
      "src/core/lib/iomgr/wakeup_fd_posix.h", 
      "src/core/lib/iomgr/workqueue.h", 
      "src/core/lib/iomgr/workqueue_posix.h", 
      "src/core/lib/iomgr/workqueue_windows.h", 
      "src/core/lib/json/json.h", 
      "src/core/lib/json/json_common.h", 
      "src/core/lib/json/json_reader.h", 
      "src/core/lib/json/json_writer.h", 
      "src/core/lib/surface/api_trace.h", 
      "src/core/lib/surface/call.h", 
      "src/core/lib/surface/call_test_only.h", 
      "src/core/lib/surface/channel.h", 
      "src/core/lib/surface/channel_init.h", 
      "src/core/lib/surface/channel_stack_type.h", 
      "src/core/lib/surface/completion_queue.h", 
      "src/core/lib/surface/event_string.h", 
      "src/core/lib/surface/init.h", 
      "src/core/lib/surface/lame_client.h", 
      "src/core/lib/surface/server.h", 
      "src/core/lib/transport/byte_stream.h", 
      "src/core/lib/transport/connectivity_state.h", 
      "src/core/lib/transport/metadata.h", 
      "src/core/lib/transport/metadata_batch.h", 
      "src/core/lib/transport/static_metadata.h", 
      "src/core/lib/transport/timeout_encoding.h", 
      "src/core/lib/transport/transport.h", 
      "src/core/lib/transport/transport_impl.h"
    ], 
    "language": "c", 
    "name": "grpc_base", 
    "src": [
      "include/grpc/byte_buffer.h", 
      "include/grpc/byte_buffer_reader.h", 
      "include/grpc/compression.h", 
      "include/grpc/grpc.h", 
      "include/grpc/grpc_posix.h", 
      "include/grpc/grpc_security_constants.h", 
      "include/grpc/status.h", 
      "src/core/lib/channel/channel_args.c", 
      "src/core/lib/channel/channel_args.h", 
      "src/core/lib/channel/channel_stack.c", 
      "src/core/lib/channel/channel_stack.h", 
      "src/core/lib/channel/channel_stack_builder.c", 
      "src/core/lib/channel/channel_stack_builder.h", 
      "src/core/lib/channel/compress_filter.c", 
      "src/core/lib/channel/compress_filter.h", 
      "src/core/lib/channel/connected_channel.c", 
      "src/core/lib/channel/connected_channel.h", 
      "src/core/lib/channel/context.h", 
      "src/core/lib/channel/handshaker.c", 
      "src/core/lib/channel/handshaker.h", 
      "src/core/lib/channel/http_client_filter.c", 
      "src/core/lib/channel/http_client_filter.h", 
      "src/core/lib/channel/http_server_filter.c", 
      "src/core/lib/channel/http_server_filter.h", 
      "src/core/lib/compression/algorithm_metadata.h", 
      "src/core/lib/compression/compression.c", 
      "src/core/lib/compression/message_compress.c", 
      "src/core/lib/compression/message_compress.h", 
      "src/core/lib/debug/trace.c", 
      "src/core/lib/debug/trace.h", 
      "src/core/lib/http/format_request.c", 
      "src/core/lib/http/format_request.h", 
      "src/core/lib/http/httpcli.c", 
      "src/core/lib/http/httpcli.h", 
      "src/core/lib/http/parser.c", 
      "src/core/lib/http/parser.h", 
      "src/core/lib/iomgr/closure.c", 
      "src/core/lib/iomgr/closure.h", 
      "src/core/lib/iomgr/endpoint.c", 
      "src/core/lib/iomgr/endpoint.h", 
      "src/core/lib/iomgr/endpoint_pair.h", 
      "src/core/lib/iomgr/endpoint_pair_posix.c", 
      "src/core/lib/iomgr/endpoint_pair_windows.c", 
      "src/core/lib/iomgr/error.c", 
      "src/core/lib/iomgr/error.h", 
      "src/core/lib/iomgr/ev_epoll_linux.c", 
      "src/core/lib/iomgr/ev_epoll_linux.h", 
      "src/core/lib/iomgr/ev_poll_and_epoll_posix.c", 
      "src/core/lib/iomgr/ev_poll_and_epoll_posix.h", 
      "src/core/lib/iomgr/ev_poll_posix.c", 
      "src/core/lib/iomgr/ev_poll_posix.h", 
      "src/core/lib/iomgr/ev_posix.c", 
      "src/core/lib/iomgr/ev_posix.h", 
      "src/core/lib/iomgr/exec_ctx.c", 
      "src/core/lib/iomgr/exec_ctx.h", 
      "src/core/lib/iomgr/executor.c", 
      "src/core/lib/iomgr/executor.h", 
      "src/core/lib/iomgr/iocp_windows.c", 
      "src/core/lib/iomgr/iocp_windows.h", 
      "src/core/lib/iomgr/iomgr.c", 
      "src/core/lib/iomgr/iomgr.h", 
      "src/core/lib/iomgr/iomgr_internal.h", 
      "src/core/lib/iomgr/iomgr_posix.c", 
      "src/core/lib/iomgr/iomgr_posix.h", 
      "src/core/lib/iomgr/iomgr_windows.c", 
      "src/core/lib/iomgr/load_file.c", 
      "src/core/lib/iomgr/load_file.h", 
      "src/core/lib/iomgr/network_status_tracker.c", 
      "src/core/lib/iomgr/network_status_tracker.h", 
      "src/core/lib/iomgr/polling_entity.c", 
      "src/core/lib/iomgr/polling_entity.h", 
      "src/core/lib/iomgr/pollset.h", 
      "src/core/lib/iomgr/pollset_set.h", 
      "src/core/lib/iomgr/pollset_set_windows.c", 
      "src/core/lib/iomgr/pollset_set_windows.h", 
      "src/core/lib/iomgr/pollset_windows.c", 
      "src/core/lib/iomgr/pollset_windows.h", 
      "src/core/lib/iomgr/resolve_address.h", 
      "src/core/lib/iomgr/resolve_address_posix.c", 
      "src/core/lib/iomgr/resolve_address_windows.c", 
      "src/core/lib/iomgr/sockaddr.h", 
      "src/core/lib/iomgr/sockaddr_posix.h", 
      "src/core/lib/iomgr/sockaddr_utils.c", 
      "src/core/lib/iomgr/sockaddr_utils.h", 
      "src/core/lib/iomgr/sockaddr_windows.h", 
      "src/core/lib/iomgr/socket_utils_common_posix.c", 
      "src/core/lib/iomgr/socket_utils_linux.c", 
      "src/core/lib/iomgr/socket_utils_posix.c", 
      "src/core/lib/iomgr/socket_utils_posix.h", 
      "src/core/lib/iomgr/socket_windows.c", 
      "src/core/lib/iomgr/socket_windows.h", 
      "src/core/lib/iomgr/tcp_client.h", 
      "src/core/lib/iomgr/tcp_client_posix.c", 
      "src/core/lib/iomgr/tcp_client_windows.c", 
      "src/core/lib/iomgr/tcp_posix.c", 
      "src/core/lib/iomgr/tcp_posix.h", 
      "src/core/lib/iomgr/tcp_server.h", 
      "src/core/lib/iomgr/tcp_server_posix.c", 
      "src/core/lib/iomgr/tcp_server_windows.c", 
      "src/core/lib/iomgr/tcp_windows.c", 
      "src/core/lib/iomgr/tcp_windows.h", 
      "src/core/lib/iomgr/time_averaged_stats.c", 
      "src/core/lib/iomgr/time_averaged_stats.h", 
      "src/core/lib/iomgr/timer.c", 
      "src/core/lib/iomgr/timer.h", 
      "src/core/lib/iomgr/timer_heap.c", 
      "src/core/lib/iomgr/timer_heap.h", 
      "src/core/lib/iomgr/udp_server.c", 
      "src/core/lib/iomgr/udp_server.h", 
      "src/core/lib/iomgr/unix_sockets_posix.c", 
      "src/core/lib/iomgr/unix_sockets_posix.h", 
      "src/core/lib/iomgr/unix_sockets_posix_noop.c", 
      "src/core/lib/iomgr/wakeup_fd_eventfd.c", 
      "src/core/lib/iomgr/wakeup_fd_nospecial.c", 
      "src/core/lib/iomgr/wakeup_fd_pipe.c", 
      "src/core/lib/iomgr/wakeup_fd_pipe.h", 
      "src/core/lib/iomgr/wakeup_fd_posix.c", 
      "src/core/lib/iomgr/wakeup_fd_posix.h", 
      "src/core/lib/iomgr/workqueue.h", 
      "src/core/lib/iomgr/workqueue_posix.c", 
      "src/core/lib/iomgr/workqueue_posix.h", 
      "src/core/lib/iomgr/workqueue_windows.c", 
      "src/core/lib/iomgr/workqueue_windows.h", 
      "src/core/lib/json/json.c", 
      "src/core/lib/json/json.h", 
      "src/core/lib/json/json_common.h", 
      "src/core/lib/json/json_reader.c", 
      "src/core/lib/json/json_reader.h", 
      "src/core/lib/json/json_string.c", 
      "src/core/lib/json/json_writer.c", 
      "src/core/lib/json/json_writer.h", 
      "src/core/lib/surface/alarm.c", 
      "src/core/lib/surface/api_trace.c", 
      "src/core/lib/surface/api_trace.h", 
      "src/core/lib/surface/byte_buffer.c", 
      "src/core/lib/surface/byte_buffer_reader.c", 
      "src/core/lib/surface/call.c", 
      "src/core/lib/surface/call.h", 
      "src/core/lib/surface/call_details.c", 
      "src/core/lib/surface/call_log_batch.c", 
      "src/core/lib/surface/call_test_only.h", 
      "src/core/lib/surface/channel.c", 
      "src/core/lib/surface/channel.h", 
      "src/core/lib/surface/channel_init.c", 
      "src/core/lib/surface/channel_init.h", 
      "src/core/lib/surface/channel_ping.c", 
      "src/core/lib/surface/channel_stack_type.c", 
      "src/core/lib/surface/channel_stack_type.h", 
      "src/core/lib/surface/completion_queue.c", 
      "src/core/lib/surface/completion_queue.h", 
      "src/core/lib/surface/event_string.c", 
      "src/core/lib/surface/event_string.h", 
      "src/core/lib/surface/init.h", 
      "src/core/lib/surface/lame_client.c", 
      "src/core/lib/surface/lame_client.h", 
      "src/core/lib/surface/metadata_array.c", 
      "src/core/lib/surface/server.c", 
      "src/core/lib/surface/server.h", 
      "src/core/lib/surface/validate_metadata.c", 
      "src/core/lib/surface/version.c", 
      "src/core/lib/transport/byte_stream.c", 
      "src/core/lib/transport/byte_stream.h", 
      "src/core/lib/transport/connectivity_state.c", 
      "src/core/lib/transport/connectivity_state.h", 
      "src/core/lib/transport/metadata.c", 
      "src/core/lib/transport/metadata.h", 
      "src/core/lib/transport/metadata_batch.c", 
      "src/core/lib/transport/metadata_batch.h", 
      "src/core/lib/transport/static_metadata.c", 
      "src/core/lib/transport/static_metadata.h", 
      "src/core/lib/transport/timeout_encoding.c", 
      "src/core/lib/transport/timeout_encoding.h", 
      "src/core/lib/transport/transport.c", 
      "src/core/lib/transport/transport.h", 
      "src/core/lib/transport/transport_impl.h", 
      "src/core/lib/transport/transport_op_string.c"
    ], 
    "third_party": false, 
    "type": "filegroup"
  }, 
  {
    "deps": [
      "gpr", 
      "grpc_base"
    ], 
    "headers": [
      "src/core/ext/client_config/client_channel.h", 
      "src/core/ext/client_config/client_channel_factory.h", 
      "src/core/ext/client_config/connector.h", 
      "src/core/ext/client_config/initial_connect_string.h", 
      "src/core/ext/client_config/lb_policy.h", 
      "src/core/ext/client_config/lb_policy_factory.h", 
      "src/core/ext/client_config/lb_policy_registry.h", 
      "src/core/ext/client_config/parse_address.h", 
      "src/core/ext/client_config/resolver.h", 
      "src/core/ext/client_config/resolver_factory.h", 
      "src/core/ext/client_config/resolver_registry.h", 
      "src/core/ext/client_config/resolver_result.h", 
      "src/core/ext/client_config/subchannel.h", 
      "src/core/ext/client_config/subchannel_index.h", 
      "src/core/ext/client_config/uri_parser.h"
    ], 
    "language": "c", 
    "name": "grpc_client_config", 
    "src": [
      "src/core/ext/client_config/channel_connectivity.c", 
      "src/core/ext/client_config/client_channel.c", 
      "src/core/ext/client_config/client_channel.h", 
      "src/core/ext/client_config/client_channel_factory.c", 
      "src/core/ext/client_config/client_channel_factory.h", 
      "src/core/ext/client_config/client_config_plugin.c", 
      "src/core/ext/client_config/connector.c", 
      "src/core/ext/client_config/connector.h", 
      "src/core/ext/client_config/default_initial_connect_string.c", 
      "src/core/ext/client_config/initial_connect_string.c", 
      "src/core/ext/client_config/initial_connect_string.h", 
      "src/core/ext/client_config/lb_policy.c", 
      "src/core/ext/client_config/lb_policy.h", 
      "src/core/ext/client_config/lb_policy_factory.c", 
      "src/core/ext/client_config/lb_policy_factory.h", 
      "src/core/ext/client_config/lb_policy_registry.c", 
      "src/core/ext/client_config/lb_policy_registry.h", 
      "src/core/ext/client_config/parse_address.c", 
      "src/core/ext/client_config/parse_address.h", 
      "src/core/ext/client_config/resolver.c", 
      "src/core/ext/client_config/resolver.h", 
      "src/core/ext/client_config/resolver_factory.c", 
      "src/core/ext/client_config/resolver_factory.h", 
      "src/core/ext/client_config/resolver_registry.c", 
      "src/core/ext/client_config/resolver_registry.h", 
      "src/core/ext/client_config/resolver_result.c", 
      "src/core/ext/client_config/resolver_result.h", 
      "src/core/ext/client_config/subchannel.c", 
      "src/core/ext/client_config/subchannel.h", 
      "src/core/ext/client_config/subchannel_index.c", 
      "src/core/ext/client_config/subchannel_index.h", 
      "src/core/ext/client_config/uri_parser.c", 
      "src/core/ext/client_config/uri_parser.h"
    ], 
    "third_party": false, 
    "type": "filegroup"
  }, 
  {
    "deps": [
      "gpr_codegen"
    ], 
    "headers": [
      "include/grpc/impl/codegen/byte_buffer.h", 
      "include/grpc/impl/codegen/byte_buffer_reader.h", 
      "include/grpc/impl/codegen/compression_types.h", 
      "include/grpc/impl/codegen/connectivity_state.h", 
      "include/grpc/impl/codegen/grpc_types.h", 
      "include/grpc/impl/codegen/propagation_bits.h", 
      "include/grpc/impl/codegen/status.h"
    ], 
    "language": "c", 
    "name": "grpc_codegen", 
    "src": [
      "include/grpc/impl/codegen/byte_buffer.h", 
      "include/grpc/impl/codegen/byte_buffer_reader.h", 
      "include/grpc/impl/codegen/compression_types.h", 
      "include/grpc/impl/codegen/connectivity_state.h", 
      "include/grpc/impl/codegen/grpc_types.h", 
      "include/grpc/impl/codegen/propagation_bits.h", 
      "include/grpc/impl/codegen/status.h"
    ], 
    "third_party": false, 
    "type": "filegroup"
  }, 
  {
    "deps": [
      "gpr", 
      "grpc_base", 
      "grpc_client_config", 
      "nanopb"
    ], 
    "headers": [
      "src/core/ext/lb_policy/grpclb/grpclb.h", 
      "src/core/ext/lb_policy/grpclb/load_balancer_api.h", 
      "src/core/ext/lb_policy/grpclb/proto/grpc/lb/v1/load_balancer.pb.h"
    ], 
    "language": "c", 
    "name": "grpc_lb_policy_grpclb", 
    "src": [
      "src/core/ext/lb_policy/grpclb/grpclb.c", 
      "src/core/ext/lb_policy/grpclb/grpclb.h", 
      "src/core/ext/lb_policy/grpclb/load_balancer_api.c", 
      "src/core/ext/lb_policy/grpclb/load_balancer_api.h", 
      "src/core/ext/lb_policy/grpclb/proto/grpc/lb/v1/load_balancer.pb.c", 
      "src/core/ext/lb_policy/grpclb/proto/grpc/lb/v1/load_balancer.pb.h"
    ], 
    "third_party": false, 
    "type": "filegroup"
  }, 
  {
    "deps": [
      "gpr", 
      "grpc_base", 
      "grpc_client_config"
    ], 
    "headers": [], 
    "language": "c", 
    "name": "grpc_lb_policy_pick_first", 
    "src": [
      "src/core/ext/lb_policy/pick_first/pick_first.c"
    ], 
    "third_party": false, 
    "type": "filegroup"
  }, 
  {
    "deps": [
      "gpr", 
      "grpc_base", 
      "grpc_client_config"
    ], 
    "headers": [], 
    "language": "c", 
    "name": "grpc_lb_policy_round_robin", 
    "src": [
      "src/core/ext/lb_policy/round_robin/round_robin.c"
    ], 
    "third_party": false, 
    "type": "filegroup"
  }, 
  {
    "deps": [
      "gpr", 
      "grpc_base"
    ], 
    "headers": [
      "src/core/ext/load_reporting/load_reporting.h", 
      "src/core/ext/load_reporting/load_reporting_filter.h"
    ], 
    "language": "c", 
    "name": "grpc_load_reporting", 
    "src": [
      "src/core/ext/load_reporting/load_reporting.c", 
      "src/core/ext/load_reporting/load_reporting.h", 
      "src/core/ext/load_reporting/load_reporting_filter.c", 
      "src/core/ext/load_reporting/load_reporting_filter.h"
    ], 
    "third_party": false, 
    "type": "filegroup"
  }, 
  {
    "deps": [
      "gpr", 
      "grpc_base", 
      "grpc_client_config"
    ], 
    "headers": [], 
    "language": "c", 
    "name": "grpc_resolver_dns_native", 
    "src": [
      "src/core/ext/resolver/dns/native/dns_resolver.c"
    ], 
    "third_party": false, 
    "type": "filegroup"
  }, 
  {
    "deps": [
      "gpr", 
      "grpc_base", 
      "grpc_client_config"
    ], 
    "headers": [], 
    "language": "c", 
    "name": "grpc_resolver_sockaddr", 
    "src": [
      "src/core/ext/resolver/sockaddr/sockaddr_resolver.c"
    ], 
    "third_party": false, 
    "type": "filegroup"
  }, 
  {
    "deps": [
      "gpr", 
      "grpc_base", 
      "grpc_transport_chttp2_alpn", 
      "tsi"
    ], 
    "headers": [
      "include/grpc/grpc_security.h", 
      "src/core/lib/security/context/security_context.h", 
      "src/core/lib/security/credentials/composite/composite_credentials.h", 
      "src/core/lib/security/credentials/credentials.h", 
      "src/core/lib/security/credentials/fake/fake_credentials.h", 
      "src/core/lib/security/credentials/google_default/google_default_credentials.h", 
      "src/core/lib/security/credentials/iam/iam_credentials.h", 
      "src/core/lib/security/credentials/jwt/json_token.h", 
      "src/core/lib/security/credentials/jwt/jwt_credentials.h", 
      "src/core/lib/security/credentials/jwt/jwt_verifier.h", 
      "src/core/lib/security/credentials/oauth2/oauth2_credentials.h", 
      "src/core/lib/security/credentials/plugin/plugin_credentials.h", 
      "src/core/lib/security/credentials/ssl/ssl_credentials.h", 
      "src/core/lib/security/transport/auth_filters.h", 
      "src/core/lib/security/transport/handshake.h", 
      "src/core/lib/security/transport/secure_endpoint.h", 
      "src/core/lib/security/transport/security_connector.h", 
      "src/core/lib/security/transport/tsi_error.h", 
      "src/core/lib/security/util/b64.h", 
      "src/core/lib/security/util/json_util.h"
    ], 
    "language": "c", 
    "name": "grpc_secure", 
    "src": [
      "include/grpc/grpc_security.h", 
      "src/core/lib/http/httpcli_security_connector.c", 
      "src/core/lib/security/context/security_context.c", 
      "src/core/lib/security/context/security_context.h", 
      "src/core/lib/security/credentials/composite/composite_credentials.c", 
      "src/core/lib/security/credentials/composite/composite_credentials.h", 
      "src/core/lib/security/credentials/credentials.c", 
      "src/core/lib/security/credentials/credentials.h", 
      "src/core/lib/security/credentials/credentials_metadata.c", 
      "src/core/lib/security/credentials/fake/fake_credentials.c", 
      "src/core/lib/security/credentials/fake/fake_credentials.h", 
      "src/core/lib/security/credentials/google_default/credentials_posix.c", 
      "src/core/lib/security/credentials/google_default/credentials_windows.c", 
      "src/core/lib/security/credentials/google_default/google_default_credentials.c", 
      "src/core/lib/security/credentials/google_default/google_default_credentials.h", 
      "src/core/lib/security/credentials/iam/iam_credentials.c", 
      "src/core/lib/security/credentials/iam/iam_credentials.h", 
      "src/core/lib/security/credentials/jwt/json_token.c", 
      "src/core/lib/security/credentials/jwt/json_token.h", 
      "src/core/lib/security/credentials/jwt/jwt_credentials.c", 
      "src/core/lib/security/credentials/jwt/jwt_credentials.h", 
      "src/core/lib/security/credentials/jwt/jwt_verifier.c", 
      "src/core/lib/security/credentials/jwt/jwt_verifier.h", 
      "src/core/lib/security/credentials/oauth2/oauth2_credentials.c", 
      "src/core/lib/security/credentials/oauth2/oauth2_credentials.h", 
      "src/core/lib/security/credentials/plugin/plugin_credentials.c", 
      "src/core/lib/security/credentials/plugin/plugin_credentials.h", 
      "src/core/lib/security/credentials/ssl/ssl_credentials.c", 
      "src/core/lib/security/credentials/ssl/ssl_credentials.h", 
      "src/core/lib/security/transport/auth_filters.h", 
      "src/core/lib/security/transport/client_auth_filter.c", 
      "src/core/lib/security/transport/handshake.c", 
      "src/core/lib/security/transport/handshake.h", 
      "src/core/lib/security/transport/secure_endpoint.c", 
      "src/core/lib/security/transport/secure_endpoint.h", 
      "src/core/lib/security/transport/security_connector.c", 
      "src/core/lib/security/transport/security_connector.h", 
      "src/core/lib/security/transport/server_auth_filter.c", 
      "src/core/lib/security/transport/tsi_error.c", 
      "src/core/lib/security/transport/tsi_error.h", 
      "src/core/lib/security/util/b64.c", 
      "src/core/lib/security/util/b64.h", 
      "src/core/lib/security/util/json_util.c", 
      "src/core/lib/security/util/json_util.h", 
      "src/core/lib/surface/init_secure.c"
    ], 
    "third_party": false, 
    "type": "filegroup"
  }, 
  {
    "deps": [
      "gpr_test_util", 
      "grpc"
    ], 
    "headers": [
      "test/core/end2end/cq_verifier.h", 
      "test/core/end2end/fixtures/proxy.h", 
      "test/core/iomgr/endpoint_tests.h", 
      "test/core/util/grpc_profiler.h", 
      "test/core/util/memory_counters.h", 
      "test/core/util/mock_endpoint.h", 
      "test/core/util/parse_hexstring.h", 
      "test/core/util/passthru_endpoint.h", 
      "test/core/util/port.h", 
      "test/core/util/port_server_client.h", 
      "test/core/util/slice_splitter.h"
    ], 
    "language": "c", 
    "name": "grpc_test_util_base", 
    "src": [
      "test/core/end2end/cq_verifier.c", 
      "test/core/end2end/cq_verifier.h", 
      "test/core/end2end/fixtures/proxy.c", 
      "test/core/end2end/fixtures/proxy.h", 
      "test/core/iomgr/endpoint_tests.c", 
      "test/core/iomgr/endpoint_tests.h", 
      "test/core/util/grpc_profiler.c", 
      "test/core/util/grpc_profiler.h", 
      "test/core/util/memory_counters.c", 
      "test/core/util/memory_counters.h", 
      "test/core/util/mock_endpoint.c", 
      "test/core/util/mock_endpoint.h", 
      "test/core/util/parse_hexstring.c", 
      "test/core/util/parse_hexstring.h", 
      "test/core/util/passthru_endpoint.c", 
      "test/core/util/passthru_endpoint.h", 
      "test/core/util/port.h", 
      "test/core/util/port_posix.c", 
      "test/core/util/port_server_client.c", 
      "test/core/util/port_server_client.h", 
      "test/core/util/port_windows.c", 
      "test/core/util/slice_splitter.c", 
      "test/core/util/slice_splitter.h"
    ], 
    "third_party": false, 
    "type": "filegroup"
  }, 
  {
    "deps": [
      "gpr", 
      "grpc_base", 
      "grpc_transport_chttp2_alpn"
    ], 
    "headers": [
      "src/core/ext/transport/chttp2/transport/bin_decoder.h", 
      "src/core/ext/transport/chttp2/transport/bin_encoder.h", 
      "src/core/ext/transport/chttp2/transport/chttp2_transport.h", 
      "src/core/ext/transport/chttp2/transport/frame.h", 
      "src/core/ext/transport/chttp2/transport/frame_data.h", 
      "src/core/ext/transport/chttp2/transport/frame_goaway.h", 
      "src/core/ext/transport/chttp2/transport/frame_ping.h", 
      "src/core/ext/transport/chttp2/transport/frame_rst_stream.h", 
      "src/core/ext/transport/chttp2/transport/frame_settings.h", 
      "src/core/ext/transport/chttp2/transport/frame_window_update.h", 
      "src/core/ext/transport/chttp2/transport/hpack_encoder.h", 
      "src/core/ext/transport/chttp2/transport/hpack_parser.h", 
      "src/core/ext/transport/chttp2/transport/hpack_table.h", 
      "src/core/ext/transport/chttp2/transport/http2_errors.h", 
      "src/core/ext/transport/chttp2/transport/huffsyms.h", 
      "src/core/ext/transport/chttp2/transport/incoming_metadata.h", 
      "src/core/ext/transport/chttp2/transport/internal.h", 
      "src/core/ext/transport/chttp2/transport/status_conversion.h", 
      "src/core/ext/transport/chttp2/transport/stream_map.h", 
      "src/core/ext/transport/chttp2/transport/varint.h"
    ], 
    "language": "c", 
    "name": "grpc_transport_chttp2", 
    "src": [
      "src/core/ext/transport/chttp2/transport/bin_decoder.c", 
      "src/core/ext/transport/chttp2/transport/bin_decoder.h", 
      "src/core/ext/transport/chttp2/transport/bin_encoder.c", 
      "src/core/ext/transport/chttp2/transport/bin_encoder.h", 
      "src/core/ext/transport/chttp2/transport/chttp2_plugin.c", 
      "src/core/ext/transport/chttp2/transport/chttp2_transport.c", 
      "src/core/ext/transport/chttp2/transport/chttp2_transport.h", 
      "src/core/ext/transport/chttp2/transport/frame.h", 
      "src/core/ext/transport/chttp2/transport/frame_data.c", 
      "src/core/ext/transport/chttp2/transport/frame_data.h", 
      "src/core/ext/transport/chttp2/transport/frame_goaway.c", 
      "src/core/ext/transport/chttp2/transport/frame_goaway.h", 
      "src/core/ext/transport/chttp2/transport/frame_ping.c", 
      "src/core/ext/transport/chttp2/transport/frame_ping.h", 
      "src/core/ext/transport/chttp2/transport/frame_rst_stream.c", 
      "src/core/ext/transport/chttp2/transport/frame_rst_stream.h", 
      "src/core/ext/transport/chttp2/transport/frame_settings.c", 
      "src/core/ext/transport/chttp2/transport/frame_settings.h", 
      "src/core/ext/transport/chttp2/transport/frame_window_update.c", 
      "src/core/ext/transport/chttp2/transport/frame_window_update.h", 
      "src/core/ext/transport/chttp2/transport/hpack_encoder.c", 
      "src/core/ext/transport/chttp2/transport/hpack_encoder.h", 
      "src/core/ext/transport/chttp2/transport/hpack_parser.c", 
      "src/core/ext/transport/chttp2/transport/hpack_parser.h", 
      "src/core/ext/transport/chttp2/transport/hpack_table.c", 
      "src/core/ext/transport/chttp2/transport/hpack_table.h", 
      "src/core/ext/transport/chttp2/transport/http2_errors.h", 
      "src/core/ext/transport/chttp2/transport/huffsyms.c", 
      "src/core/ext/transport/chttp2/transport/huffsyms.h", 
      "src/core/ext/transport/chttp2/transport/incoming_metadata.c", 
      "src/core/ext/transport/chttp2/transport/incoming_metadata.h", 
      "src/core/ext/transport/chttp2/transport/internal.h", 
      "src/core/ext/transport/chttp2/transport/parsing.c", 
      "src/core/ext/transport/chttp2/transport/status_conversion.c", 
      "src/core/ext/transport/chttp2/transport/status_conversion.h", 
      "src/core/ext/transport/chttp2/transport/stream_lists.c", 
      "src/core/ext/transport/chttp2/transport/stream_map.c", 
      "src/core/ext/transport/chttp2/transport/stream_map.h", 
      "src/core/ext/transport/chttp2/transport/varint.c", 
      "src/core/ext/transport/chttp2/transport/varint.h", 
      "src/core/ext/transport/chttp2/transport/writing.c"
    ], 
    "third_party": false, 
    "type": "filegroup"
  }, 
  {
    "deps": [
      "gpr"
    ], 
    "headers": [
      "src/core/ext/transport/chttp2/alpn/alpn.h"
    ], 
    "language": "c", 
    "name": "grpc_transport_chttp2_alpn", 
    "src": [
      "src/core/ext/transport/chttp2/alpn/alpn.c", 
      "src/core/ext/transport/chttp2/alpn/alpn.h"
    ], 
    "third_party": false, 
    "type": "filegroup"
  }, 
  {
    "deps": [
      "gpr", 
      "grpc_base", 
      "grpc_client_config", 
      "grpc_transport_chttp2"
    ], 
    "headers": [], 
    "language": "c", 
    "name": "grpc_transport_chttp2_client_insecure", 
    "src": [
      "src/core/ext/transport/chttp2/client/insecure/channel_create.c", 
      "src/core/ext/transport/chttp2/client/insecure/channel_create_posix.c"
    ], 
    "third_party": false, 
    "type": "filegroup"
  }, 
  {
    "deps": [
      "gpr", 
      "grpc_base", 
      "grpc_client_config", 
      "grpc_secure", 
      "grpc_transport_chttp2"
    ], 
    "headers": [], 
    "language": "c", 
    "name": "grpc_transport_chttp2_client_secure", 
    "src": [
      "src/core/ext/transport/chttp2/client/secure/secure_channel_create.c"
    ], 
    "third_party": false, 
    "type": "filegroup"
  }, 
  {
    "deps": [
      "gpr", 
      "grpc_base", 
      "grpc_transport_chttp2"
    ], 
    "headers": [], 
    "language": "c", 
    "name": "grpc_transport_chttp2_server_insecure", 
    "src": [
      "src/core/ext/transport/chttp2/server/insecure/server_chttp2.c", 
      "src/core/ext/transport/chttp2/server/insecure/server_chttp2_posix.c"
    ], 
    "third_party": false, 
    "type": "filegroup"
  }, 
  {
    "deps": [
      "gpr", 
      "grpc_base", 
      "grpc_secure", 
      "grpc_transport_chttp2"
    ], 
    "headers": [], 
    "language": "c", 
    "name": "grpc_transport_chttp2_server_secure", 
    "src": [
      "src/core/ext/transport/chttp2/server/secure/server_secure_chttp2.c"
    ], 
    "third_party": false, 
    "type": "filegroup"
  }, 
  {
    "deps": [
      "grpc_base", 
      "grpc_transport_chttp2"
    ], 
    "headers": [
      "include/grpc/grpc_cronet.h", 
      "include/grpc/grpc_security.h", 
      "include/grpc/grpc_security_constants.h", 
      "third_party/objective_c/Cronet/cronet_c_for_grpc.h"
    ], 
    "language": "c", 
    "name": "grpc_transport_cronet_client_secure", 
    "src": [
      "include/grpc/grpc_cronet.h", 
      "include/grpc/grpc_security.h", 
      "include/grpc/grpc_security_constants.h", 
      "src/core/ext/transport/cronet/client/secure/cronet_channel_create.c", 
      "src/core/ext/transport/cronet/transport/cronet_api_dummy.c", 
      "src/core/ext/transport/cronet/transport/cronet_transport.c"
    ], 
    "third_party": false, 
    "type": "filegroup"
  }, 
  {
    "deps": [], 
    "headers": [
      "third_party/nanopb/pb.h", 
      "third_party/nanopb/pb_common.h", 
      "third_party/nanopb/pb_decode.h", 
      "third_party/nanopb/pb_encode.h"
    ], 
    "language": "c", 
    "name": "nanopb", 
    "src": [], 
    "third_party": false, 
    "type": "filegroup"
  }, 
  {
    "deps": [
      "gpr"
    ], 
    "headers": [
      "src/core/lib/tsi/fake_transport_security.h", 
      "src/core/lib/tsi/ssl_transport_security.h", 
      "src/core/lib/tsi/ssl_types.h", 
      "src/core/lib/tsi/transport_security.h", 
      "src/core/lib/tsi/transport_security_interface.h"
    ], 
    "language": "c", 
    "name": "tsi", 
    "src": [
      "src/core/lib/tsi/fake_transport_security.c", 
      "src/core/lib/tsi/fake_transport_security.h", 
      "src/core/lib/tsi/ssl_transport_security.c", 
      "src/core/lib/tsi/ssl_transport_security.h", 
      "src/core/lib/tsi/ssl_types.h", 
      "src/core/lib/tsi/transport_security.c", 
      "src/core/lib/tsi/transport_security.h", 
      "src/core/lib/tsi/transport_security_interface.h"
    ], 
    "third_party": false, 
    "type": "filegroup"
  }, 
  {
    "deps": [
      "gpr", 
      "grpc++_codegen_base", 
      "grpc_base"
    ], 
    "headers": [
      "include/grpc++/alarm.h", 
      "include/grpc++/channel.h", 
      "include/grpc++/client_context.h", 
      "include/grpc++/completion_queue.h", 
      "include/grpc++/create_channel.h", 
      "include/grpc++/create_channel_posix.h", 
      "include/grpc++/generic/async_generic_service.h", 
      "include/grpc++/generic/generic_stub.h", 
      "include/grpc++/grpc++.h", 
      "include/grpc++/impl/call.h", 
      "include/grpc++/impl/client_unary_call.h", 
      "include/grpc++/impl/codegen/core_codegen.h", 
      "include/grpc++/impl/grpc_library.h", 
      "include/grpc++/impl/method_handler_impl.h", 
      "include/grpc++/impl/rpc_method.h", 
      "include/grpc++/impl/rpc_service_method.h", 
      "include/grpc++/impl/serialization_traits.h", 
      "include/grpc++/impl/server_builder_option.h", 
      "include/grpc++/impl/server_builder_plugin.h", 
      "include/grpc++/impl/server_initializer.h", 
      "include/grpc++/impl/service_type.h", 
      "include/grpc++/impl/sync.h", 
      "include/grpc++/impl/sync_cxx11.h", 
      "include/grpc++/impl/sync_no_cxx11.h", 
      "include/grpc++/impl/thd.h", 
      "include/grpc++/impl/thd_cxx11.h", 
      "include/grpc++/impl/thd_no_cxx11.h", 
      "include/grpc++/security/auth_context.h", 
      "include/grpc++/security/auth_metadata_processor.h", 
      "include/grpc++/security/credentials.h", 
      "include/grpc++/security/server_credentials.h", 
      "include/grpc++/server.h", 
      "include/grpc++/server_builder.h", 
      "include/grpc++/server_context.h", 
      "include/grpc++/server_posix.h", 
      "include/grpc++/support/async_stream.h", 
      "include/grpc++/support/async_unary_call.h", 
      "include/grpc++/support/byte_buffer.h", 
      "include/grpc++/support/channel_arguments.h", 
      "include/grpc++/support/config.h", 
      "include/grpc++/support/slice.h", 
      "include/grpc++/support/status.h", 
      "include/grpc++/support/status_code_enum.h", 
      "include/grpc++/support/string_ref.h", 
      "include/grpc++/support/stub_options.h", 
      "include/grpc++/support/sync_stream.h", 
      "include/grpc++/support/time.h", 
      "src/cpp/client/create_channel_internal.h", 
      "src/cpp/common/channel_filter.h", 
      "src/cpp/server/dynamic_thread_pool.h", 
      "src/cpp/server/thread_pool_interface.h"
    ], 
    "language": "c++", 
    "name": "grpc++_base", 
    "src": [
      "include/grpc++/alarm.h", 
      "include/grpc++/channel.h", 
      "include/grpc++/client_context.h", 
      "include/grpc++/completion_queue.h", 
      "include/grpc++/create_channel.h", 
      "include/grpc++/create_channel_posix.h", 
      "include/grpc++/generic/async_generic_service.h", 
      "include/grpc++/generic/generic_stub.h", 
      "include/grpc++/grpc++.h", 
      "include/grpc++/impl/call.h", 
      "include/grpc++/impl/client_unary_call.h", 
      "include/grpc++/impl/codegen/core_codegen.h", 
      "include/grpc++/impl/grpc_library.h", 
      "include/grpc++/impl/method_handler_impl.h", 
      "include/grpc++/impl/rpc_method.h", 
      "include/grpc++/impl/rpc_service_method.h", 
      "include/grpc++/impl/serialization_traits.h", 
      "include/grpc++/impl/server_builder_option.h", 
      "include/grpc++/impl/server_builder_plugin.h", 
      "include/grpc++/impl/server_initializer.h", 
      "include/grpc++/impl/service_type.h", 
      "include/grpc++/impl/sync.h", 
      "include/grpc++/impl/sync_cxx11.h", 
      "include/grpc++/impl/sync_no_cxx11.h", 
      "include/grpc++/impl/thd.h", 
      "include/grpc++/impl/thd_cxx11.h", 
      "include/grpc++/impl/thd_no_cxx11.h", 
      "include/grpc++/security/auth_context.h", 
      "include/grpc++/security/auth_metadata_processor.h", 
      "include/grpc++/security/credentials.h", 
      "include/grpc++/security/server_credentials.h", 
      "include/grpc++/server.h", 
      "include/grpc++/server_builder.h", 
      "include/grpc++/server_context.h", 
      "include/grpc++/server_posix.h", 
      "include/grpc++/support/async_stream.h", 
      "include/grpc++/support/async_unary_call.h", 
      "include/grpc++/support/byte_buffer.h", 
      "include/grpc++/support/channel_arguments.h", 
      "include/grpc++/support/config.h", 
      "include/grpc++/support/slice.h", 
      "include/grpc++/support/status.h", 
      "include/grpc++/support/status_code_enum.h", 
      "include/grpc++/support/string_ref.h", 
      "include/grpc++/support/stub_options.h", 
      "include/grpc++/support/sync_stream.h", 
      "include/grpc++/support/time.h", 
      "src/cpp/client/channel_cc.cc", 
      "src/cpp/client/client_context.cc", 
      "src/cpp/client/create_channel.cc", 
      "src/cpp/client/create_channel_internal.cc", 
      "src/cpp/client/create_channel_internal.h", 
      "src/cpp/client/create_channel_posix.cc", 
      "src/cpp/client/credentials_cc.cc", 
      "src/cpp/client/generic_stub.cc", 
      "src/cpp/common/channel_arguments.cc", 
<<<<<<< HEAD
      "src/cpp/common/channel_filter.cc", 
      "src/cpp/common/channel_filter.h", 
      "src/cpp/common/completion_queue.cc", 
=======
      "src/cpp/common/completion_queue_cc.cc", 
>>>>>>> 7a209ace
      "src/cpp/common/core_codegen.cc", 
      "src/cpp/common/rpc_method.cc", 
      "src/cpp/server/async_generic_service.cc", 
      "src/cpp/server/create_default_thread_pool.cc", 
      "src/cpp/server/dynamic_thread_pool.cc", 
      "src/cpp/server/dynamic_thread_pool.h", 
      "src/cpp/server/server_builder.cc", 
      "src/cpp/server/server_cc.cc", 
      "src/cpp/server/server_context.cc", 
      "src/cpp/server/server_credentials.cc", 
      "src/cpp/server/server_posix.cc", 
      "src/cpp/server/thread_pool_interface.h", 
      "src/cpp/util/byte_buffer_cc.cc", 
      "src/cpp/util/slice_cc.cc", 
      "src/cpp/util/status.cc", 
      "src/cpp/util/string_ref.cc", 
      "src/cpp/util/time_cc.cc"
    ], 
    "third_party": false, 
    "type": "filegroup"
  }, 
  {
    "deps": [
      "grpc_codegen"
    ], 
    "headers": [
      "include/grpc++/impl/codegen/async_stream.h", 
      "include/grpc++/impl/codegen/async_unary_call.h", 
      "include/grpc++/impl/codegen/call.h", 
      "include/grpc++/impl/codegen/call_hook.h", 
      "include/grpc++/impl/codegen/channel_interface.h", 
      "include/grpc++/impl/codegen/client_context.h", 
      "include/grpc++/impl/codegen/client_unary_call.h", 
      "include/grpc++/impl/codegen/completion_queue.h", 
      "include/grpc++/impl/codegen/completion_queue_tag.h", 
      "include/grpc++/impl/codegen/config.h", 
      "include/grpc++/impl/codegen/core_codegen_interface.h", 
      "include/grpc++/impl/codegen/create_auth_context.h", 
      "include/grpc++/impl/codegen/grpc_library.h", 
      "include/grpc++/impl/codegen/method_handler_impl.h", 
      "include/grpc++/impl/codegen/rpc_method.h", 
      "include/grpc++/impl/codegen/rpc_service_method.h", 
      "include/grpc++/impl/codegen/security/auth_context.h", 
      "include/grpc++/impl/codegen/serialization_traits.h", 
      "include/grpc++/impl/codegen/server_context.h", 
      "include/grpc++/impl/codegen/server_interface.h", 
      "include/grpc++/impl/codegen/service_type.h", 
      "include/grpc++/impl/codegen/status.h", 
      "include/grpc++/impl/codegen/status_code_enum.h", 
      "include/grpc++/impl/codegen/string_ref.h", 
      "include/grpc++/impl/codegen/stub_options.h", 
      "include/grpc++/impl/codegen/sync.h", 
      "include/grpc++/impl/codegen/sync_cxx11.h", 
      "include/grpc++/impl/codegen/sync_no_cxx11.h", 
      "include/grpc++/impl/codegen/sync_stream.h", 
      "include/grpc++/impl/codegen/time.h"
    ], 
    "language": "c++", 
    "name": "grpc++_codegen_base", 
    "src": [
      "include/grpc++/impl/codegen/async_stream.h", 
      "include/grpc++/impl/codegen/async_unary_call.h", 
      "include/grpc++/impl/codegen/call.h", 
      "include/grpc++/impl/codegen/call_hook.h", 
      "include/grpc++/impl/codegen/channel_interface.h", 
      "include/grpc++/impl/codegen/client_context.h", 
      "include/grpc++/impl/codegen/client_unary_call.h", 
      "include/grpc++/impl/codegen/completion_queue.h", 
      "include/grpc++/impl/codegen/completion_queue_tag.h", 
      "include/grpc++/impl/codegen/config.h", 
      "include/grpc++/impl/codegen/core_codegen_interface.h", 
      "include/grpc++/impl/codegen/create_auth_context.h", 
      "include/grpc++/impl/codegen/grpc_library.h", 
      "include/grpc++/impl/codegen/method_handler_impl.h", 
      "include/grpc++/impl/codegen/rpc_method.h", 
      "include/grpc++/impl/codegen/rpc_service_method.h", 
      "include/grpc++/impl/codegen/security/auth_context.h", 
      "include/grpc++/impl/codegen/serialization_traits.h", 
      "include/grpc++/impl/codegen/server_context.h", 
      "include/grpc++/impl/codegen/server_interface.h", 
      "include/grpc++/impl/codegen/service_type.h", 
      "include/grpc++/impl/codegen/status.h", 
      "include/grpc++/impl/codegen/status_code_enum.h", 
      "include/grpc++/impl/codegen/string_ref.h", 
      "include/grpc++/impl/codegen/stub_options.h", 
      "include/grpc++/impl/codegen/sync.h", 
      "include/grpc++/impl/codegen/sync_cxx11.h", 
      "include/grpc++/impl/codegen/sync_no_cxx11.h", 
      "include/grpc++/impl/codegen/sync_stream.h", 
      "include/grpc++/impl/codegen/time.h"
    ], 
    "third_party": false, 
    "type": "filegroup"
  }, 
  {
    "deps": [
      "grpc++_codegen_base"
    ], 
    "headers": [], 
    "language": "c++", 
    "name": "grpc++_codegen_base_src", 
    "src": [
      "src/cpp/codegen/codegen_init.cc"
    ], 
    "third_party": false, 
    "type": "filegroup"
  }, 
  {
    "deps": [
      "grpc++_codegen_base", 
      "grpc++_config_proto"
    ], 
    "headers": [
      "include/grpc++/impl/codegen/proto_utils.h"
    ], 
    "language": "c++", 
    "name": "grpc++_codegen_proto", 
    "src": [
      "include/grpc++/impl/codegen/proto_utils.h"
    ], 
    "third_party": false, 
    "type": "filegroup"
  }, 
  {
    "deps": [], 
    "headers": [
      "include/grpc++/impl/codegen/config_protobuf.h"
    ], 
    "language": "c++", 
    "name": "grpc++_config_proto", 
    "src": [
      "include/grpc++/impl/codegen/config_protobuf.h"
    ], 
    "third_party": false, 
    "type": "filegroup"
  }, 
  {
    "deps": [
      "grpc++_codegen_proto"
    ], 
    "headers": [
      "include/grpc++/ext/reflection.grpc.pb.h", 
      "include/grpc++/ext/reflection.pb.h"
    ], 
    "language": "c++", 
    "name": "grpc++_reflection_proto", 
    "src": [
      "include/grpc++/ext/reflection.grpc.pb.h", 
      "include/grpc++/ext/reflection.pb.h", 
      "src/cpp/ext/reflection.grpc.pb.cc", 
      "src/cpp/ext/reflection.pb.cc"
    ], 
    "third_party": false, 
    "type": "filegroup"
  }, 
  {
    "deps": [
      "grpc++_codegen_base"
    ], 
    "headers": [
      "include/grpc++/impl/codegen/thrift_serializer.h", 
      "include/grpc++/impl/codegen/thrift_utils.h"
    ], 
    "language": "c++", 
    "name": "thrift_util", 
    "src": [
      "include/grpc++/impl/codegen/thrift_serializer.h", 
      "include/grpc++/impl/codegen/thrift_utils.h"
    ], 
    "third_party": false, 
    "type": "filegroup"
  }
]<|MERGE_RESOLUTION|>--- conflicted
+++ resolved
@@ -3564,42 +3564,9 @@
     ], 
     "headers": [], 
     "language": "c", 
-    "name": "bad_ssl_alpn_server", 
-    "src": [
-      "test/core/bad_ssl/servers/alpn.c"
-    ], 
-    "third_party": false, 
-    "type": "target"
-  }, 
-  {
-    "deps": [
-      "bad_ssl_test_server", 
-      "gpr", 
-      "gpr_test_util", 
-      "grpc", 
-      "grpc_test_util"
-    ], 
-    "headers": [], 
-    "language": "c", 
     "name": "bad_ssl_cert_server", 
     "src": [
       "test/core/bad_ssl/servers/cert.c"
-    ], 
-    "third_party": false, 
-    "type": "target"
-  }, 
-  {
-    "deps": [
-      "gpr", 
-      "gpr_test_util", 
-      "grpc", 
-      "grpc_test_util"
-    ], 
-    "headers": [], 
-    "language": "c", 
-    "name": "bad_ssl_alpn_test", 
-    "src": [
-      "test/core/bad_ssl/bad_ssl_test.c"
     ], 
     "third_party": false, 
     "type": "target"
@@ -6849,13 +6816,9 @@
       "src/cpp/client/credentials_cc.cc", 
       "src/cpp/client/generic_stub.cc", 
       "src/cpp/common/channel_arguments.cc", 
-<<<<<<< HEAD
       "src/cpp/common/channel_filter.cc", 
       "src/cpp/common/channel_filter.h", 
-      "src/cpp/common/completion_queue.cc", 
-=======
       "src/cpp/common/completion_queue_cc.cc", 
->>>>>>> 7a209ace
       "src/cpp/common/core_codegen.cc", 
       "src/cpp/common/rpc_method.cc", 
       "src/cpp/server/async_generic_service.cc", 
