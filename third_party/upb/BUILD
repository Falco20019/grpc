load("@rules_proto//proto:defs.bzl", "proto_library")
load(
    "//bazel:build_defs.bzl",
    "generated_file_staleness_test",
    "licenses",  # copybara:strip_for_google3
    "make_shell_script",
    "upb_amalgamation",
)
load(
    "//bazel:upb_proto_library.bzl",
    "upb_proto_library",
    "upb_proto_reflection_library",
)
load(
    "//:upb/bindings/lua/lua_proto_library.bzl",
    "lua_proto_library",
)

licenses(["notice"])  # BSD (Google-authored w/ possible external contributions)

exports_files([
    "LICENSE",
    "build_defs",
])

CPPOPTS = [
    # copybara:strip_for_google3_begin
    "-Werror",
    "-Wno-long-long",
    # copybara:strip_end
]

COPTS = CPPOPTS + [
    # copybara:strip_for_google3_begin
    "-pedantic",
    "-Werror=pedantic",
    "-Wstrict-prototypes",
    # copybara:strip_end
]

config_setting(
    name = "darwin",
    values = {"cpu": "darwin"},
    visibility = ["//visibility:public"],
)

config_setting(
    name = "windows",
    constraint_values = ["@bazel_tools//platforms:windows"],
)

config_setting(
    name = "fuzz",
    values = {"define": "fuzz=true"},
)

# Public C/C++ libraries #######################################################

cc_library(
    name = "port",
    srcs = [
        "upb/port.c",
    ],
    textual_hdrs = [
        "upb/port_def.inc",
        "upb/port_undef.inc",
    ],
)

cc_library(
    name = "upb",
    srcs = [
        "upb/decode.c",
        "upb/encode.c",
        "upb/msg.c",
        "upb/msg.h",
        "upb/table.c",
        "upb/table.int.h",
        "upb/upb.c",
    ],
    hdrs = [
        "upb/decode.h",
        "upb/encode.h",
        "upb/upb.h",
    ],
    copts = select({
        ":windows": [],
        "//conditions:default": COPTS,
    }),
    visibility = ["//visibility:public"],
    deps = [":port"],
)

# Common support routines used by generated code.  This library has no
# implementation, but depends on :upb and exposes a few more hdrs.
#
# This is public only because we have no way of visibility-limiting it to
# upb_proto_library() only.  This interface is not stable and by using it you
# give up any backward compatibility guarantees.
cc_library(
    name = "generated_code_support__only_for_generated_code_do_not_use__i_give_permission_to_break_me",
    hdrs = [
        "upb/msg.h",
        "upb/port_def.inc",
        "upb/port_undef.inc",
    ],
    copts = select({
        ":windows": [],
        "//conditions:default": COPTS,
    }),
    visibility = ["//visibility:public"],
    deps = [
        ":upb",
    ],
)

upb_proto_library(
    name = "descriptor_upbproto",
    visibility = ["//visibility:public"],
    deps = ["@com_google_protobuf//:descriptor_proto"],
)

cc_library(
    name = "reflection",
    srcs = [
        "upb/def.c",
        "upb/reflection.c",
    ],
    hdrs = [
        "upb/def.h",
        "upb/reflection.h",
    ],
    copts = select({
        ":windows": [],
        "//conditions:default": COPTS,
    }),
    visibility = ["//visibility:public"],
    deps = [
        ":descriptor_upbproto",
        ":port",
        ":table",
        ":upb",
    ],
)

cc_library(
    name = "textformat",
    srcs = [
        "upb/textencode.c",
    ],
    hdrs = [
        "upb/textencode.h",
    ],
    visibility = ["//visibility:public"],
    deps = [
        ":reflection",
    ],
)

# Internal C/C++ libraries #####################################################

cc_library(
<<<<<<< HEAD
    name = "table",
    hdrs = ["upb/table.int.h"],
=======
    name = "legacy_msg_reflection",
    srcs = [
        "upb/legacy_msg_reflection.c",
        "upb/msg.h",
    ],
    hdrs = ["upb/legacy_msg_reflection.h"],
    copts = select({
        ":windows": [],
        "//conditions:default": COPTS,
    }),
>>>>>>> 656b43ee
    deps = [
        ":port",
        ":upb",
    ],
)

# Legacy C/C++ Libraries (not recommended for new code) ########################

cc_library(
    name = "handlers",
    srcs = [
        "upb/handlers.c",
        "upb/handlers-inl.h",
        "upb/sink.c",
    ],
    hdrs = [
        "upb/handlers.h",
        "upb/sink.h",
    ],
    copts = select({
        ":windows": [],
        "//conditions:default": COPTS,
    }),
    deps = [
        ":port",
        ":reflection",
        ":table",
        ":upb",
    ],
)

cc_library(
    name = "upb_pb",
    srcs = [
        "upb/pb/compile_decoder.c",
        "upb/pb/decoder.c",
        "upb/pb/decoder.int.h",
        "upb/pb/encoder.c",
        "upb/pb/textprinter.c",
        "upb/pb/varint.c",
        "upb/pb/varint.int.h",
    ],
    hdrs = [
        "upb/pb/decoder.h",
        "upb/pb/encoder.h",
        "upb/pb/textprinter.h",
    ],
    copts = select({
        ":windows": [],
        "//conditions:default": COPTS,
    }),
    deps = [
        ":descriptor_upbproto",
        ":handlers",
        ":port",
        ":reflection",
        ":table",
        ":upb",
    ],
)

# copybara:strip_for_google3_begin
cc_library(
    name = "upb_json",
    srcs = [
        "upb/json/parser.c",
        "upb/json/printer.c",
    ],
    hdrs = [
        "upb/json/parser.h",
        "upb/json/printer.h",
    ],
    copts = select({
        ":windows": [],
        "//conditions:default": COPTS,
    }),
    deps = [
        ":upb",
        ":upb_pb",
    ],
)
# copybara:strip_end

cc_library(
    name = "upb_cc_bindings",
    hdrs = [
        "upb/bindings/stdc++/string.h",
    ],
    deps = [
        ":descriptor_upbproto",
        ":handlers",
        ":port",
        ":upb",
    ],
)

# upb compiler #################################################################

cc_library(
    name = "upbc_generator",
    srcs = [
        "upbc/generator.cc",
        "upbc/message_layout.cc",
        "upbc/message_layout.h",
    ],
    hdrs = ["upbc/generator.h"],
    copts = select({
        ":windows": [],
        "//conditions:default": CPPOPTS,
    }),
    deps = [
        "@com_google_absl//absl/base:core_headers",
        "@com_google_absl//absl/container:flat_hash_map",
        "@com_google_absl//absl/strings",
        "@com_google_protobuf//:protobuf",
        "@com_google_protobuf//:protoc_lib",
    ],
)

cc_binary(
    name = "protoc-gen-upb",
    srcs = ["upbc/main.cc"],
    copts = select({
        ":windows": [],
        "//conditions:default": CPPOPTS,
    }),
    visibility = ["//visibility:public"],
    deps = [
        ":upbc_generator",
        "@com_google_protobuf//:protoc_lib",
    ],
)

# We strip the tests and remaining rules from google3 until the upb_proto_library()
# and upb_proto_reflection_library() rules are fixed.

# C/C++ tests ##################################################################

upb_proto_reflection_library(
    name = "descriptor_upbreflection",
    deps = ["@com_google_protobuf//:descriptor_proto"],
)

cc_binary(
    name = "benchmark",
    testonly = 1,
    srcs = ["tests/benchmark.cc"],
    deps = [
        ":descriptor_upbproto",
        ":descriptor_upbreflection",
        "@com_github_google_benchmark//:benchmark_main",
    ],
)

cc_library(
    name = "upb_test",
    testonly = 1,
    srcs = [
        "tests/testmain.cc",
    ],
    hdrs = [
        "tests/test_util.h",
        "tests/upb_test.h",
    ],
    copts = select({
        ":windows": [],
        "//conditions:default": CPPOPTS,
    }),
    deps = [
        ":handlers",
        ":port",
        ":upb",
    ],
)

cc_test(
    name = "test_varint",
    srcs = [
        "tests/pb/test_varint.c",
        "upb/pb/varint.int.h",
    ],
    copts = select({
        ":windows": [],
        "//conditions:default": COPTS,
    }),
    deps = [
        ":port",
        ":upb",
        ":upb_pb",
        ":upb_test",
    ],
)

proto_library(
    name = "test_proto",
    testonly = 1,
    srcs = ["tests/test.proto"],
)

upb_proto_library(
    name = "test_upbproto",
    testonly = 1,
    deps = [":test_proto"],
)

cc_test(
    name = "test_generated_code",
    srcs = ["tests/test_generated_code.c"],
    deps = [
        ":test_messages_proto3_proto_upb",
        ":test_upbproto",
        ":upb_test",
    ],
)

upb_proto_reflection_library(
    name = "test_messages_proto3_proto_upb",
    testonly = 1,
    deps = ["@com_google_protobuf//:test_messages_proto3_proto"],
)

proto_library(
    name = "test_decoder_proto",
    srcs = [
        "tests/pb/test_decoder.proto",
    ],
)

upb_proto_reflection_library(
    name = "test_decoder_upbproto",
    deps = [":test_decoder_proto"],
)

cc_test(
    name = "test_decoder",
    srcs = [
        "tests/pb/test_decoder.cc",
        "upb/pb/varint.int.h",
    ],
    copts = select({
        ":windows": [],
        "//conditions:default": CPPOPTS,
    }),
    deps = [
        ":handlers",
        ":port",
        ":test_decoder_upbproto",
        ":upb",
        ":upb_pb",
        ":upb_test",
    ],
)

proto_library(
    name = "test_cpp_proto",
    srcs = [
        "tests/test_cpp.proto",
    ],
)

upb_proto_reflection_library(
    name = "test_cpp_upbproto",
    deps = ["test_cpp_proto"],
)

cc_test(
    name = "test_cpp",
    srcs = ["tests/test_cpp.cc"],
    copts = select({
        ":windows": [],
        "//conditions:default": CPPOPTS,
    }),
    deps = [
        ":handlers",
        ":port",
        ":reflection",
        ":test_cpp_upbproto",
        ":upb",
        ":upb_pb",
        ":upb_test",
    ],
)

cc_test(
    name = "test_table",
    srcs = ["tests/test_table.cc"],
    copts = select({
        ":windows": [],
        "//conditions:default": CPPOPTS,
    }),
    deps = [
        ":port",
        ":table",
        ":upb",
        ":upb_test",
    ],
)

# OSS-Fuzz test
cc_binary(
    name = "file_descriptor_parsenew_fuzzer",
    testonly = 1,
    srcs = ["tests/file_descriptor_parsenew_fuzzer.cc"],
    copts = select({
        ":windows": [],
        "//conditions:default": CPPOPTS,
    }) + select({
        "//conditions:default": [],
        ":fuzz": ["-fsanitize=fuzzer,address"],
    }),
    defines = select({
        "//conditions:default": [],
        ":fuzz": ["HAVE_FUZZER"],
    }),
    deps = [
        ":descriptor_upbproto",
        ":upb",
    ],
)

# copybara:strip_for_google3_begin
cc_test(
    name = "test_encoder",
    srcs = ["tests/pb/test_encoder.cc"],
    copts = select({
        ":windows": [],
        "//conditions:default": CPPOPTS,
    }),
    deps = [
        ":descriptor_upbproto",
        ":descriptor_upbreflection",
        ":upb",
        ":upb_cc_bindings",
        ":upb_pb",
        ":upb_test",
    ],
)

proto_library(
    name = "test_json_enum_from_separate",
    srcs = ["tests/json/enum_from_separate_file.proto"],
    deps = [":test_json_proto"],
)

proto_library(
    name = "test_json_proto",
    srcs = ["tests/json/test.proto"],
)

upb_proto_reflection_library(
    name = "test_json_upbprotoreflection",
    deps = ["test_json_proto"],
)

upb_proto_library(
    name = "test_json_enum_from_separate_upbproto",
    deps = [":test_json_enum_from_separate"],
)

upb_proto_library(
    name = "test_json_upbproto",
    deps = [":test_json_proto"],
)

cc_test(
    name = "test_json",
    srcs = [
        "tests/json/test_json.cc",
    ],
    copts = select({
        ":windows": [],
        "//conditions:default": CPPOPTS,
    }),
    deps = [
        ":test_json_upbproto",
        ":test_json_upbprotoreflection",
        ":upb_json",
        ":upb_test",
    ],
)
# copybara:strip_end

upb_proto_library(
    name = "conformance_proto_upb",
    testonly = 1,
    deps = ["@com_google_protobuf//:conformance_proto"],
)

upb_proto_reflection_library(
    name = "conformance_proto_upbdefs",
    testonly = 1,
    deps = ["@com_google_protobuf//:conformance_proto"],
)

upb_proto_reflection_library(
    name = "test_messages_proto2_upbdefs",
    testonly = 1,
    deps = ["@com_google_protobuf//:test_messages_proto2_proto"],
)

upb_proto_reflection_library(
    name = "test_messages_proto3_upbdefs",
    testonly = 1,
    deps = ["@com_google_protobuf//:test_messages_proto3_proto"],
)

cc_binary(
    name = "conformance_upb",
    testonly = 1,
    srcs = [
        "tests/conformance_upb.c",
    ],
    copts = select({
        ":windows": [],
        "//conditions:default": COPTS,
    }) + ["-Ibazel-out/k8-fastbuild/bin"],
    deps = [
        ":conformance_proto_upb",
        ":conformance_proto_upbdefs",
        ":test_messages_proto2_upbdefs",
        ":test_messages_proto3_upbdefs",
        ":reflection",
        ":textformat",
        ":upb",
    ],
)

make_shell_script(
    name = "gen_test_conformance_upb",
    out = "test_conformance_upb.sh",
    contents = "external/com_google_protobuf/conformance_test_runner --enforce_recommended ./conformance_upb",
)

sh_test(
    name = "test_conformance_upb",
    srcs = ["test_conformance_upb.sh"],
    data = [
        "tests/conformance_upb_failures.txt",
        ":conformance_upb",
        "@com_google_protobuf//:conformance_test_runner",
    ],
    deps = ["@bazel_tools//tools/bash/runfiles"],
)

# copybara:strip_for_google3_begin

# Amalgamation #################################################################

py_binary(
    name = "amalgamate",
    srcs = ["tools/amalgamate.py"],
)

upb_amalgamation(
    name = "gen_amalgamation",
    outs = [
        "upb.c",
        "upb.h",
    ],
    amalgamator = ":amalgamate",
    libs = [
        ":upb",
        ":descriptor_upbproto",
        ":reflection",
        ":handlers",
        ":port",
        ":upb_pb",
        ":upb_json",
    ],
)

cc_library(
    name = "amalgamation",
    srcs = ["upb.c"],
    hdrs = ["upb.h"],
    copts = select({
        ":windows": [],
        "//conditions:default": COPTS,
    }),
)

# Lua ##########################################################################

cc_library(
    name = "lupb",
    srcs = [
        "upb/bindings/lua/def.c",
        "upb/bindings/lua/msg.c",
        "upb/bindings/lua/upb.c",
    ],
    hdrs = [
        "upb/bindings/lua/upb.h",
    ],
    deps = [
        ":reflection",
        ":textformat",
        ":upb",
        "@lua//:liblua",
    ],
)

cc_test(
    name = "test_lua",
    linkstatic = 1,
    srcs = ["tests/bindings/lua/main.c"],
    data = [
        "@com_google_protobuf//:conformance_proto",
        "@com_google_protobuf//:descriptor_proto",
        ":descriptor_proto_lua",
        ":test_messages_proto3_proto_lua",
        ":test_proto_lua",
        "tests/bindings/lua/test_upb.lua",
        "third_party/lunit/console.lua",
        "third_party/lunit/lunit.lua",
        "upb/bindings/lua/upb.lua",
    ],
    deps = [
        ":lupb",
        "@lua//:liblua",
    ]
)

cc_binary(
    name = "protoc-gen-lua",
    srcs = ["upb/bindings/lua/upbc.cc"],
    copts = select({
        ":windows": [],
        "//conditions:default": CPPOPTS
    }),
    visibility = ["//visibility:public"],
    deps = [
        "@com_google_absl//absl/strings",
        "@com_google_protobuf//:protoc_lib"
    ],
)

lua_proto_library(
    name = "test_proto_lua",
    testonly = 1,
    deps = [":test_proto"],
)

lua_proto_library(
    name = "descriptor_proto_lua",
    deps = ["@com_google_protobuf//:descriptor_proto"],
)

lua_proto_library(
    name = "test_messages_proto3_proto_lua",
    testonly = 1,
    deps = ["@com_google_protobuf//:test_messages_proto3_proto"],
)

# Test the CMake build #########################################################

filegroup(
    name = "cmake_files",
    srcs = glob([
        "CMakeLists.txt",
        "generated_for_cmake/**/*",
        "google/**/*",
        "upbc/**/*",
        "upb/**/*",
        "tests/**/*",
    ]),
)

make_shell_script(
    name = "gen_run_cmake_build",
    out = "run_cmake_build.sh",
    contents = "find . && mkdir build && cd build && cmake .. && make -j8 && make test",
)

sh_test(
    name = "cmake_build",
    srcs = ["run_cmake_build.sh"],
    data = [":cmake_files"],
    deps = ["@bazel_tools//tools/bash/runfiles"],
)

# Generated files ##############################################################

exports_files(["tools/staleness_test.py"])

py_library(
    name = "staleness_test_lib",
    testonly = 1,
    srcs = ["tools/staleness_test_lib.py"],
)

py_binary(
    name = "make_cmakelists",
    srcs = ["tools/make_cmakelists.py"],
)

genrule(
    name = "gen_cmakelists",
    srcs = [
        "BUILD",
        "WORKSPACE",
        ":cmake_files",
    ],
    outs = ["generated-in/CMakeLists.txt"],
    cmd = "$(location :make_cmakelists) $@",
    tools = [":make_cmakelists"],
)

genrule(
    name = "generate_json_ragel",
    srcs = ["upb/json/parser.rl"],
    outs = ["upb/json/parser.c"],
    cmd = "$(location @ragel//:ragelc) -C -o upb/json/parser.c $< && mv upb/json/parser.c $@",
    tools = ["@ragel//:ragelc"],
)

genrule(
    name = "copy_json_ragel",
    srcs = ["upb/json/parser.c"],
    outs = ["generated-in/generated_for_cmake/upb/json/parser.c"],
    cmd = "cp $< $@",
)

genrule(
    name = "copy_protos",
    srcs = [":descriptor_upbproto"],
    outs = [
        "generated-in/generated_for_cmake/google/protobuf/descriptor.upb.c",
        "generated-in/generated_for_cmake/google/protobuf/descriptor.upb.h",
    ],
    cmd = "cp $(SRCS) $(@D)/generated-in/generated_for_cmake/google/protobuf",
)

generated_file_staleness_test(
    name = "test_generated_files",
    outs = [
        "CMakeLists.txt",
        "generated_for_cmake/google/protobuf/descriptor.upb.c",
        "generated_for_cmake/google/protobuf/descriptor.upb.h",
        "generated_for_cmake/upb/json/parser.c",
    ],
    generated_pattern = "generated-in/%s",
)

# copybara:strip_end<|MERGE_RESOLUTION|>--- conflicted
+++ resolved
@@ -160,21 +160,8 @@
 # Internal C/C++ libraries #####################################################
 
 cc_library(
-<<<<<<< HEAD
     name = "table",
     hdrs = ["upb/table.int.h"],
-=======
-    name = "legacy_msg_reflection",
-    srcs = [
-        "upb/legacy_msg_reflection.c",
-        "upb/msg.h",
-    ],
-    hdrs = ["upb/legacy_msg_reflection.h"],
-    copts = select({
-        ":windows": [],
-        "//conditions:default": COPTS,
-    }),
->>>>>>> 656b43ee
     deps = [
         ":port",
         ":upb",
