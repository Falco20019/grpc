/*
 *
 * Copyright 2015, Google Inc.
 * All rights reserved.
 *
 * Redistribution and use in source and binary forms, with or without
 * modification, are permitted provided that the following conditions are
 * met:
 *
 *     * Redistributions of source code must retain the above copyright
 * notice, this list of conditions and the following disclaimer.
 *     * Redistributions in binary form must reproduce the above
 * copyright notice, this list of conditions and the following disclaimer
 * in the documentation and/or other materials provided with the
 * distribution.
 *     * Neither the name of Google Inc. nor the names of its
 * contributors may be used to endorse or promote products derived from
 * this software without specific prior written permission.
 *
 * THIS SOFTWARE IS PROVIDED BY THE COPYRIGHT HOLDERS AND CONTRIBUTORS
 * "AS IS" AND ANY EXPRESS OR IMPLIED WARRANTIES, INCLUDING, BUT NOT
 * LIMITED TO, THE IMPLIED WARRANTIES OF MERCHANTABILITY AND FITNESS FOR
 * A PARTICULAR PURPOSE ARE DISCLAIMED. IN NO EVENT SHALL THE COPYRIGHT
 * OWNER OR CONTRIBUTORS BE LIABLE FOR ANY DIRECT, INDIRECT, INCIDENTAL,
 * SPECIAL, EXEMPLARY, OR CONSEQUENTIAL DAMAGES (INCLUDING, BUT NOT
 * LIMITED TO, PROCUREMENT OF SUBSTITUTE GOODS OR SERVICES; LOSS OF USE,
 * DATA, OR PROFITS; OR BUSINESS INTERRUPTION) HOWEVER CAUSED AND ON ANY
 * THEORY OF LIABILITY, WHETHER IN CONTRACT, STRICT LIABILITY, OR TORT
 * (INCLUDING NEGLIGENCE OR OTHERWISE) ARISING IN ANY WAY OUT OF THE USE
 * OF THIS SOFTWARE, EVEN IF ADVISED OF THE POSSIBILITY OF SUCH DAMAGE.
 *
 */

#include "channel.h"

#ifdef HAVE_CONFIG_H
#include "config.h"
#endif

#include <php.h>
#include <php_ini.h>
#include <ext/standard/info.h>
#include <ext/spl/spl_exceptions.h>
#include "php_grpc.h"

#include <zend_exceptions.h>

#include <stdbool.h>

#include <grpc/grpc.h>
#include <grpc/support/log.h>
#include <grpc/grpc_security.h>

#include "server.h"
#include "credentials.h"

zend_class_entry *grpc_ce_channel;

/* Frees and destroys an instance of wrapped_grpc_channel */
void free_wrapped_grpc_channel(void *object TSRMLS_DC) {
  wrapped_grpc_channel *channel = (wrapped_grpc_channel *)object;
  if (channel->wrapped != NULL) {
    grpc_channel_destroy(channel->wrapped);
  }
  efree(channel->target);
  efree(channel);
}

/* Initializes an instance of wrapped_grpc_channel to be associated with an
 * object of a class specified by class_type */
zend_object_value create_wrapped_grpc_channel(zend_class_entry *class_type
                                                  TSRMLS_DC) {
  zend_object_value retval;
  wrapped_grpc_channel *intern;
  intern = (wrapped_grpc_channel *)emalloc(sizeof(wrapped_grpc_channel));
  memset(intern, 0, sizeof(wrapped_grpc_channel));
  zend_object_std_init(&intern->std, class_type TSRMLS_CC);
  object_properties_init(&intern->std, class_type);
  retval.handle = zend_objects_store_put(
      intern, (zend_objects_store_dtor_t)zend_objects_destroy_object,
      free_wrapped_grpc_channel, NULL TSRMLS_CC);
  retval.handlers = zend_get_std_object_handlers();
  return retval;
}

void php_grpc_read_args_array(zval *args_array, grpc_channel_args *args) {
  HashTable *array_hash;
  HashPosition array_pointer;
  int args_index;
  zval **data;
  char *key;
  uint key_len;
  ulong index;
  array_hash = Z_ARRVAL_P(args_array);
  args->num_args = zend_hash_num_elements(array_hash);
  args->args = ecalloc(args->num_args, sizeof(grpc_arg));
  args_index = 0;
  for (zend_hash_internal_pointer_reset_ex(array_hash, &array_pointer);
       zend_hash_get_current_data_ex(array_hash, (void **)&data,
                                     &array_pointer) == SUCCESS;
       zend_hash_move_forward_ex(array_hash, &array_pointer)) {
    if (zend_hash_get_current_key_ex(array_hash, &key, &key_len, &index, 0,
                                     &array_pointer) != HASH_KEY_IS_STRING) {
      zend_throw_exception(spl_ce_InvalidArgumentException,
                           "args keys must be strings", 1 TSRMLS_CC);
      return;
    }
    args->args[args_index].key = key;
    switch (Z_TYPE_P(*data)) {
      case IS_LONG:
        args->args[args_index].value.integer = (int)Z_LVAL_P(*data);
        break;
      case IS_STRING:
        args->args[args_index].value.string = Z_STRVAL_P(*data);
        break;
      default:
        zend_throw_exception(spl_ce_InvalidArgumentException,
                             "args values must be int or string", 1 TSRMLS_CC);
        return;
    }
    args_index++;
  }
}

/**
 * Construct an instance of the Channel class. If the $args array contains a
 * "credentials" key mapping to a Credentials object, a secure channel will be
 * created with those credentials.
 * @param string $target The hostname to associate with this channel
 * @param array $args The arguments to pass to the Channel (optional)
 */
PHP_METHOD(Channel, __construct) {
  wrapped_grpc_channel *channel =
      (wrapped_grpc_channel *)zend_object_store_get_object(getThis() TSRMLS_CC);
  char *target;
  int target_length;
  zval *args_array = NULL;
  grpc_channel_args args;
  HashTable *array_hash;
  zval **creds_obj = NULL;
  wrapped_grpc_credentials *creds = NULL;
  zval **override_obj;
  char *override;
  int override_len;
  /* "s|a" == 1 string, 1 optional array */
  if (zend_parse_parameters(ZEND_NUM_ARGS() TSRMLS_CC, "s|a", &target,
                            &target_length, &args_array) == FAILURE) {
    zend_throw_exception(spl_ce_InvalidArgumentException,
                         "Channel expects a string and an array", 1 TSRMLS_CC);
    return;
  }
  override = target;
  override_len = target_length;
  if (args_array == NULL) {
<<<<<<< HEAD
    channel->wrapped = grpc_channel_create(target, NULL, NULL);
=======
    channel->wrapped = grpc_insecure_channel_create(target, NULL);
>>>>>>> 95a98ca7
  } else {
    array_hash = Z_ARRVAL_P(args_array);
    if (zend_hash_find(array_hash, "credentials", sizeof("credentials"),
                       (void **)&creds_obj) == SUCCESS) {
      if (zend_get_class_entry(*creds_obj TSRMLS_CC) != grpc_ce_credentials) {
        zend_throw_exception(spl_ce_InvalidArgumentException,
                             "credentials must be a Credentials object",
                             1 TSRMLS_CC);
        return;
      }
      creds = (wrapped_grpc_credentials *)zend_object_store_get_object(
          *creds_obj TSRMLS_CC);
      zend_hash_del(array_hash, "credentials", 12);
    }
    if (zend_hash_find(array_hash, GRPC_SSL_TARGET_NAME_OVERRIDE_ARG,
                       sizeof(GRPC_SSL_TARGET_NAME_OVERRIDE_ARG),
                       (void **)&override_obj) == SUCCESS) {
      if (Z_TYPE_PP(override_obj) != IS_STRING) {
        zend_throw_exception(spl_ce_InvalidArgumentException,
                             GRPC_SSL_TARGET_NAME_OVERRIDE_ARG
                             " must be a string",
                             1 TSRMLS_CC);
        return;
      }
      override = Z_STRVAL_PP(override_obj);
      override_len = Z_STRLEN_PP(override_obj);
    }
    php_grpc_read_args_array(args_array, &args);
    if (creds == NULL) {
<<<<<<< HEAD
      channel->wrapped = grpc_channel_create(target, &args, NULL);
=======
      channel->wrapped = grpc_insecure_channel_create(target, &args);
>>>>>>> 95a98ca7
    } else {
      gpr_log(GPR_DEBUG, "Initialized secure channel");
      channel->wrapped =
          grpc_secure_channel_create(creds->wrapped, target, &args);
    }
    efree(args.args);
  }
  channel->target = ecalloc(override_len + 1, sizeof(char));
  memcpy(channel->target, override, override_len);
}

/**
 * Get the endpoint this call/stream is connected to
 * @return string The URI of the endpoint
 */
PHP_METHOD(Channel, getTarget) {
  wrapped_grpc_channel *channel =
      (wrapped_grpc_channel *)zend_object_store_get_object(getThis() TSRMLS_CC);
  RETURN_STRING(grpc_channel_get_target(channel->wrapped), 1);
}

/**
 * Close the channel
 */
PHP_METHOD(Channel, close) {
  wrapped_grpc_channel *channel =
      (wrapped_grpc_channel *)zend_object_store_get_object(getThis() TSRMLS_CC);
  if (channel->wrapped != NULL) {
    grpc_channel_destroy(channel->wrapped);
    channel->wrapped = NULL;
  }
}

static zend_function_entry channel_methods[] = {
    PHP_ME(Channel, __construct, NULL, ZEND_ACC_PUBLIC | ZEND_ACC_CTOR)
    PHP_ME(Channel, getTarget, NULL, ZEND_ACC_PUBLIC)
    PHP_ME(Channel, close, NULL, ZEND_ACC_PUBLIC)
    PHP_FE_END};

void grpc_init_channel(TSRMLS_D) {
  zend_class_entry ce;
  INIT_CLASS_ENTRY(ce, "Grpc\\Channel", channel_methods);
  ce.create_object = create_wrapped_grpc_channel;
  grpc_ce_channel = zend_register_internal_class(&ce TSRMLS_CC);
}<|MERGE_RESOLUTION|>--- conflicted
+++ resolved
@@ -152,11 +152,7 @@
   override = target;
   override_len = target_length;
   if (args_array == NULL) {
-<<<<<<< HEAD
-    channel->wrapped = grpc_channel_create(target, NULL, NULL);
-=======
-    channel->wrapped = grpc_insecure_channel_create(target, NULL);
->>>>>>> 95a98ca7
+    channel->wrapped = grpc_insecure_channel_create(target, NULL, NULL);
   } else {
     array_hash = Z_ARRVAL_P(args_array);
     if (zend_hash_find(array_hash, "credentials", sizeof("credentials"),
@@ -186,11 +182,7 @@
     }
     php_grpc_read_args_array(args_array, &args);
     if (creds == NULL) {
-<<<<<<< HEAD
-      channel->wrapped = grpc_channel_create(target, &args, NULL);
-=======
-      channel->wrapped = grpc_insecure_channel_create(target, &args);
->>>>>>> 95a98ca7
+      channel->wrapped = grpc_insecure_channel_create(target, &args, NULL);
     } else {
       gpr_log(GPR_DEBUG, "Initialized secure channel");
       channel->wrapped =
