# Copyright 2014, Google Inc.
# All rights reserved.
#
# Redistribution and use in source and binary forms, with or without
# modification, are permitted provided that the following conditions are
# met:
#
#     * Redistributions of source code must retain the above copyright
# notice, this list of conditions and the following disclaimer.
#     * Redistributions in binary form must reproduce the above
# copyright notice, this list of conditions and the following disclaimer
# in the documentation and/or other materials provided with the
# distribution.
#     * Neither the name of Google Inc. nor the names of its
# contributors may be used to endorse or promote products derived from
# this software without specific prior written permission.
#
# THIS SOFTWARE IS PROVIDED BY THE COPYRIGHT HOLDERS AND CONTRIBUTORS
# "AS IS" AND ANY EXPRESS OR IMPLIED WARRANTIES, INCLUDING, BUT NOT
# LIMITED TO, THE IMPLIED WARRANTIES OF MERCHANTABILITY AND FITNESS FOR
# A PARTICULAR PURPOSE ARE DISCLAIMED. IN NO EVENT SHALL THE COPYRIGHT
# OWNER OR CONTRIBUTORS BE LIABLE FOR ANY DIRECT, INDIRECT, INCIDENTAL,
# SPECIAL, EXEMPLARY, OR CONSEQUENTIAL DAMAGES (INCLUDING, BUT NOT
# LIMITED TO, PROCUREMENT OF SUBSTITUTE GOODS OR SERVICES; LOSS OF USE,
# DATA, OR PROFITS; OR BUSINESS INTERRUPTION) HOWEVER CAUSED AND ON ANY
# THEORY OF LIABILITY, WHETHER IN CONTRACT, STRICT LIABILITY, OR TORT
# (INCLUDING NEGLIGENCE OR OTHERWISE) ARISING IN ANY WAY OUT OF THE USE
# OF THIS SOFTWARE, EVEN IF ADVISED OF THE POSSIBILITY OF SUCH DAMAGE.

require 'mkmf'

LIBDIR = RbConfig::CONFIG['libdir']
INCLUDEDIR = RbConfig::CONFIG['includedir']

HEADER_DIRS = [
  # Search /opt/local (Mac source install)
  '/opt/local/include',

  # Search /usr/local (Source install)
  '/usr/local/include',

  # Check the ruby install locations
  INCLUDEDIR
]

LIB_DIRS = [
  # Search /opt/local (Mac source install)
  '/opt/local/lib',

  # Search /usr/local (Source install)
  '/usr/local/lib',

  # Check the ruby install locations
  LIBDIR
]

def crash(msg)
  print(" extconf failure: #{msg}\n")
  exit 1
end

dir_config('grpc', HEADER_DIRS, LIB_DIRS)

$CFLAGS << ' -std=c89 '
$CFLAGS << ' -Wno-implicit-function-declaration '
$CFLAGS << ' -Wno-pointer-sign '
$CFLAGS << ' -Wno-return-type '
$CFLAGS << ' -Wall '
$CFLAGS << ' -pedantic '

<<<<<<< HEAD
$LDFLAGS << ' -lgrpc -lgpr'

# crash('need grpc lib') unless have_library('grpc', 'grpc_channel_destroy')
#
# TODO(temiola): figure out why this stopped working, but the so is built OK
# and the tests pass
=======
$LDFLAGS << ' -lgrpc -lgpr -ldl'
>>>>>>> 4170a457

crash('need grpc lib') unless have_library('grpc', 'grpc_channel_destroy')
have_library('grpc', 'grpc_channel_destroy')
crash('need gpr lib') unless have_library('gpr', 'gpr_now')
create_makefile('grpc/grpc')<|MERGE_RESOLUTION|>--- conflicted
+++ resolved
@@ -68,16 +68,7 @@
 $CFLAGS << ' -Wall '
 $CFLAGS << ' -pedantic '
 
-<<<<<<< HEAD
-$LDFLAGS << ' -lgrpc -lgpr'
-
-# crash('need grpc lib') unless have_library('grpc', 'grpc_channel_destroy')
-#
-# TODO(temiola): figure out why this stopped working, but the so is built OK
-# and the tests pass
-=======
 $LDFLAGS << ' -lgrpc -lgpr -ldl'
->>>>>>> 4170a457
 
 crash('need grpc lib') unless have_library('grpc', 'grpc_channel_destroy')
 have_library('grpc', 'grpc_channel_destroy')
