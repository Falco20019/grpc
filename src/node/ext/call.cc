/*
 *
 * Copyright 2015, Google Inc.
 * All rights reserved.
 *
 * Redistribution and use in source and binary forms, with or without
 * modification, are permitted provided that the following conditions are
 * met:
 *
 *     * Redistributions of source code must retain the above copyright
 * notice, this list of conditions and the following disclaimer.
 *     * Redistributions in binary form must reproduce the above
 * copyright notice, this list of conditions and the following disclaimer
 * in the documentation and/or other materials provided with the
 * distribution.
 *     * Neither the name of Google Inc. nor the names of its
 * contributors may be used to endorse or promote products derived from
 * this software without specific prior written permission.
 *
 * THIS SOFTWARE IS PROVIDED BY THE COPYRIGHT HOLDERS AND CONTRIBUTORS
 * "AS IS" AND ANY EXPRESS OR IMPLIED WARRANTIES, INCLUDING, BUT NOT
 * LIMITED TO, THE IMPLIED WARRANTIES OF MERCHANTABILITY AND FITNESS FOR
 * A PARTICULAR PURPOSE ARE DISCLAIMED. IN NO EVENT SHALL THE COPYRIGHT
 * OWNER OR CONTRIBUTORS BE LIABLE FOR ANY DIRECT, INDIRECT, INCIDENTAL,
 * SPECIAL, EXEMPLARY, OR CONSEQUENTIAL DAMAGES (INCLUDING, BUT NOT
 * LIMITED TO, PROCUREMENT OF SUBSTITUTE GOODS OR SERVICES; LOSS OF USE,
 * DATA, OR PROFITS; OR BUSINESS INTERRUPTION) HOWEVER CAUSED AND ON ANY
 * THEORY OF LIABILITY, WHETHER IN CONTRACT, STRICT LIABILITY, OR TORT
 * (INCLUDING NEGLIGENCE OR OTHERWISE) ARISING IN ANY WAY OUT OF THE USE
 * OF THIS SOFTWARE, EVEN IF ADVISED OF THE POSSIBILITY OF SUCH DAMAGE.
 *
 */

#include <memory>
#include <vector>
#include <map>

#include <node.h>

#include "grpc/support/log.h"
#include "grpc/grpc.h"
#include "grpc/support/alloc.h"
#include "grpc/support/time.h"
#include "byte_buffer.h"
#include "call.h"
#include "channel.h"
#include "completion_queue_async_worker.h"
#include "timeval.h"

using std::unique_ptr;
using std::shared_ptr;
using std::vector;

namespace grpc {
namespace node {

using v8::Array;
using v8::Boolean;
using v8::Exception;
using v8::External;
using v8::Function;
using v8::FunctionTemplate;
using v8::Handle;
using v8::HandleScope;
using v8::Integer;
using v8::Local;
using v8::Number;
using v8::Object;
using v8::ObjectTemplate;
using v8::Persistent;
using v8::Uint32;
using v8::String;
using v8::Value;

NanCallback *Call::constructor;
Persistent<FunctionTemplate> Call::fun_tpl;

bool EndsWith(const char *str, const char *substr) {
  return strcmp(str+strlen(str)-strlen(substr), substr) == 0;
}

bool CreateMetadataArray(Handle<Object> metadata, grpc_metadata_array *array,
                         shared_ptr<Resources> resources) {
  NanScope();
  grpc_metadata_array_init(array);
  Handle<Array> keys(metadata->GetOwnPropertyNames());
  for (unsigned int i = 0; i < keys->Length(); i++) {
    Handle<String> current_key(keys->Get(i)->ToString());
    if (!metadata->Get(current_key)->IsArray()) {
      return false;
    }
    array->capacity += Local<Array>::Cast(metadata->Get(current_key))->Length();
  }
  array->metadata = reinterpret_cast<grpc_metadata*>(
      gpr_malloc(array->capacity * sizeof(grpc_metadata)));
  for (unsigned int i = 0; i < keys->Length(); i++) {
    Handle<String> current_key(keys->Get(i)->ToString());
    NanUtf8String *utf8_key = new NanUtf8String(current_key);
    resources->strings.push_back(unique_ptr<NanUtf8String>(utf8_key));
    Handle<Array> values = Local<Array>::Cast(metadata->Get(current_key));
    for (unsigned int j = 0; j < values->Length(); j++) {
      Handle<Value> value = values->Get(j);
      grpc_metadata *current = &array->metadata[array->count];
      current->key = **utf8_key;
      // Only allow binary headers for "-bin" keys
      if (EndsWith(current->key, "-bin")) {
        if (::node::Buffer::HasInstance(value)) {
          current->value = ::node::Buffer::Data(value);
          current->value_length = ::node::Buffer::Length(value);
          Persistent<Value> *handle = new Persistent<Value>();
          NanAssignPersistent(*handle, value);
          resources->handles.push_back(unique_ptr<PersistentHolder>(
              new PersistentHolder(handle)));
          continue;
        }
      }
      if (value->IsString()) {
        Handle<String> string_value = value->ToString();
        NanUtf8String *utf8_value = new NanUtf8String(string_value);
        resources->strings.push_back(unique_ptr<NanUtf8String>(utf8_value));
        current->value = **utf8_value;
        current->value_length = string_value->Length();
      } else {
        return false;
      }
      array->count += 1;
    }
  }
  return true;
}

Handle<Value> ParseMetadata(const grpc_metadata_array *metadata_array) {
  NanEscapableScope();
  grpc_metadata *metadata_elements = metadata_array->metadata;
  size_t length = metadata_array->count;
  std::map<const char*, size_t> size_map;
  std::map<const char*, size_t> index_map;

  for (unsigned int i = 0; i < length; i++) {
    const char *key = metadata_elements[i].key;
    if (size_map.count(key)) {
      size_map[key] += 1;
    }
    index_map[key] = 0;
  }
  Handle<Object> metadata_object = NanNew<Object>();
  for (unsigned int i = 0; i < length; i++) {
    grpc_metadata* elem = &metadata_elements[i];
    Handle<String> key_string = NanNew(elem->key);
    Handle<Array> array;
    if (metadata_object->Has(key_string)) {
      array = Handle<Array>::Cast(metadata_object->Get(key_string));
    } else {
      array = NanNew<Array>(size_map[elem->key]);
      metadata_object->Set(key_string, array);
    }
    if (EndsWith(elem->key, "-bin")) {
      array->Set(index_map[elem->key],
                 MakeFastBuffer(
                     NanNewBufferHandle(elem->value, elem->value_length)));
    } else {
      array->Set(index_map[elem->key], NanNew(elem->value));
    }
    index_map[elem->key] += 1;
  }
  return NanEscapeScope(metadata_object);
}

Handle<Value> Op::GetOpType() const {
  NanEscapableScope();
  return NanEscapeScope(NanNew<String>(GetTypeString()));
}

class SendMetadataOp : public Op {
 public:
  Handle<Value> GetNodeValue() const {
    NanEscapableScope();
    return NanEscapeScope(NanTrue());
  }
  bool ParseOp(Handle<Value> value, grpc_op *out,
               shared_ptr<Resources> resources) {
    if (!value->IsObject()) {
      return false;
    }
    grpc_metadata_array array;
    if (!CreateMetadataArray(value->ToObject(), &array, resources)) {
      return false;
    }
    out->data.send_initial_metadata.count = array.count;
    out->data.send_initial_metadata.metadata = array.metadata;
    return true;
  }
 protected:
  std::string GetTypeString() const {
    return "send_metadata";
  }
};

class SendMessageOp : public Op {
 public:
  Handle<Value> GetNodeValue() const {
    NanEscapableScope();
    return NanEscapeScope(NanTrue());
  }
  bool ParseOp(Handle<Value> value, grpc_op *out,
               shared_ptr<Resources> resources) {
    if (!::node::Buffer::HasInstance(value)) {
      return false;
    }
    out->data.send_message = BufferToByteBuffer(value);
    Persistent<Value> *handle = new Persistent<Value>();
    NanAssignPersistent(*handle, value);
    resources->handles.push_back(unique_ptr<PersistentHolder>(
        new PersistentHolder(handle)));
    return true;
  }
 protected:
  std::string GetTypeString() const {
    return "send_message";
  }
};

class SendClientCloseOp : public Op {
 public:
  Handle<Value> GetNodeValue() const {
    NanEscapableScope();
    return NanEscapeScope(NanTrue());
  }
  bool ParseOp(Handle<Value> value, grpc_op *out,
               shared_ptr<Resources> resources) {
    return true;
  }
 protected:
  std::string GetTypeString() const {
    return "client_close";
  }
};

class SendServerStatusOp : public Op {
 public:
  Handle<Value> GetNodeValue() const {
    NanEscapableScope();
    return NanEscapeScope(NanTrue());
  }
  bool ParseOp(Handle<Value> value, grpc_op *out,
               shared_ptr<Resources> resources) {
    if (!value->IsObject()) {
      return false;
    }
    Handle<Object> server_status = value->ToObject();
    if (!server_status->Get(NanNew("metadata"))->IsObject()) {
      return false;
    }
    if (!server_status->Get(NanNew("code"))->IsUint32()) {
      return false;
    }
    if (!server_status->Get(NanNew("details"))->IsString()) {
      return false;
    }
    grpc_metadata_array array;
    if (!CreateMetadataArray(server_status->Get(NanNew("metadata"))->
                             ToObject(),
                             &array, resources)) {
      return false;
    }
    out->data.send_status_from_server.trailing_metadata_count = array.count;
    out->data.send_status_from_server.trailing_metadata = array.metadata;
    out->data.send_status_from_server.status =
        static_cast<grpc_status_code>(
            server_status->Get(NanNew("code"))->Uint32Value());
    NanUtf8String *str = new NanUtf8String(
        server_status->Get(NanNew("details")));
    resources->strings.push_back(unique_ptr<NanUtf8String>(str));
    out->data.send_status_from_server.status_details = **str;
    return true;
  }
 protected:
  std::string GetTypeString() const {
    return "send_status";
  }
};

class GetMetadataOp : public Op {
 public:
  GetMetadataOp() {
    grpc_metadata_array_init(&recv_metadata);
  }

  ~GetMetadataOp() {
    grpc_metadata_array_destroy(&recv_metadata);
  }

  Handle<Value> GetNodeValue() const {
    NanEscapableScope();
    return NanEscapeScope(ParseMetadata(&recv_metadata));
  }

  bool ParseOp(Handle<Value> value, grpc_op *out,
               shared_ptr<Resources> resources) {
    out->data.recv_initial_metadata = &recv_metadata;
    return true;
  }

 protected:
  std::string GetTypeString() const {
    return "metadata";
  }

 private:
  grpc_metadata_array recv_metadata;
};

class ReadMessageOp : public Op {
 public:
  ReadMessageOp() {
    recv_message = NULL;
  }
  ~ReadMessageOp() {
    if (recv_message != NULL) {
      gpr_free(recv_message);
    }
  }
  Handle<Value> GetNodeValue() const {
    NanEscapableScope();
    return NanEscapeScope(ByteBufferToBuffer(recv_message));
  }

  bool ParseOp(Handle<Value> value, grpc_op *out,
               shared_ptr<Resources> resources) {
    out->data.recv_message = &recv_message;
    return true;
  }

 protected:
  std::string GetTypeString() const {
    return "read";
  }

 private:
  grpc_byte_buffer *recv_message;
};

class ClientStatusOp : public Op {
 public:
  ClientStatusOp() {
    grpc_metadata_array_init(&metadata_array);
    status_details = NULL;
    details_capacity = 0;
  }

  ~ClientStatusOp() {
    grpc_metadata_array_destroy(&metadata_array);
    gpr_free(status_details);
  }

  bool ParseOp(Handle<Value> value, grpc_op *out,
               shared_ptr<Resources> resources) {
    out->data.recv_status_on_client.trailing_metadata = &metadata_array;
    out->data.recv_status_on_client.status = &status;
    out->data.recv_status_on_client.status_details = &status_details;
    out->data.recv_status_on_client.status_details_capacity = &details_capacity;
    return true;
  }

  Handle<Value> GetNodeValue() const {
    NanEscapableScope();
    Handle<Object> status_obj = NanNew<Object>();
    status_obj->Set(NanNew("code"), NanNew<Number>(status));
    if (status_details != NULL) {
      status_obj->Set(NanNew("details"), NanNew(status_details));
    }
    status_obj->Set(NanNew("metadata"), ParseMetadata(&metadata_array));
    return NanEscapeScope(status_obj);
  }
 protected:
  std::string GetTypeString() const {
    return "status";
  }
 private:
  grpc_metadata_array metadata_array;
  grpc_status_code status;
  char *status_details;
  size_t details_capacity;
};

class ServerCloseResponseOp : public Op {
 public:
  Handle<Value> GetNodeValue() const {
    NanEscapableScope();
    return NanEscapeScope(NanNew<Boolean>(cancelled));
  }

  bool ParseOp(Handle<Value> value, grpc_op *out,
               shared_ptr<Resources> resources) {
    out->data.recv_close_on_server.cancelled = &cancelled;
    return true;
  }

 protected:
  std::string GetTypeString() const {
    return "cancelled";
  }

 private:
  int cancelled;
};

tag::tag(NanCallback *callback, OpVec *ops,
         shared_ptr<Resources> resources) :
    callback(callback), ops(ops), resources(resources){
}

tag::~tag() {
  delete callback;
  delete ops;
}

Handle<Value> GetTagNodeValue(void *tag) {
  NanEscapableScope();
  struct tag *tag_struct = reinterpret_cast<struct tag *>(tag);
  Handle<Object> tag_obj = NanNew<Object>();
  for (vector<unique_ptr<Op> >::iterator it = tag_struct->ops->begin();
       it != tag_struct->ops->end(); ++it) {
    Op *op_ptr = it->get();
    tag_obj->Set(op_ptr->GetOpType(), op_ptr->GetNodeValue());
  }
  return NanEscapeScope(tag_obj);
}

NanCallback *GetTagCallback(void *tag) {
  struct tag *tag_struct = reinterpret_cast<struct tag *>(tag);
  return tag_struct->callback;
}

void DestroyTag(void *tag) {
  struct tag *tag_struct = reinterpret_cast<struct tag *>(tag);
  delete tag_struct;
}

Call::Call(grpc_call *call) : wrapped_call(call) {
}

Call::~Call() {
  grpc_call_destroy(wrapped_call);
}

void Call::Init(Handle<Object> exports) {
  NanScope();
  Local<FunctionTemplate> tpl = NanNew<FunctionTemplate>(New);
  tpl->SetClassName(NanNew("Call"));
  tpl->InstanceTemplate()->SetInternalFieldCount(1);
  NanSetPrototypeTemplate(tpl, "startBatch",
                          NanNew<FunctionTemplate>(StartBatch)->GetFunction());
  NanSetPrototypeTemplate(tpl, "cancel",
                          NanNew<FunctionTemplate>(Cancel)->GetFunction());
  NanSetPrototypeTemplate(tpl, "getPeer",
                          NanNew<FunctionTemplate>(GetPeer)->GetFunction());
  NanAssignPersistent(fun_tpl, tpl);
  Handle<Function> ctr = tpl->GetFunction();
  ctr->Set(NanNew("WRITE_BUFFER_HINT"),
           NanNew<Uint32, uint32_t>(GRPC_WRITE_BUFFER_HINT));
  ctr->Set(NanNew("WRITE_NO_COMPRESS"),
           NanNew<Uint32, uint32_t>(GRPC_WRITE_NO_COMPRESS));
  exports->Set(NanNew("Call"), ctr);
  constructor = new NanCallback(ctr);
}

bool Call::HasInstance(Handle<Value> val) {
  NanScope();
  return NanHasInstance(fun_tpl, val);
}

Handle<Value> Call::WrapStruct(grpc_call *call) {
  NanEscapableScope();
  if (call == NULL) {
    return NanEscapeScope(NanNull());
  }
  const int argc = 1;
  Handle<Value> argv[argc] = {NanNew<External>(reinterpret_cast<void *>(call))};
  return NanEscapeScope(constructor->GetFunction()->NewInstance(argc, argv));
}

NAN_METHOD(Call::New) {
  NanScope();

  if (args.IsConstructCall()) {
    Call *call;
    if (args[0]->IsExternal()) {
      Handle<External> ext = args[0].As<External>();
      // This option is used for wrapping an existing call
      grpc_call *call_value =
          reinterpret_cast<grpc_call *>(ext->Value());
      call = new Call(call_value);
    } else {
      if (!Channel::HasInstance(args[0])) {
        return NanThrowTypeError("Call's first argument must be a Channel");
      }
      if (!args[1]->IsString()) {
        return NanThrowTypeError("Call's second argument must be a string");
      }
      if (!(args[2]->IsNumber() || args[2]->IsDate())) {
        return NanThrowTypeError(
            "Call's third argument must be a date or a number");
      }
      Handle<Object> channel_object = args[0]->ToObject();
      Channel *channel = ObjectWrap::Unwrap<Channel>(channel_object);
      if (channel->GetWrappedChannel() == NULL) {
        return NanThrowError("Call cannot be created from a closed channel");
      }
      NanUtf8String method(args[1]);
      double deadline = args[2]->NumberValue();
      grpc_channel *wrapped_channel = channel->GetWrappedChannel();
<<<<<<< HEAD
      grpc_call *wrapped_call = grpc_channel_create_call(
          wrapped_channel, NULL, GRPC_PROPAGATE_DEFAULTS,
          CompletionQueueAsyncWorker::GetQueue(), *method, channel->GetHost(),
          MillisecondsToTimespec(deadline), NULL);
=======
      grpc_call *wrapped_call;
      if (args[3]->IsString()) {
        NanUtf8String host_override(args[3]);
        wrapped_call = grpc_channel_create_call(
            wrapped_channel, NULL, GRPC_PROPAGATE_DEFAULTS,
            CompletionQueueAsyncWorker::GetQueue(), *method,
            *host_override, MillisecondsToTimespec(deadline));
      } else if (args[3]->IsUndefined() || args[3]->IsNull()) {
        wrapped_call = grpc_channel_create_call(
            wrapped_channel, NULL, GRPC_PROPAGATE_DEFAULTS,
            CompletionQueueAsyncWorker::GetQueue(), *method,
            NULL, MillisecondsToTimespec(deadline));
      } else {
        return NanThrowTypeError("Call's fourth argument must be a string");
      }
>>>>>>> 3b226512
      call = new Call(wrapped_call);
      args.This()->SetHiddenValue(NanNew("channel_"), channel_object);
    }
    call->Wrap(args.This());
    NanReturnValue(args.This());
  } else {
    const int argc = 4;
    Local<Value> argv[argc] = {args[0], args[1], args[2], args[3]};
    NanReturnValue(constructor->GetFunction()->NewInstance(argc, argv));
  }
}

NAN_METHOD(Call::StartBatch) {
  NanScope();
  if (!HasInstance(args.This())) {
    return NanThrowTypeError("startBatch can only be called on Call objects");
  }
  if (!args[0]->IsObject()) {
    return NanThrowError("startBatch's first argument must be an object");
  }
  if (!args[1]->IsFunction()) {
    return NanThrowError("startBatch's second argument must be a callback");
  }
  Handle<Function> callback_func = args[1].As<Function>();
  Call *call = ObjectWrap::Unwrap<Call>(args.This());
  shared_ptr<Resources> resources(new Resources);
  Handle<Object> obj = args[0]->ToObject();
  Handle<Array> keys = obj->GetOwnPropertyNames();
  size_t nops = keys->Length();
  vector<grpc_op> ops(nops);
  unique_ptr<OpVec> op_vector(new OpVec());
  for (unsigned int i = 0; i < nops; i++) {
    unique_ptr<Op> op;
    if (!keys->Get(i)->IsUint32()) {
      return NanThrowError(
          "startBatch's first argument's keys must be integers");
    }
    uint32_t type = keys->Get(i)->Uint32Value();
    ops[i].op = static_cast<grpc_op_type>(type);
    ops[i].flags = 0;
    switch (type) {
      case GRPC_OP_SEND_INITIAL_METADATA:
        op.reset(new SendMetadataOp());
        break;
      case GRPC_OP_SEND_MESSAGE:
        op.reset(new SendMessageOp());
        break;
      case GRPC_OP_SEND_CLOSE_FROM_CLIENT:
        op.reset(new SendClientCloseOp());
        break;
      case GRPC_OP_SEND_STATUS_FROM_SERVER:
        op.reset(new SendServerStatusOp());
        break;
      case GRPC_OP_RECV_INITIAL_METADATA:
        op.reset(new GetMetadataOp());
        break;
      case GRPC_OP_RECV_MESSAGE:
        op.reset(new ReadMessageOp());
        break;
      case GRPC_OP_RECV_STATUS_ON_CLIENT:
        op.reset(new ClientStatusOp());
        break;
      case GRPC_OP_RECV_CLOSE_ON_SERVER:
        op.reset(new ServerCloseResponseOp());
        break;
      default:
        return NanThrowError("Argument object had an unrecognized key");
    }
    if (!op->ParseOp(obj->Get(type), &ops[i], resources)) {
      return NanThrowTypeError("Incorrectly typed arguments to startBatch");
    }
    op_vector->push_back(std::move(op));
  }
  NanCallback *callback = new NanCallback(callback_func);
  grpc_call_error error = grpc_call_start_batch(
      call->wrapped_call, &ops[0], nops, new struct tag(
          callback, op_vector.release(), resources), NULL);
  if (error != GRPC_CALL_OK) {
    return NanThrowError("startBatch failed", error);
  }
  CompletionQueueAsyncWorker::Next();
  NanReturnUndefined();
}

NAN_METHOD(Call::Cancel) {
  NanScope();
  if (!HasInstance(args.This())) {
    return NanThrowTypeError("cancel can only be called on Call objects");
  }
  Call *call = ObjectWrap::Unwrap<Call>(args.This());
  grpc_call_error error = grpc_call_cancel(call->wrapped_call, NULL);
  if (error != GRPC_CALL_OK) {
    return NanThrowError("cancel failed", error);
  }
  NanReturnUndefined();
}

NAN_METHOD(Call::GetPeer) {
  NanScope();
  if (!HasInstance(args.This())) {
    return NanThrowTypeError("getPeer can only be called on Call objects");
  }
  Call *call = ObjectWrap::Unwrap<Call>(args.This());
  char *peer = grpc_call_get_peer(call->wrapped_call);
  Handle<Value> peer_value = NanNew(peer);
  gpr_free(peer);
  NanReturnValue(peer_value);
}

}  // namespace node
}  // namespace grpc<|MERGE_RESOLUTION|>--- conflicted
+++ resolved
@@ -510,28 +510,21 @@
       NanUtf8String method(args[1]);
       double deadline = args[2]->NumberValue();
       grpc_channel *wrapped_channel = channel->GetWrappedChannel();
-<<<<<<< HEAD
-      grpc_call *wrapped_call = grpc_channel_create_call(
-          wrapped_channel, NULL, GRPC_PROPAGATE_DEFAULTS,
-          CompletionQueueAsyncWorker::GetQueue(), *method, channel->GetHost(),
-          MillisecondsToTimespec(deadline), NULL);
-=======
       grpc_call *wrapped_call;
       if (args[3]->IsString()) {
         NanUtf8String host_override(args[3]);
         wrapped_call = grpc_channel_create_call(
             wrapped_channel, NULL, GRPC_PROPAGATE_DEFAULTS,
             CompletionQueueAsyncWorker::GetQueue(), *method,
-            *host_override, MillisecondsToTimespec(deadline));
+            *host_override, MillisecondsToTimespec(deadline), NULL);
       } else if (args[3]->IsUndefined() || args[3]->IsNull()) {
         wrapped_call = grpc_channel_create_call(
             wrapped_channel, NULL, GRPC_PROPAGATE_DEFAULTS,
             CompletionQueueAsyncWorker::GetQueue(), *method,
-            NULL, MillisecondsToTimespec(deadline));
+            NULL, MillisecondsToTimespec(deadline), NULL);
       } else {
         return NanThrowTypeError("Call's fourth argument must be a string");
       }
->>>>>>> 3b226512
       call = new Call(wrapped_call);
       args.This()->SetHiddenValue(NanNew("channel_"), channel_object);
     }
