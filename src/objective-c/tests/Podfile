--- conflicted
+++ resolved
@@ -3,7 +3,6 @@
 
 install! 'cocoapods', :deterministic_uuids => false
 
-<<<<<<< HEAD
 # Location of gRPC's repo root relative to this file.
 GRPC_LOCAL_SRC = '../../..'
 
@@ -17,8 +16,9 @@
   InteropTestsLocalCleartext
 ).each do |target_name|
   target target_name do
-    pod 'Protobuf', :path => "#{GRPC_LOCAL_SRC}/third_party/protobuf"
-    pod 'BoringSSL', :podspec => "#{GRPC_LOCAL_SRC}/src/objective-c"
+    pod 'Protobuf', :path => "#{GRPC_LOCAL_SRC}/third_party/protobuf", :inhibit_warnings => true
+    pod 'BoringSSL', :podspec => "#{GRPC_LOCAL_SRC}/src/objective-c", :inhibit_warnings => true
+    pod 'CronetFramework', :podspec => "#{GRPC_LOCAL_SRC}/src/objective-c"
     pod 'gRPC', :path => GRPC_LOCAL_SRC
     pod 'gRPC-Core', :path => GRPC_LOCAL_SRC
     pod 'gRPC-RxLibrary', :path => GRPC_LOCAL_SRC
@@ -56,37 +56,6 @@
     'USE_HEADERMAP' => 'NO',
     'ALWAYS_SEARCH_USER_PATHS' => 'NO',
   }
-=======
-def shared_pods
-  pod 'Protobuf', :path => "../../../third_party/protobuf", :inhibit_warnings => true
-  pod 'BoringSSL', :podspec => "..", :inhibit_warnings => true
-  pod 'CronetFramework', :podspec => ".."
-  pod 'gRPC', :path => "../../.."
-  pod 'RemoteTest', :path => "RemoteTestClient"
-end
-
-target 'Tests' do
-	shared_pods
-end
-
-target 'AllTests' do
-	shared_pods
-end
-
-target 'RxLibraryUnitTests' do
-	shared_pods
-end
-
-target 'InteropTestsRemote' do
-	shared_pods
-end
-
-target 'InteropTestsLocalSSL' do
-	shared_pods
-end
-
-target 'InteropTestsLocalCleartext' do
-	shared_pods
 end
 
 post_install do |installer|
@@ -103,5 +72,4 @@
       end
     end
   end
->>>>>>> a5596db1
 end