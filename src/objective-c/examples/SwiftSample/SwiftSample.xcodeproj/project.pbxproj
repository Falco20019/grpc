--- conflicted
+++ resolved
@@ -11,19 +11,10 @@
 		633BFFCA1B950B210007E424 /* ViewController.swift in Sources */ = {isa = PBXBuildFile; fileRef = 633BFFC91B950B210007E424 /* ViewController.swift */; };
 		633BFFCD1B950B210007E424 /* Main.storyboard in Resources */ = {isa = PBXBuildFile; fileRef = 633BFFCB1B950B210007E424 /* Main.storyboard */; };
 		633BFFCF1B950B210007E424 /* Images.xcassets in Resources */ = {isa = PBXBuildFile; fileRef = 633BFFCE1B950B210007E424 /* Images.xcassets */; };
-<<<<<<< HEAD
-		AE76C196CEB7CF33421129CD /* libPods-SwiftSample.a in Frameworks */ = {isa = PBXBuildFile; fileRef = FBDB042A015267195A988FFB /* libPods-SwiftSample.a */; };
-/* End PBXBuildFile section */
-
-/* Begin PBXFileReference section */
-		12C7B447AA80E624D93B5C54 /* Pods.debug.xcconfig */ = {isa = PBXFileReference; includeInIndex = 1; lastKnownFileType = text.xcconfig; name = Pods.debug.xcconfig; path = "Pods/Target Support Files/Pods/Pods.debug.xcconfig"; sourceTree = "<group>"; };
-		5ABC04686A90EA11D0BD35A1 /* Pods-SwiftSample.release.xcconfig */ = {isa = PBXFileReference; includeInIndex = 1; lastKnownFileType = text.xcconfig; name = "Pods-SwiftSample.release.xcconfig"; path = "Pods/Target Support Files/Pods-SwiftSample/Pods-SwiftSample.release.xcconfig"; sourceTree = "<group>"; };
-=======
 		92EDB1408A1E1E7DDAB25D9C /* libPods-SwiftSample.a in Frameworks */ = {isa = PBXBuildFile; fileRef = 69BB5C6CA3C1F97E007AC527 /* libPods-SwiftSample.a */; };
 /* End PBXBuildFile section */
 
 /* Begin PBXFileReference section */
->>>>>>> a5596db1
 		633BFFC21B950B210007E424 /* SwiftSample.app */ = {isa = PBXFileReference; explicitFileType = wrapper.application; includeInIndex = 0; path = SwiftSample.app; sourceTree = BUILT_PRODUCTS_DIR; };
 		633BFFC61B950B210007E424 /* Info.plist */ = {isa = PBXFileReference; lastKnownFileType = text.plist.xml; path = Info.plist; sourceTree = "<group>"; };
 		633BFFC71B950B210007E424 /* AppDelegate.swift */ = {isa = PBXFileReference; lastKnownFileType = sourcecode.swift; path = AppDelegate.swift; sourceTree = "<group>"; };
@@ -31,16 +22,9 @@
 		633BFFCC1B950B210007E424 /* Base */ = {isa = PBXFileReference; lastKnownFileType = file.storyboard; name = Base; path = Base.lproj/Main.storyboard; sourceTree = "<group>"; };
 		633BFFCE1B950B210007E424 /* Images.xcassets */ = {isa = PBXFileReference; lastKnownFileType = folder.assetcatalog; path = Images.xcassets; sourceTree = "<group>"; };
 		6367AD231B951655007FD3A4 /* Bridging-Header.h */ = {isa = PBXFileReference; fileEncoding = 4; lastKnownFileType = sourcecode.c.h; path = "Bridging-Header.h"; sourceTree = "<group>"; };
-<<<<<<< HEAD
-		C335CBC4C160E0D9EDEE646B /* Pods.release.xcconfig */ = {isa = PBXFileReference; includeInIndex = 1; lastKnownFileType = text.xcconfig; name = Pods.release.xcconfig; path = "Pods/Target Support Files/Pods/Pods.release.xcconfig"; sourceTree = "<group>"; };
-		C4278D3EA95326A34DF5D15F /* Pods-SwiftSample.debug.xcconfig */ = {isa = PBXFileReference; includeInIndex = 1; lastKnownFileType = text.xcconfig; name = "Pods-SwiftSample.debug.xcconfig"; path = "Pods/Target Support Files/Pods-SwiftSample/Pods-SwiftSample.debug.xcconfig"; sourceTree = "<group>"; };
-		DC58ACA18DCCB1553531B885 /* libPods.a */ = {isa = PBXFileReference; explicitFileType = archive.ar; includeInIndex = 0; path = libPods.a; sourceTree = BUILT_PRODUCTS_DIR; };
-		FBDB042A015267195A988FFB /* libPods-SwiftSample.a */ = {isa = PBXFileReference; explicitFileType = archive.ar; includeInIndex = 0; path = "libPods-SwiftSample.a"; sourceTree = BUILT_PRODUCTS_DIR; };
-=======
 		69BB5C6CA3C1F97E007AC527 /* libPods-SwiftSample.a */ = {isa = PBXFileReference; explicitFileType = archive.ar; includeInIndex = 0; path = "libPods-SwiftSample.a"; sourceTree = BUILT_PRODUCTS_DIR; };
 		A7E614A494D89D01BB395761 /* Pods-SwiftSample.debug.xcconfig */ = {isa = PBXFileReference; includeInIndex = 1; lastKnownFileType = text.xcconfig; name = "Pods-SwiftSample.debug.xcconfig"; path = "Pods/Target Support Files/Pods-SwiftSample/Pods-SwiftSample.debug.xcconfig"; sourceTree = "<group>"; };
 		C314E3E246AF23AC29B38FCF /* Pods-SwiftSample.release.xcconfig */ = {isa = PBXFileReference; includeInIndex = 1; lastKnownFileType = text.xcconfig; name = "Pods-SwiftSample.release.xcconfig"; path = "Pods/Target Support Files/Pods-SwiftSample/Pods-SwiftSample.release.xcconfig"; sourceTree = "<group>"; };
->>>>>>> a5596db1
 /* End PBXFileReference section */
 
 /* Begin PBXFrameworksBuildPhase section */
@@ -48,11 +32,7 @@
 			isa = PBXFrameworksBuildPhase;
 			buildActionMask = 2147483647;
 			files = (
-<<<<<<< HEAD
-				AE76C196CEB7CF33421129CD /* libPods-SwiftSample.a in Frameworks */,
-=======
 				92EDB1408A1E1E7DDAB25D9C /* libPods-SwiftSample.a in Frameworks */,
->>>>>>> a5596db1
 			);
 			runOnlyForDeploymentPostprocessing = 0;
 		};
@@ -62,15 +42,8 @@
 		31F283C976AE97586C17CCD9 /* Pods */ = {
 			isa = PBXGroup;
 			children = (
-<<<<<<< HEAD
-				12C7B447AA80E624D93B5C54 /* Pods.debug.xcconfig */,
-				C335CBC4C160E0D9EDEE646B /* Pods.release.xcconfig */,
-				C4278D3EA95326A34DF5D15F /* Pods-SwiftSample.debug.xcconfig */,
-				5ABC04686A90EA11D0BD35A1 /* Pods-SwiftSample.release.xcconfig */,
-=======
 				A7E614A494D89D01BB395761 /* Pods-SwiftSample.debug.xcconfig */,
 				C314E3E246AF23AC29B38FCF /* Pods-SwiftSample.release.xcconfig */,
->>>>>>> a5596db1
 			);
 			name = Pods;
 			sourceTree = "<group>";
@@ -117,12 +90,7 @@
 		9D63A7F6423989BA306810CA /* Frameworks */ = {
 			isa = PBXGroup;
 			children = (
-<<<<<<< HEAD
-				DC58ACA18DCCB1553531B885 /* libPods.a */,
-				FBDB042A015267195A988FFB /* libPods-SwiftSample.a */,
-=======
 				69BB5C6CA3C1F97E007AC527 /* libPods-SwiftSample.a */,
->>>>>>> a5596db1
 			);
 			name = Frameworks;
 			sourceTree = "<group>";
@@ -134,21 +102,12 @@
 			isa = PBXNativeTarget;
 			buildConfigurationList = 633BFFE11B950B210007E424 /* Build configuration list for PBXNativeTarget "SwiftSample" */;
 			buildPhases = (
-<<<<<<< HEAD
-				6BEEB33CA2705D7D2F2210E6 /* 📦 Check Pods Manifest.lock */,
-				633BFFBE1B950B210007E424 /* Sources */,
-				633BFFBF1B950B210007E424 /* Frameworks */,
-				633BFFC01B950B210007E424 /* Resources */,
-				AC2F6F9AB1C090BB0BEE6E4D /* 📦 Copy Pods Resources */,
-				A1738A987353B0BF2C64F0F7 /* 📦 Embed Pods Frameworks */,
-=======
 				6BEEB33CA2705D7D2F2210E6 /* [CP] Check Pods Manifest.lock */,
 				633BFFBE1B950B210007E424 /* Sources */,
 				633BFFBF1B950B210007E424 /* Frameworks */,
 				633BFFC01B950B210007E424 /* Resources */,
 				AC2F6F9AB1C090BB0BEE6E4D /* [CP] Copy Pods Resources */,
 				A1738A987353B0BF2C64F0F7 /* [CP] Embed Pods Frameworks */,
->>>>>>> a5596db1
 			);
 			buildRules = (
 			);
@@ -205,22 +164,14 @@
 /* End PBXResourcesBuildPhase section */
 
 /* Begin PBXShellScriptBuildPhase section */
-<<<<<<< HEAD
-		6BEEB33CA2705D7D2F2210E6 /* 📦 Check Pods Manifest.lock */ = {
-=======
 		6BEEB33CA2705D7D2F2210E6 /* [CP] Check Pods Manifest.lock */ = {
->>>>>>> a5596db1
 			isa = PBXShellScriptBuildPhase;
 			buildActionMask = 2147483647;
 			files = (
 			);
 			inputPaths = (
 			);
-<<<<<<< HEAD
-			name = "📦 Check Pods Manifest.lock";
-=======
 			name = "[CP] Check Pods Manifest.lock";
->>>>>>> a5596db1
 			outputPaths = (
 			);
 			runOnlyForDeploymentPostprocessing = 0;
@@ -228,22 +179,14 @@
 			shellScript = "diff \"${PODS_ROOT}/../Podfile.lock\" \"${PODS_ROOT}/Manifest.lock\" > /dev/null\nif [[ $? != 0 ]] ; then\n    cat << EOM\nerror: The sandbox is not in sync with the Podfile.lock. Run 'pod install' or update your CocoaPods installation.\nEOM\n    exit 1\nfi\n";
 			showEnvVarsInLog = 0;
 		};
-<<<<<<< HEAD
-		A1738A987353B0BF2C64F0F7 /* 📦 Embed Pods Frameworks */ = {
-=======
 		A1738A987353B0BF2C64F0F7 /* [CP] Embed Pods Frameworks */ = {
->>>>>>> a5596db1
 			isa = PBXShellScriptBuildPhase;
 			buildActionMask = 2147483647;
 			files = (
 			);
 			inputPaths = (
 			);
-<<<<<<< HEAD
-			name = "📦 Embed Pods Frameworks";
-=======
 			name = "[CP] Embed Pods Frameworks";
->>>>>>> a5596db1
 			outputPaths = (
 			);
 			runOnlyForDeploymentPostprocessing = 0;
@@ -251,22 +194,14 @@
 			shellScript = "\"${SRCROOT}/Pods/Target Support Files/Pods-SwiftSample/Pods-SwiftSample-frameworks.sh\"\n";
 			showEnvVarsInLog = 0;
 		};
-<<<<<<< HEAD
-		AC2F6F9AB1C090BB0BEE6E4D /* 📦 Copy Pods Resources */ = {
-=======
 		AC2F6F9AB1C090BB0BEE6E4D /* [CP] Copy Pods Resources */ = {
->>>>>>> a5596db1
 			isa = PBXShellScriptBuildPhase;
 			buildActionMask = 2147483647;
 			files = (
 			);
 			inputPaths = (
 			);
-<<<<<<< HEAD
-			name = "📦 Copy Pods Resources";
-=======
 			name = "[CP] Copy Pods Resources";
->>>>>>> a5596db1
 			outputPaths = (
 			);
 			runOnlyForDeploymentPostprocessing = 0;
@@ -385,11 +320,7 @@
 		};
 		633BFFE21B950B210007E424 /* Debug */ = {
 			isa = XCBuildConfiguration;
-<<<<<<< HEAD
-			baseConfigurationReference = C4278D3EA95326A34DF5D15F /* Pods-SwiftSample.debug.xcconfig */;
-=======
 			baseConfigurationReference = A7E614A494D89D01BB395761 /* Pods-SwiftSample.debug.xcconfig */;
->>>>>>> a5596db1
 			buildSettings = {
 				ASSETCATALOG_COMPILER_APPICON_NAME = AppIcon;
 				INFOPLIST_FILE = Info.plist;
@@ -402,11 +333,7 @@
 		};
 		633BFFE31B950B210007E424 /* Release */ = {
 			isa = XCBuildConfiguration;
-<<<<<<< HEAD
-			baseConfigurationReference = 5ABC04686A90EA11D0BD35A1 /* Pods-SwiftSample.release.xcconfig */;
-=======
 			baseConfigurationReference = C314E3E246AF23AC29B38FCF /* Pods-SwiftSample.release.xcconfig */;
->>>>>>> a5596db1
 			buildSettings = {
 				ASSETCATALOG_COMPILER_APPICON_NAME = AppIcon;
 				INFOPLIST_FILE = Info.plist;
