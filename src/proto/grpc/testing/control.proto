// Copyright 2015, Google Inc.
// All rights reserved.
//
// Redistribution and use in source and binary forms, with or without
// modification, are permitted provided that the following conditions are
// met:
//
//     * Redistributions of source code must retain the above copyright
// notice, this list of conditions and the following disclaimer.
//     * Redistributions in binary form must reproduce the above
// copyright notice, this list of conditions and the following disclaimer
// in the documentation and/or other materials provided with the
// distribution.
//     * Neither the name of Google Inc. nor the names of its
// contributors may be used to endorse or promote products derived from
// this software without specific prior written permission.
//
// THIS SOFTWARE IS PROVIDED BY THE COPYRIGHT HOLDERS AND CONTRIBUTORS
// "AS IS" AND ANY EXPRESS OR IMPLIED WARRANTIES, INCLUDING, BUT NOT
// LIMITED TO, THE IMPLIED WARRANTIES OF MERCHANTABILITY AND FITNESS FOR
// A PARTICULAR PURPOSE ARE DISCLAIMED. IN NO EVENT SHALL THE COPYRIGHT
// OWNER OR CONTRIBUTORS BE LIABLE FOR ANY DIRECT, INDIRECT, INCIDENTAL,
// SPECIAL, EXEMPLARY, OR CONSEQUENTIAL DAMAGES (INCLUDING, BUT NOT
// LIMITED TO, PROCUREMENT OF SUBSTITUTE GOODS OR SERVICES; LOSS OF USE,
// DATA, OR PROFITS; OR BUSINESS INTERRUPTION) HOWEVER CAUSED AND ON ANY
// THEORY OF LIABILITY, WHETHER IN CONTRACT, STRICT LIABILITY, OR TORT
// (INCLUDING NEGLIGENCE OR OTHERWISE) ARISING IN ANY WAY OUT OF THE USE
// OF THIS SOFTWARE, EVEN IF ADVISED OF THE POSSIBILITY OF SUCH DAMAGE.

syntax = "proto3";

import "src/proto/grpc/testing/payloads.proto";
import "src/proto/grpc/testing/stats.proto";

package grpc.testing;

enum ClientType {
  // Many languages support a basic distinction between using
  // sync or async client, and this allows the specification
  SYNC_CLIENT = 0;
  ASYNC_CLIENT = 1;
  OTHER_CLIENT = 2; // used for some language-specific variants
}

enum ServerType {
  SYNC_SERVER = 0;
  ASYNC_SERVER = 1;
  ASYNC_GENERIC_SERVER = 2;
  OTHER_SERVER = 3; // used for some language-specific variants
}

enum RpcType {
  UNARY = 0;
  STREAMING = 1;
}

// Parameters of poisson process distribution, which is a good representation
// of activity coming in from independent identical stationary sources.
message PoissonParams {
  // The rate of arrivals (a.k.a. lambda parameter of the exp distribution).
  double offered_load = 1;
}

// Once an RPC finishes, immediately start a new one.
// No configuration parameters needed.
message ClosedLoopParams {}

message LoadParams {
  oneof load {
    ClosedLoopParams closed_loop = 1;
    PoissonParams poisson = 2;
  };
}

// presence of SecurityParams implies use of TLS
message SecurityParams {
  bool use_test_ca = 1;
  string server_host_override = 2;
}

message ClientConfig {
  // List of targets to connect to. At least one target needs to be specified.
  repeated string server_targets = 1;
  ClientType client_type = 2;
  SecurityParams security_params = 3;
  // How many concurrent RPCs to start for each channel.
  // For synchronous client, use a separate thread for each outstanding RPC.
  int32 outstanding_rpcs_per_channel = 4;
  // Number of independent client channels to create.
  // i-th channel will connect to server_target[i % server_targets.size()]
  int32 client_channels = 5;
  // Only for async client. Number of threads to use to start/manage RPCs.
  int32 async_client_threads = 7;
  RpcType rpc_type = 8;
  // The requested load for the entire client (aggregated over all the threads).
  LoadParams load_params = 10;
  PayloadConfig payload_config = 11;
  HistogramParams histogram_params = 12;

  // Specify the cores we should run the client on, if desired
  repeated int32 core_list = 13;
  int32 core_limit = 14;

  // If we use an OTHER_CLIENT client_type, this string gives more detail
  string other_client_api = 15;
}

message ClientStatus { ClientStats stats = 1; }

// Request current stats
message Mark {
  // if true, the stats will be reset after taking their snapshot.
  bool reset = 1;
}

message ClientArgs {
  oneof argtype {
    ClientConfig setup = 1;
    Mark mark = 2;
  }
}

message ServerConfig {
  ServerType server_type = 1;
  SecurityParams security_params = 2;
  // Port on which to listen. Zero means pick unused port.
  int32 port = 4;
  // Only for async server. Number of threads used to serve the requests.
  int32 async_server_threads = 7;
  // Specify the number of cores to limit server to, if desired
  int32 core_limit = 8;
  // payload config, used in generic server
  PayloadConfig payload_config = 9;

  // Specify the cores we should run the server on, if desired
  repeated int32 core_list = 10;

  // If we use an OTHER_SERVER client_type, this string gives more detail
  string other_server_api = 11;

  // c++-only options (for now) --------------------------------

  // Buffer pool size (no buffer pool specified if unset)
  int32 resource_quota_size = 1001;
}

message ServerArgs {
  oneof argtype {
    ServerConfig setup = 1;
    Mark mark = 2;
  }
}

message ServerStatus {
  ServerStats stats = 1;
  // the port bound by the server
  int32 port = 2;
  // Number of cores available to the server
  int32 cores = 3;
}

message CoreRequest {
}

message CoreResponse {
  // Number of cores available on the server
  int32 cores = 1;
}

message Void {
}

// A single performance scenario: input to qps_json_driver
message Scenario {
  // Human readable name for this scenario
  string name = 1;
  // Client configuration
  ClientConfig client_config = 2;
  // Number of clients to start for the test
  int32 num_clients = 3;
  // Server configuration
  ServerConfig server_config = 4;
  // Number of servers to start for the test
  int32 num_servers = 5;
  // Warmup period, in seconds
  int32 warmup_seconds = 6;
  // Benchmark time, in seconds
  int32 benchmark_seconds = 7;
  // Number of workers to spawn locally (usually zero)
  int32 spawn_local_worker_count = 8;
}

// A set of scenarios to be run with qps_json_driver
message Scenarios {
  repeated Scenario scenarios = 1;
}

// Basic summary that can be computed from ClientStats and ServerStats
// once the scenario has finished.
message ScenarioResultSummary
{
  // Total number of operations per second over all clients.
  double qps = 1;
  // QPS per one server core.
  double qps_per_server_core = 2;
  // server load based on system_time (0.85 => 85%)
  double server_system_time = 3;
  // server load based on user_time (0.85 => 85%)
  double server_user_time = 4;
  // client load based on system_time (0.85 => 85%)
  double client_system_time = 5;
  // client load based on user_time (0.85 => 85%)
  double client_user_time = 6;

  // X% latency percentiles (in nanoseconds)
  double latency_50 = 7;
  double latency_90 = 8;
  double latency_95 = 9;
  double latency_99 = 10;
  double latency_999 = 11;

<<<<<<< HEAD
  // server cpu usage percentage
  double server_cpu_usage = 12;
=======
  // Number of requests that succeeded/failed
  double successful_requests_per_second = 12;
  double failed_requests_per_second = 13;
>>>>>>> 15b04e41
}

// Results of a single benchmark scenario.
message ScenarioResult {
  // Inputs used to run the scenario.
  Scenario scenario = 1;
  // Histograms from all clients merged into one histogram.
  HistogramData latencies = 2;
  // Client stats for each client
  repeated ClientStats client_stats = 3;
  // Server stats for each server
  repeated ServerStats server_stats = 4;
  // Number of cores available to each server
  repeated int32 server_cores = 5;
  // An after-the-fact computed summary
  ScenarioResultSummary summary = 6;
  // Information on success or failure of each worker
  repeated bool client_success = 7;
  repeated bool server_success = 8;
  // Number of failed requests (one row per status code seen)
  repeated RequestResultCount request_results = 9;
}<|MERGE_RESOLUTION|>--- conflicted
+++ resolved
@@ -219,14 +219,12 @@
   double latency_99 = 10;
   double latency_999 = 11;
 
-<<<<<<< HEAD
   // server cpu usage percentage
   double server_cpu_usage = 12;
-=======
+
   // Number of requests that succeeded/failed
-  double successful_requests_per_second = 12;
-  double failed_requests_per_second = 13;
->>>>>>> 15b04e41
+  double successful_requests_per_second = 13;
+  double failed_requests_per_second = 14;
 }
 
 // Results of a single benchmark scenario.
