--- conflicted
+++ resolved
@@ -62,16 +62,9 @@
     const grpc_channel_args *a);
 
 /** Returns a channel arg instance with compression enabled. If \a a is
-<<<<<<< HEAD
- * non-NULL, its args are copied. N.B. GRPC_COMPRESS_LEVEL_NONE disables
- * compression for the channel. */
-grpc_channel_args *grpc_channel_args_set_compression_level(
-    grpc_channel_args *a, grpc_compression_level level);
-=======
  * non-NULL, its args are copied. N.B. GRPC_COMPRESS_NONE disables compression
  * for the channel. */
 grpc_channel_args *grpc_channel_args_set_compression_algorithm(
     grpc_channel_args *a, grpc_compression_algorithm algorithm);
->>>>>>> f08b067c
 
 #endif /* GRPC_INTERNAL_CORE_CHANNEL_CHANNEL_ARGS_H */