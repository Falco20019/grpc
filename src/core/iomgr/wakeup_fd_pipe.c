/*
 *
 * Copyright 2015-2016, Google Inc.
 * All rights reserved.
 *
 * Redistribution and use in source and binary forms, with or without
 * modification, are permitted provided that the following conditions are
 * met:
 *
 *     * Redistributions of source code must retain the above copyright
 * notice, this list of conditions and the following disclaimer.
 *     * Redistributions in binary form must reproduce the above
 * copyright notice, this list of conditions and the following disclaimer
 * in the documentation and/or other materials provided with the
 * distribution.
 *     * Neither the name of Google Inc. nor the names of its
 * contributors may be used to endorse or promote products derived from
 * this software without specific prior written permission.
 *
 * THIS SOFTWARE IS PROVIDED BY THE COPYRIGHT HOLDERS AND CONTRIBUTORS
 * "AS IS" AND ANY EXPRESS OR IMPLIED WARRANTIES, INCLUDING, BUT NOT
 * LIMITED TO, THE IMPLIED WARRANTIES OF MERCHANTABILITY AND FITNESS FOR
 * A PARTICULAR PURPOSE ARE DISCLAIMED. IN NO EVENT SHALL THE COPYRIGHT
 * OWNER OR CONTRIBUTORS BE LIABLE FOR ANY DIRECT, INDIRECT, INCIDENTAL,
 * SPECIAL, EXEMPLARY, OR CONSEQUENTIAL DAMAGES (INCLUDING, BUT NOT
 * LIMITED TO, PROCUREMENT OF SUBSTITUTE GOODS OR SERVICES; LOSS OF USE,
 * DATA, OR PROFITS; OR BUSINESS INTERRUPTION) HOWEVER CAUSED AND ON ANY
 * THEORY OF LIABILITY, WHETHER IN CONTRACT, STRICT LIABILITY, OR TORT
 * (INCLUDING NEGLIGENCE OR OTHERWISE) ARISING IN ANY WAY OUT OF THE USE
 * OF THIS SOFTWARE, EVEN IF ADVISED OF THE POSSIBILITY OF SUCH DAMAGE.
 *
 */

#include <grpc/support/port_platform.h>

#ifdef GPR_POSIX_WAKEUP_FD

#include "src/core/iomgr/wakeup_fd_posix.h"

#include <errno.h>
#include <string.h>
#include <unistd.h>

#include <grpc/support/log.h>

#include "src/core/iomgr/socket_utils_posix.h"

static void pipe_init(grpc_wakeup_fd* fd_info) {
  int pipefd[2];
  /* TODO(klempner): Make this nonfatal */
  int r = pipe(pipefd);
  if (0 != r) {
    gpr_log(GPR_ERROR, "pipe creation failed (%d): %s", errno, strerror(errno));
    abort();
  }
<<<<<<< HEAD
  GPR_ASSERT(0 == pipe(pipefd));
=======
>>>>>>> e415ca90
  GPR_ASSERT(grpc_set_socket_nonblocking(pipefd[0], 1));
  GPR_ASSERT(grpc_set_socket_nonblocking(pipefd[1], 1));
  fd_info->read_fd = pipefd[0];
  fd_info->write_fd = pipefd[1];
}

static void pipe_consume(grpc_wakeup_fd* fd_info) {
  char buf[128];
  ssize_t r;

  for (;;) {
    r = read(fd_info->read_fd, buf, sizeof(buf));
    if (r > 0) continue;
    if (r == 0) return;
    switch (errno) {
      case EAGAIN:
        return;
      case EINTR:
        continue;
      default:
        gpr_log(GPR_ERROR, "error reading pipe: %s", strerror(errno));
        return;
    }
  }
}

static void pipe_wakeup(grpc_wakeup_fd* fd_info) {
  char c = 0;
  while (write(fd_info->write_fd, &c, 1) != 1 && errno == EINTR)
    ;
}

static void pipe_destroy(grpc_wakeup_fd* fd_info) {
  if (fd_info->read_fd != 0) close(fd_info->read_fd);
  if (fd_info->write_fd != 0) close(fd_info->write_fd);
}

static int pipe_check_availability(void) {
  /* Assume that pipes are always available. */
  return 1;
}

const grpc_wakeup_fd_vtable grpc_pipe_wakeup_fd_vtable = {
    pipe_init, pipe_consume, pipe_wakeup, pipe_destroy,
    pipe_check_availability};

#endif /* GPR_POSIX_WAKUP_FD */<|MERGE_RESOLUTION|>--- conflicted
+++ resolved
@@ -53,10 +53,6 @@
     gpr_log(GPR_ERROR, "pipe creation failed (%d): %s", errno, strerror(errno));
     abort();
   }
-<<<<<<< HEAD
-  GPR_ASSERT(0 == pipe(pipefd));
-=======
->>>>>>> e415ca90
   GPR_ASSERT(grpc_set_socket_nonblocking(pipefd[0], 1));
   GPR_ASSERT(grpc_set_socket_nonblocking(pipefd[1], 1));
   fd_info->read_fd = pipefd[0];
