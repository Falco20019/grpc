/*
 *
 * Copyright 2015 gRPC authors.
 *
 * Licensed under the Apache License, Version 2.0 (the "License");
 * you may not use this file except in compliance with the License.
 * You may obtain a copy of the License at
 *
 *     http://www.apache.org/licenses/LICENSE-2.0
 *
 * Unless required by applicable law or agreed to in writing, software
 * distributed under the License is distributed on an "AS IS" BASIS,
 * WITHOUT WARRANTIES OR CONDITIONS OF ANY KIND, either express or implied.
 * See the License for the specific language governing permissions and
 * limitations under the License.
 *
 */

/* This file is autogenerated from:
   templates/src/core/surface/version.c.template */

#include <grpc/grpc.h>

const char* grpc_version_string(void) { return "5.0.0"; }

<<<<<<< HEAD
const char* grpc_g_stands_for(void) { return "gambit"; }
=======
const char* grpc_g_stands_for(void) { return "glossy"; }
>>>>>>> f836c7e9
<|MERGE_RESOLUTION|>--- conflicted
+++ resolved
@@ -21,10 +21,6 @@
 
 #include <grpc/grpc.h>
 
-const char* grpc_version_string(void) { return "5.0.0"; }
+const char* grpc_version_string(void) { return "5.0.0-dev"; }
 
-<<<<<<< HEAD
-const char* grpc_g_stands_for(void) { return "gambit"; }
-=======
-const char* grpc_g_stands_for(void) { return "glossy"; }
->>>>>>> f836c7e9
+const char* grpc_g_stands_for(void) { return "glossy"; }