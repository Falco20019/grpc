/*
 *
 * Copyright 2015 gRPC authors.
 *
 * Licensed under the Apache License, Version 2.0 (the "License");
 * you may not use this file except in compliance with the License.
 * You may obtain a copy of the License at
 *
 *     http://www.apache.org/licenses/LICENSE-2.0
 *
 * Unless required by applicable law or agreed to in writing, software
 * distributed under the License is distributed on an "AS IS" BASIS,
 * WITHOUT WARRANTIES OR CONDITIONS OF ANY KIND, either express or implied.
 * See the License for the specific language governing permissions and
 * limitations under the License.
 *
 */

#include <grpc/support/port_platform.h>

#include <limits.h>
#include <memory.h>

#include <grpc/grpc.h>
#include <grpc/support/alloc.h>
#include <grpc/support/log.h>
#include <grpc/support/time.h>
#include "src/core/lib/channel/channel_stack.h"
#include "src/core/lib/channel/connected_channel.h"
#include "src/core/lib/channel/handshaker_registry.h"
#include "src/core/lib/debug/stats.h"
#include "src/core/lib/debug/trace.h"
#include "src/core/lib/http/parser.h"
#include "src/core/lib/iomgr/call_combiner.h"
#include "src/core/lib/iomgr/combiner.h"
#include "src/core/lib/iomgr/executor.h"
#include "src/core/lib/iomgr/iomgr.h"
#include "src/core/lib/iomgr/resource_quota.h"
#include "src/core/lib/iomgr/timer_manager.h"
#include "src/core/lib/profiling/timers.h"
#include "src/core/lib/slice/slice_internal.h"
#include "src/core/lib/surface/alarm_internal.h"
#include "src/core/lib/surface/api_trace.h"
#include "src/core/lib/surface/call.h"
#include "src/core/lib/surface/channel_init.h"
#include "src/core/lib/surface/completion_queue.h"
#include "src/core/lib/surface/init.h"
#include "src/core/lib/surface/lame_client.h"
#include "src/core/lib/surface/server.h"
#include "src/core/lib/transport/bdp_estimator.h"
#include "src/core/lib/transport/connectivity_state.h"
#include "src/core/lib/transport/transport_impl.h"

/* (generated) built in registry of plugins */
extern void grpc_register_built_in_plugins(void);

#define MAX_PLUGINS 128

static gpr_once g_basic_init = GPR_ONCE_INIT;
static gpr_mu g_init_mu;
static int g_initializations;

static void do_basic_init(void) {
  gpr_log_verbosity_init();
  gpr_mu_init(&g_init_mu);
  grpc_register_built_in_plugins();
  grpc_cq_global_init();
  g_initializations = 0;
}

static bool append_filter(grpc_channel_stack_builder* builder, void* arg) {
  return grpc_channel_stack_builder_append_filter(
      builder, (const grpc_channel_filter*)arg, nullptr, nullptr);
}

static bool prepend_filter(grpc_channel_stack_builder* builder, void* arg) {
  return grpc_channel_stack_builder_prepend_filter(
      builder, (const grpc_channel_filter*)arg, nullptr, nullptr);
}

static void register_builtin_channel_init() {
  grpc_channel_init_register_stage(GRPC_CLIENT_SUBCHANNEL,
                                   GRPC_CHANNEL_INIT_BUILTIN_PRIORITY,
                                   grpc_add_connected_filter, nullptr);
  grpc_channel_init_register_stage(GRPC_CLIENT_DIRECT_CHANNEL,
                                   GRPC_CHANNEL_INIT_BUILTIN_PRIORITY,
                                   grpc_add_connected_filter, nullptr);
  grpc_channel_init_register_stage(GRPC_SERVER_CHANNEL,
                                   GRPC_CHANNEL_INIT_BUILTIN_PRIORITY,
                                   grpc_add_connected_filter, nullptr);
  grpc_channel_init_register_stage(GRPC_CLIENT_LAME_CHANNEL,
                                   GRPC_CHANNEL_INIT_BUILTIN_PRIORITY,
                                   append_filter, (void*)&grpc_lame_filter);
  grpc_channel_init_register_stage(GRPC_SERVER_CHANNEL, INT_MAX, prepend_filter,
                                   (void*)&grpc_server_top_filter);
}

typedef struct grpc_plugin {
  void (*init)();
  void (*destroy)();
} grpc_plugin;

static grpc_plugin g_all_of_the_plugins[MAX_PLUGINS];
static int g_number_of_plugins = 0;

void grpc_register_plugin(void (*init)(void), void (*destroy)(void)) {
  GRPC_API_TRACE("grpc_register_plugin(init=%p, destroy=%p)", 2,
                 ((void*)(intptr_t)init, (void*)(intptr_t)destroy));
  GPR_ASSERT(g_number_of_plugins != MAX_PLUGINS);
  g_all_of_the_plugins[g_number_of_plugins].init = init;
  g_all_of_the_plugins[g_number_of_plugins].destroy = destroy;
  g_number_of_plugins++;
}

void grpc_init(void) {
  int i;
  gpr_once_init(&g_basic_init, do_basic_init);

  grpc_core::ExecCtx _local_exec_ctx;
  gpr_mu_lock(&g_init_mu);
  if (++g_initializations == 1) {
    gpr_time_init();
    grpc_stats_init();
    grpc_slice_intern_init();
    grpc_mdctx_global_init();
    grpc_channel_init_init();
    grpc_register_tracer(&grpc_api_trace);
    grpc_register_tracer(&grpc_trace_channel);
    grpc_register_tracer(&grpc_connectivity_state_trace);
    grpc_register_tracer(&grpc_trace_channel_stack_builder);
    grpc_register_tracer(&grpc_http1_trace);
    grpc_register_tracer(&grpc_cq_pluck_trace);  // default on
    grpc_register_tracer(&grpc_call_combiner_trace);
    grpc_register_tracer(&grpc_combiner_trace);
    grpc_register_tracer(&grpc_server_channel_trace);
    grpc_register_tracer(&grpc_bdp_estimator_trace);
    grpc_register_tracer(&grpc_cq_event_timeout_trace);  // default on
    grpc_register_tracer(&grpc_trace_operation_failures);
    grpc_register_tracer(&grpc_resource_quota_trace);
    grpc_register_tracer(&grpc_call_error_trace);
#ifndef NDEBUG
    grpc_register_tracer(&grpc_trace_pending_tags);
    grpc_register_tracer(&grpc_trace_alarm_refcount);
    grpc_register_tracer(&grpc_trace_cq_refcount);
    grpc_register_tracer(&grpc_trace_closure);
    grpc_register_tracer(&grpc_trace_error_refcount);
    grpc_register_tracer(&grpc_trace_stream_refcount);
    grpc_register_tracer(&grpc_trace_fd_refcount);
    grpc_register_tracer(&grpc_trace_metadata);
#endif
    grpc_security_pre_init();
    grpc_iomgr_init();
    gpr_timers_global_init();
    grpc_handshaker_factory_registry_init();
    grpc_security_init();
    for (i = 0; i < g_number_of_plugins; i++) {
      if (g_all_of_the_plugins[i].init != nullptr) {
        g_all_of_the_plugins[i].init();
      }
    }
    /* register channel finalization AFTER all plugins, to ensure that it's run
     * at the appropriate time */
    grpc_register_security_filters();
    register_builtin_channel_init();
    grpc_tracer_init("GRPC_TRACE");
    /* no more changes to channel init pipelines */
    grpc_channel_init_finalize();
    grpc_iomgr_start();
  }
  gpr_mu_unlock(&g_init_mu);

  GRPC_API_TRACE("grpc_init(void)", 0, ());
}

void grpc_shutdown(void) {
  int i;
  GRPC_API_TRACE("grpc_shutdown(void)", 0, ());
<<<<<<< HEAD
  grpc_core::ExecCtx _local_exec_ctx(0);
=======
  grpc_exec_ctx exec_ctx =
      GRPC_EXEC_CTX_INITIALIZER(0, grpc_never_ready_to_finish, nullptr);
>>>>>>> 82c8f945
  gpr_mu_lock(&g_init_mu);
  if (--g_initializations == 0) {
    grpc_executor_shutdown();
    grpc_timer_manager_set_threading(false);  // shutdown timer_manager thread
    for (i = g_number_of_plugins; i >= 0; i--) {
      if (g_all_of_the_plugins[i].destroy != nullptr) {
        g_all_of_the_plugins[i].destroy();
      }
    }
    grpc_iomgr_shutdown();
    gpr_timers_global_destroy();
    grpc_tracer_shutdown();
    grpc_mdctx_global_shutdown();
    grpc_handshaker_factory_registry_shutdown();
    grpc_slice_intern_shutdown();
    grpc_stats_shutdown();
  }
  gpr_mu_unlock(&g_init_mu);
}

int grpc_is_initialized(void) {
  int r;
  gpr_once_init(&g_basic_init, do_basic_init);
  gpr_mu_lock(&g_init_mu);
  r = g_initializations > 0;
  gpr_mu_unlock(&g_init_mu);
  return r;
}<|MERGE_RESOLUTION|>--- conflicted
+++ resolved
@@ -175,12 +175,7 @@
 void grpc_shutdown(void) {
   int i;
   GRPC_API_TRACE("grpc_shutdown(void)", 0, ());
-<<<<<<< HEAD
   grpc_core::ExecCtx _local_exec_ctx(0);
-=======
-  grpc_exec_ctx exec_ctx =
-      GRPC_EXEC_CTX_INITIALIZER(0, grpc_never_ready_to_finish, nullptr);
->>>>>>> 82c8f945
   gpr_mu_lock(&g_init_mu);
   if (--g_initializations == 0) {
     grpc_executor_shutdown();
