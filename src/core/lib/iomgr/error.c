--- conflicted
+++ resolved
@@ -319,16 +319,9 @@
   return new;
 }
 
-<<<<<<< HEAD
-const char *grpc_error_get_str(grpc_error *error, grpc_error_strs which) {
-  void *s = NULL;
-  gpr_avl_maybe_get(error->strs, (void *)(uintptr_t)which, &s);
-  return s;
-=======
 const char *grpc_error_get_str(grpc_error *err, grpc_error_strs which) {
   if (is_special(err)) return NULL;
   return gpr_avl_get(err->strs, (void *)(uintptr_t)which);
->>>>>>> 20caeb18
 }
 
 grpc_error *grpc_error_add_child(grpc_error *src, grpc_error *child) {
