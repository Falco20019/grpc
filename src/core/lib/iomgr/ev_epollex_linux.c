/*
 *
 * Copyright 2017 gRPC authors.
 *
 * Licensed under the Apache License, Version 2.0 (the "License");
 * you may not use this file except in compliance with the License.
 * You may obtain a copy of the License at
 *
 *     http://www.apache.org/licenses/LICENSE-2.0
 *
 * Unless required by applicable law or agreed to in writing, software
 * distributed under the License is distributed on an "AS IS" BASIS,
 * WITHOUT WARRANTIES OR CONDITIONS OF ANY KIND, either express or implied.
 * See the License for the specific language governing permissions and
 * limitations under the License.
 *
 */

#include "src/core/lib/iomgr/port.h"

/* This polling engine is only relevant on linux kernels supporting epoll() */
#ifdef GRPC_LINUX_EPOLL

#include "src/core/lib/iomgr/ev_epollex_linux.h"

#include <assert.h>
#include <errno.h>
#include <limits.h>
#include <poll.h>
#include <pthread.h>
#include <string.h>
#include <sys/socket.h>
#include <unistd.h>

#include <grpc/support/alloc.h>
#include <grpc/support/log.h>
#include <grpc/support/string_util.h>
#include <grpc/support/tls.h>
#include <grpc/support/useful.h>

#include "src/core/lib/debug/stats.h"
#include "src/core/lib/iomgr/block_annotate.h"
#include "src/core/lib/iomgr/iomgr_internal.h"
#include "src/core/lib/iomgr/is_epollexclusive_available.h"
#include "src/core/lib/iomgr/lockfree_event.h"
#include "src/core/lib/iomgr/sys_epoll_wrapper.h"
#include "src/core/lib/iomgr/timer.h"
#include "src/core/lib/iomgr/wakeup_fd_posix.h"
#include "src/core/lib/profiling/timers.h"
#include "src/core/lib/support/spinlock.h"

/*******************************************************************************
 * Polling object
 */
typedef enum {
  PO_POLLING_GROUP,
  PO_POLLSET_SET,
  PO_POLLSET,
  PO_FD,
  /* ordering is important: we always want to lock pollsets before fds:
            this guarantees that using an fd as a pollable is safe */ PO_EMPTY_POLLABLE,
  PO_COUNT
} polling_obj_type;

typedef struct polling_obj polling_obj;
typedef struct polling_group polling_group;

struct polling_obj {
  gpr_mu mu;
  polling_obj_type type;
  polling_group *group;
  struct polling_obj *next;
  struct polling_obj *prev;
};

struct polling_group {
  polling_obj po;
  gpr_refcount refs;
};

static void po_init(polling_obj *po, polling_obj_type type);
static void po_destroy(polling_obj *po);
static void po_join(grpc_exec_ctx *exec_ctx, polling_obj *a, polling_obj *b);
static int po_cmp(polling_obj *a, polling_obj *b);

static void pg_create(grpc_exec_ctx *exec_ctx, polling_obj **initial_po,
                      size_t initial_po_count);
static polling_group *pg_ref(polling_group *pg);
static void pg_unref(polling_group *pg);
static void pg_merge(grpc_exec_ctx *exec_ctx, polling_group *a,
                     polling_group *b);
static void pg_join(grpc_exec_ctx *exec_ctx, polling_group *pg,
                    polling_obj *po);

/*******************************************************************************
 * pollable Declarations
 */

typedef struct pollable_t {
  polling_obj po;
  int epfd;
  grpc_wakeup_fd wakeup;
  grpc_pollset_worker *root_worker;
} pollable_t;

static const char *polling_obj_type_string(polling_obj_type t) {
  switch (t) {
    case PO_POLLING_GROUP:
      return "polling_group";
    case PO_POLLSET_SET:
      return "pollset_set";
    case PO_POLLSET:
      return "pollset";
    case PO_FD:
      return "fd";
    case PO_EMPTY_POLLABLE:
      return "empty_pollable";
    case PO_COUNT:
      return "<invalid:count>";
  }
  return "<invalid>";
}

static char *pollable_desc(pollable_t *p) {
  char *out;
  gpr_asprintf(&out, "type=%s group=%p epfd=%d wakeup=%d",
               polling_obj_type_string(p->po.type), p->po.group, p->epfd,
               p->wakeup.read_fd);
  return out;
}

static pollable_t g_empty_pollable;

static void pollable_init(pollable_t *p, polling_obj_type type);
static void pollable_destroy(pollable_t *p);
/* ensure that p->epfd, p->wakeup are initialized; p->po.mu must be held */
static grpc_error *pollable_materialize(pollable_t *p);

/*******************************************************************************
 * Fd Declarations
 */

struct grpc_fd {
  pollable_t pollable;
  int fd;
  /* refst format:
       bit 0    : 1=Active / 0=Orphaned
       bits 1-n : refcount
     Ref/Unref by two to avoid altering the orphaned bit */
  gpr_atm refst;

  /* The fd is either closed or we relinquished control of it. In either
     cases, this indicates that the 'fd' on this structure is no longer
     valid */
  gpr_mu orphaned_mu;
  bool orphaned;

  gpr_atm read_closure;
  gpr_atm write_closure;

  struct grpc_fd *freelist_next;
  grpc_closure *on_done_closure;

  /* The pollset that last noticed that the fd is readable. The actual type
   * stored in this is (grpc_pollset *) */
  gpr_atm read_notifier_pollset;

  grpc_iomgr_object iomgr_object;
};

static void fd_global_init(void);
static void fd_global_shutdown(void);

/*******************************************************************************
 * Pollset Declarations
 */

typedef struct pollset_worker_link {
  grpc_pollset_worker *next;
  grpc_pollset_worker *prev;
} pollset_worker_link;

typedef enum {
  PWL_POLLSET,
  PWL_POLLABLE,
  POLLSET_WORKER_LINK_COUNT
} pollset_worker_links;

struct grpc_pollset_worker {
  bool kicked;
  bool initialized_cv;
  pollset_worker_link links[POLLSET_WORKER_LINK_COUNT];
  gpr_cv cv;
  grpc_pollset *pollset;
  pollable_t *pollable;
};

#define MAX_EPOLL_EVENTS 100
#define MAX_EPOLL_EVENTS_HANDLED_EACH_POLL_CALL 5

struct grpc_pollset {
  pollable_t pollable;
  pollable_t *current_pollable;
  int kick_alls_pending;
  bool kicked_without_poller;
  grpc_closure *shutdown_closure;
  grpc_pollset_worker *root_worker;

  int event_cursor;
  int event_count;
  struct epoll_event events[MAX_EPOLL_EVENTS];
};

/*******************************************************************************
 * Pollset-set Declarations
 */
struct grpc_pollset_set {
  polling_obj po;
};

/*******************************************************************************
 * Common helpers
 */

static bool append_error(grpc_error **composite, grpc_error *error,
                         const char *desc) {
  if (error == GRPC_ERROR_NONE) return true;
  if (*composite == GRPC_ERROR_NONE) {
    *composite = GRPC_ERROR_CREATE_FROM_COPIED_STRING(desc);
  }
  *composite = grpc_error_add_child(*composite, error);
  return false;
}

/*******************************************************************************
 * Fd Definitions
 */

/* We need to keep a freelist not because of any concerns of malloc performance
 * but instead so that implementations with multiple threads in (for example)
 * epoll_wait deal with the race between pollset removal and incoming poll
 * notifications.
 *
 * The problem is that the poller ultimately holds a reference to this
 * object, so it is very difficult to know when is safe to free it, at least
 * without some expensive synchronization.
 *
 * If we keep the object freelisted, in the worst case losing this race just
 * becomes a spurious read notification on a reused fd.
 */

/* The alarm system needs to be able to wakeup 'some poller' sometimes
 * (specifically when a new alarm needs to be triggered earlier than the next
 * alarm 'epoch'). This wakeup_fd gives us something to alert on when such a
 * case occurs. */

static grpc_fd *fd_freelist = NULL;
static gpr_mu fd_freelist_mu;

#ifndef NDEBUG
#define REF_BY(fd, n, reason) ref_by(fd, n, reason, __FILE__, __LINE__)
#define UNREF_BY(ec, fd, n, reason) \
  unref_by(ec, fd, n, reason, __FILE__, __LINE__)
static void ref_by(grpc_fd *fd, int n, const char *reason, const char *file,
                   int line) {
  if (GRPC_TRACER_ON(grpc_trace_fd_refcount)) {
    gpr_log(GPR_DEBUG,
            "FD %d %p   ref %d %" PRIdPTR " -> %" PRIdPTR " [%s; %s:%d]",
            fd->fd, fd, n, gpr_atm_no_barrier_load(&fd->refst),
            gpr_atm_no_barrier_load(&fd->refst) + n, reason, file, line);
  }
#else
#define REF_BY(fd, n, reason) ref_by(fd, n)
#define UNREF_BY(ec, fd, n, reason) unref_by(ec, fd, n)
static void ref_by(grpc_fd *fd, int n) {
#endif
  GPR_ASSERT(gpr_atm_no_barrier_fetch_add(&fd->refst, n) > 0);
}

static void fd_destroy(grpc_exec_ctx *exec_ctx, void *arg, grpc_error *error) {
  grpc_fd *fd = (grpc_fd *)arg;
  /* Add the fd to the freelist */
  grpc_iomgr_unregister_object(&fd->iomgr_object);
  pollable_destroy(&fd->pollable);
  gpr_mu_destroy(&fd->orphaned_mu);
  gpr_mu_lock(&fd_freelist_mu);
  fd->freelist_next = fd_freelist;
  fd_freelist = fd;

  grpc_lfev_destroy(&fd->read_closure);
  grpc_lfev_destroy(&fd->write_closure);

  gpr_mu_unlock(&fd_freelist_mu);
}

#ifndef NDEBUG
static void unref_by(grpc_exec_ctx *exec_ctx, grpc_fd *fd, int n,
                     const char *reason, const char *file, int line) {
  if (GRPC_TRACER_ON(grpc_trace_fd_refcount)) {
    gpr_log(GPR_DEBUG,
            "FD %d %p unref %d %" PRIdPTR " -> %" PRIdPTR " [%s; %s:%d]",
            fd->fd, fd, n, gpr_atm_no_barrier_load(&fd->refst),
            gpr_atm_no_barrier_load(&fd->refst) - n, reason, file, line);
  }
#else
static void unref_by(grpc_exec_ctx *exec_ctx, grpc_fd *fd, int n) {
#endif
  gpr_atm old = gpr_atm_full_fetch_add(&fd->refst, -n);
  if (old == n) {
    GRPC_CLOSURE_SCHED(exec_ctx, GRPC_CLOSURE_CREATE(fd_destroy, fd,
                                                     grpc_schedule_on_exec_ctx),
                       GRPC_ERROR_NONE);
  } else {
    GPR_ASSERT(old > n);
  }
}

static void fd_global_init(void) { gpr_mu_init(&fd_freelist_mu); }

static void fd_global_shutdown(void) {
  gpr_mu_lock(&fd_freelist_mu);
  gpr_mu_unlock(&fd_freelist_mu);
  while (fd_freelist != NULL) {
    grpc_fd *fd = fd_freelist;
    fd_freelist = fd_freelist->freelist_next;
    gpr_free(fd);
  }
  gpr_mu_destroy(&fd_freelist_mu);
}

static grpc_fd *fd_create(int fd, const char *name) {
  grpc_fd *new_fd = NULL;

  gpr_mu_lock(&fd_freelist_mu);
  if (fd_freelist != NULL) {
    new_fd = fd_freelist;
    fd_freelist = fd_freelist->freelist_next;
  }
  gpr_mu_unlock(&fd_freelist_mu);

  if (new_fd == NULL) {
    new_fd = (grpc_fd *)gpr_malloc(sizeof(grpc_fd));
  }

  pollable_init(&new_fd->pollable, PO_FD);

  gpr_atm_rel_store(&new_fd->refst, (gpr_atm)1);
  new_fd->fd = fd;
  gpr_mu_init(&new_fd->orphaned_mu);
  new_fd->orphaned = false;
  grpc_lfev_init(&new_fd->read_closure);
  grpc_lfev_init(&new_fd->write_closure);
  gpr_atm_no_barrier_store(&new_fd->read_notifier_pollset, (gpr_atm)NULL);

  new_fd->freelist_next = NULL;
  new_fd->on_done_closure = NULL;

  char *fd_name;
  gpr_asprintf(&fd_name, "%s fd=%d", name, fd);
  grpc_iomgr_register_object(&new_fd->iomgr_object, fd_name);
#ifndef NDEBUG
  if (GRPC_TRACER_ON(grpc_trace_fd_refcount)) {
    gpr_log(GPR_DEBUG, "FD %d %p create %s", fd, new_fd, fd_name);
  }
#endif
  gpr_free(fd_name);
  return new_fd;
}

static int fd_wrapped_fd(grpc_fd *fd) {
  int ret_fd = -1;
  gpr_mu_lock(&fd->orphaned_mu);
  if (!fd->orphaned) {
    ret_fd = fd->fd;
  }
  gpr_mu_unlock(&fd->orphaned_mu);

  return ret_fd;
}

static void fd_orphan(grpc_exec_ctx *exec_ctx, grpc_fd *fd,
                      grpc_closure *on_done, int *release_fd,
                      bool already_closed, const char *reason) {
  bool is_fd_closed = already_closed;
  grpc_error *error = GRPC_ERROR_NONE;

  gpr_mu_lock(&fd->pollable.po.mu);
  gpr_mu_lock(&fd->orphaned_mu);
  fd->on_done_closure = on_done;

  /* If release_fd is not NULL, we should be relinquishing control of the file
     descriptor fd->fd (but we still own the grpc_fd structure). */
  if (release_fd != NULL) {
    *release_fd = fd->fd;
  } else if (!is_fd_closed) {
    close(fd->fd);
    is_fd_closed = true;
  }

  fd->orphaned = true;

  if (!is_fd_closed) {
    gpr_log(GPR_DEBUG, "TODO: handle fd removal?");
  }

  /* Remove the active status but keep referenced. We want this grpc_fd struct
     to be alive (and not added to freelist) until the end of this function */
  REF_BY(fd, 1, reason);

  GRPC_CLOSURE_SCHED(exec_ctx, fd->on_done_closure, GRPC_ERROR_REF(error));

  gpr_mu_unlock(&fd->orphaned_mu);
  gpr_mu_unlock(&fd->pollable.po.mu);
  UNREF_BY(exec_ctx, fd, 2, reason); /* Drop the reference */
  GRPC_LOG_IF_ERROR("fd_orphan", GRPC_ERROR_REF(error));
  GRPC_ERROR_UNREF(error);
}

static grpc_pollset *fd_get_read_notifier_pollset(grpc_exec_ctx *exec_ctx,
                                                  grpc_fd *fd) {
  gpr_atm notifier = gpr_atm_acq_load(&fd->read_notifier_pollset);
  return (grpc_pollset *)notifier;
}

static bool fd_is_shutdown(grpc_fd *fd) {
  return grpc_lfev_is_shutdown(&fd->read_closure);
}

/* Might be called multiple times */
static void fd_shutdown(grpc_exec_ctx *exec_ctx, grpc_fd *fd, grpc_error *why) {
  if (grpc_lfev_set_shutdown(exec_ctx, &fd->read_closure,
                             GRPC_ERROR_REF(why))) {
    shutdown(fd->fd, SHUT_RDWR);
    grpc_lfev_set_shutdown(exec_ctx, &fd->write_closure, GRPC_ERROR_REF(why));
  }
  GRPC_ERROR_UNREF(why);
}

static void fd_notify_on_read(grpc_exec_ctx *exec_ctx, grpc_fd *fd,
                              grpc_closure *closure) {
  grpc_lfev_notify_on(exec_ctx, &fd->read_closure, closure, "read");
}

static void fd_notify_on_write(grpc_exec_ctx *exec_ctx, grpc_fd *fd,
                               grpc_closure *closure) {
  grpc_lfev_notify_on(exec_ctx, &fd->write_closure, closure, "write");
}

/*******************************************************************************
 * Pollable Definitions
 */

static void pollable_init(pollable_t *p, polling_obj_type type) {
  po_init(&p->po, type);
  p->root_worker = NULL;
  p->epfd = -1;
}

static void pollable_destroy(pollable_t *p) {
  po_destroy(&p->po);
  if (p->epfd != -1) {
    close(p->epfd);
    grpc_wakeup_fd_destroy(&p->wakeup);
  }
}

/* ensure that p->epfd, p->wakeup are initialized; p->po.mu must be held */
static grpc_error *pollable_materialize(pollable_t *p) {
  if (p->epfd == -1) {
    int new_epfd = epoll_create1(EPOLL_CLOEXEC);
    if (new_epfd < 0) {
      return GRPC_OS_ERROR(errno, "epoll_create1");
    }
    grpc_error *err = grpc_wakeup_fd_init(&p->wakeup);
    if (err != GRPC_ERROR_NONE) {
      close(new_epfd);
      return err;
    }
    struct epoll_event ev = {.events = (uint32_t)(EPOLLIN | EPOLLET),
                             .data.ptr = (void *)(1 | (intptr_t)&p->wakeup)};
    if (epoll_ctl(new_epfd, EPOLL_CTL_ADD, p->wakeup.read_fd, &ev) != 0) {
      err = GRPC_OS_ERROR(errno, "epoll_ctl");
      close(new_epfd);
      grpc_wakeup_fd_destroy(&p->wakeup);
      return err;
    }

    p->epfd = new_epfd;
  }
  return GRPC_ERROR_NONE;
}

/* pollable must be materialized */
static grpc_error *pollable_add_fd(pollable_t *p, grpc_fd *fd) {
  grpc_error *error = GRPC_ERROR_NONE;
  static const char *err_desc = "pollable_add_fd";
  const int epfd = p->epfd;
  GPR_ASSERT(epfd != -1);

  if (GRPC_TRACER_ON(grpc_polling_trace)) {
    gpr_log(GPR_DEBUG, "add fd %p (%d) to pollable %p", fd, fd->fd, p);
  }

  gpr_mu_lock(&fd->orphaned_mu);
  if (fd->orphaned) {
    gpr_mu_unlock(&fd->orphaned_mu);
    return GRPC_ERROR_NONE;
  }
  struct epoll_event ev_fd = {
      .events = (uint32_t)(EPOLLET | EPOLLIN | EPOLLOUT | EPOLLEXCLUSIVE),
      .data.ptr = fd};
  if (epoll_ctl(epfd, EPOLL_CTL_ADD, fd->fd, &ev_fd) != 0) {
    switch (errno) {
      case EEXIST:
        break;
      default:
        append_error(&error, GRPC_OS_ERROR(errno, "epoll_ctl"), err_desc);
    }
  }
  gpr_mu_unlock(&fd->orphaned_mu);

  return error;
}

/*******************************************************************************
 * Pollset Definitions
 */

GPR_TLS_DECL(g_current_thread_pollset);
GPR_TLS_DECL(g_current_thread_worker);

/* Global state management */
static grpc_error *pollset_global_init(void) {
  gpr_tls_init(&g_current_thread_pollset);
  gpr_tls_init(&g_current_thread_worker);
  pollable_init(&g_empty_pollable, PO_EMPTY_POLLABLE);
  return GRPC_ERROR_NONE;
}

static void pollset_global_shutdown(void) {
  pollable_destroy(&g_empty_pollable);
  gpr_tls_destroy(&g_current_thread_pollset);
  gpr_tls_destroy(&g_current_thread_worker);
}

static void pollset_maybe_finish_shutdown(grpc_exec_ctx *exec_ctx,
                                          grpc_pollset *pollset) {
  if (pollset->shutdown_closure != NULL && pollset->root_worker == NULL &&
      pollset->kick_alls_pending == 0) {
    GRPC_CLOSURE_SCHED(exec_ctx, pollset->shutdown_closure, GRPC_ERROR_NONE);
    pollset->shutdown_closure = NULL;
  }
}

static void do_kick_all(grpc_exec_ctx *exec_ctx, void *arg,
                        grpc_error *error_unused) {
  grpc_error *error = GRPC_ERROR_NONE;
  grpc_pollset *pollset = (grpc_pollset *)arg;
  gpr_mu_lock(&pollset->pollable.po.mu);
  if (pollset->root_worker != NULL) {
    grpc_pollset_worker *worker = pollset->root_worker;
    do {
      if (worker->pollable != &pollset->pollable) {
        gpr_mu_lock(&worker->pollable->po.mu);
      }
      if (worker->initialized_cv && worker != pollset->root_worker) {
        if (GRPC_TRACER_ON(grpc_polling_trace)) {
          gpr_log(GPR_DEBUG, "PS:%p kickall_via_cv %p (pollable %p vs %p)",
                  pollset, worker, &pollset->pollable, worker->pollable);
        }
        worker->kicked = true;
        gpr_cv_signal(&worker->cv);
      } else {
        if (GRPC_TRACER_ON(grpc_polling_trace)) {
          gpr_log(GPR_DEBUG, "PS:%p kickall_via_wakeup %p (pollable %p vs %p)",
                  pollset, worker, &pollset->pollable, worker->pollable);
        }
        append_error(&error, grpc_wakeup_fd_wakeup(&worker->pollable->wakeup),
                     "pollset_shutdown");
      }
      if (worker->pollable != &pollset->pollable) {
        gpr_mu_unlock(&worker->pollable->po.mu);
      }

      worker = worker->links[PWL_POLLSET].next;
    } while (worker != pollset->root_worker);
  }
  pollset->kick_alls_pending--;
  pollset_maybe_finish_shutdown(exec_ctx, pollset);
  gpr_mu_unlock(&pollset->pollable.po.mu);
  GRPC_LOG_IF_ERROR("kick_all", error);
}

static void pollset_kick_all(grpc_exec_ctx *exec_ctx, grpc_pollset *pollset) {
  pollset->kick_alls_pending++;
  GRPC_CLOSURE_SCHED(exec_ctx, GRPC_CLOSURE_CREATE(do_kick_all, pollset,
                                                   grpc_schedule_on_exec_ctx),
                     GRPC_ERROR_NONE);
}

static grpc_error *pollset_kick_inner(grpc_pollset *pollset, pollable_t *p,
                                      grpc_pollset_worker *specific_worker) {
  if (GRPC_TRACER_ON(grpc_polling_trace)) {
    gpr_log(GPR_DEBUG,
            "PS:%p kick %p tls_pollset=%p tls_worker=%p "
            "root_worker=(pollset:%p pollable:%p)",
            p, specific_worker, (void *)gpr_tls_get(&g_current_thread_pollset),
            (void *)gpr_tls_get(&g_current_thread_worker), pollset->root_worker,
            p->root_worker);
  }
  if (specific_worker == NULL) {
    if (gpr_tls_get(&g_current_thread_pollset) != (intptr_t)pollset) {
      if (pollset->root_worker == NULL) {
        if (GRPC_TRACER_ON(grpc_polling_trace)) {
          gpr_log(GPR_DEBUG, "PS:%p kicked_any_without_poller", p);
        }
        pollset->kicked_without_poller = true;
        return GRPC_ERROR_NONE;
      } else {
        if (GRPC_TRACER_ON(grpc_polling_trace)) {
          gpr_log(GPR_DEBUG, "PS:%p kicked_any_via_wakeup_fd", p);
        }
        grpc_error *err = pollable_materialize(p);
        if (err != GRPC_ERROR_NONE) return err;
        return grpc_wakeup_fd_wakeup(&p->wakeup);
      }
    } else {
      if (GRPC_TRACER_ON(grpc_polling_trace)) {
        gpr_log(GPR_DEBUG, "PS:%p kicked_any_but_awake", p);
      }
      return GRPC_ERROR_NONE;
    }
  } else if (specific_worker->kicked) {
    if (GRPC_TRACER_ON(grpc_polling_trace)) {
      gpr_log(GPR_DEBUG, "PS:%p kicked_specific_but_already_kicked", p);
    }
    return GRPC_ERROR_NONE;
  } else if (gpr_tls_get(&g_current_thread_worker) ==
             (intptr_t)specific_worker) {
    if (GRPC_TRACER_ON(grpc_polling_trace)) {
      gpr_log(GPR_DEBUG, "PS:%p kicked_specific_but_awake", p);
    }
    specific_worker->kicked = true;
    return GRPC_ERROR_NONE;
  } else if (specific_worker == p->root_worker) {
    if (GRPC_TRACER_ON(grpc_polling_trace)) {
      gpr_log(GPR_DEBUG, "PS:%p kicked_specific_via_wakeup_fd", p);
    }
    grpc_error *err = pollable_materialize(p);
    if (err != GRPC_ERROR_NONE) return err;
    specific_worker->kicked = true;
    return grpc_wakeup_fd_wakeup(&p->wakeup);
  } else {
    if (GRPC_TRACER_ON(grpc_polling_trace)) {
      gpr_log(GPR_DEBUG, "PS:%p kicked_specific_via_cv", p);
    }
    specific_worker->kicked = true;
    gpr_cv_signal(&specific_worker->cv);
    return GRPC_ERROR_NONE;
  }
}

/* p->po.mu must be held before calling this function */
static grpc_error *pollset_kick(grpc_pollset *pollset,
                                grpc_pollset_worker *specific_worker) {
  pollable_t *p = pollset->current_pollable;
  if (p != &pollset->pollable) {
    gpr_mu_lock(&p->po.mu);
  }
  grpc_error *error = pollset_kick_inner(pollset, p, specific_worker);
  if (p != &pollset->pollable) {
    gpr_mu_unlock(&p->po.mu);
  }
  return error;
}

static void pollset_init(grpc_pollset *pollset, gpr_mu **mu) {
  pollable_init(&pollset->pollable, PO_POLLSET);
  pollset->current_pollable = &g_empty_pollable;
  pollset->kicked_without_poller = false;
  pollset->shutdown_closure = NULL;
  pollset->root_worker = NULL;
  *mu = &pollset->pollable.po.mu;
}

static int poll_deadline_to_millis_timeout(grpc_exec_ctx *exec_ctx,
                                           grpc_millis millis) {
  if (millis == GRPC_MILLIS_INF_FUTURE) return -1;
  grpc_millis delta = millis - grpc_exec_ctx_now(exec_ctx);
  if (delta > INT_MAX)
    return INT_MAX;
  else if (delta < 0)
    return 0;
  else
    return (int)delta;
}

static void fd_become_readable(grpc_exec_ctx *exec_ctx, grpc_fd *fd,
                               grpc_pollset *notifier) {
  grpc_lfev_set_ready(exec_ctx, &fd->read_closure, "read");

  /* Note, it is possible that fd_become_readable might be called twice with
     different 'notifier's when an fd becomes readable and it is in two epoll
     sets (This can happen briefly during polling island merges). In such cases
     it does not really matter which notifer is set as the read_notifier_pollset
     (They would both point to the same polling island anyway) */
  /* Use release store to match with acquire load in fd_get_read_notifier */
  gpr_atm_rel_store(&fd->read_notifier_pollset, (gpr_atm)notifier);
}

static void fd_become_writable(grpc_exec_ctx *exec_ctx, grpc_fd *fd) {
  grpc_lfev_set_ready(exec_ctx, &fd->write_closure, "write");
}

static grpc_error *fd_become_pollable_locked(grpc_fd *fd) {
  grpc_error *error = GRPC_ERROR_NONE;
  static const char *err_desc = "fd_become_pollable";
  if (append_error(&error, pollable_materialize(&fd->pollable), err_desc)) {
    append_error(&error, pollable_add_fd(&fd->pollable, fd), err_desc);
  }
  return error;
}

/* pollset->po.mu lock must be held by the caller before calling this */
static void pollset_shutdown(grpc_exec_ctx *exec_ctx, grpc_pollset *pollset,
                             grpc_closure *closure) {
  GPR_ASSERT(pollset->shutdown_closure == NULL);
  pollset->shutdown_closure = closure;
  pollset_kick_all(exec_ctx, pollset);
  pollset_maybe_finish_shutdown(exec_ctx, pollset);
}

static bool pollset_is_pollable_fd(grpc_pollset *pollset, pollable_t *p) {
  return p != &g_empty_pollable && p != &pollset->pollable;
}

static grpc_error *pollset_process_events(grpc_exec_ctx *exec_ctx,
                                          grpc_pollset *pollset, bool drain) {
  static const char *err_desc = "pollset_process_events";
  grpc_error *error = GRPC_ERROR_NONE;
  for (int i = 0; (drain || i < MAX_EPOLL_EVENTS_HANDLED_EACH_POLL_CALL) &&
                  pollset->event_cursor != pollset->event_count;
       i++) {
    int n = pollset->event_cursor++;
    struct epoll_event *ev = &pollset->events[n];
    void *data_ptr = ev->data.ptr;
    if (1 & (intptr_t)data_ptr) {
      if (GRPC_TRACER_ON(grpc_polling_trace)) {
        gpr_log(GPR_DEBUG, "PS:%p got pollset_wakeup %p", pollset, data_ptr);
      }
      append_error(&error,
                   grpc_wakeup_fd_consume_wakeup(
                       (grpc_wakeup_fd *)((~(intptr_t)1) & (intptr_t)data_ptr)),
                   err_desc);
    } else {
      grpc_fd *fd = (grpc_fd *)data_ptr;
      bool cancel = (ev->events & (EPOLLERR | EPOLLHUP)) != 0;
      bool read_ev = (ev->events & (EPOLLIN | EPOLLPRI)) != 0;
      bool write_ev = (ev->events & EPOLLOUT) != 0;
      if (GRPC_TRACER_ON(grpc_polling_trace)) {
        gpr_log(GPR_DEBUG,
                "PS:%p got fd %p: cancel=%d read=%d "
                "write=%d",
                pollset, fd, cancel, read_ev, write_ev);
      }
      if (read_ev || cancel) {
        fd_become_readable(exec_ctx, fd, pollset);
      }
      if (write_ev || cancel) {
        fd_become_writable(exec_ctx, fd);
      }
    }
  }

  return error;
}

/* pollset_shutdown is guaranteed to be called before pollset_destroy. */
static void pollset_destroy(grpc_exec_ctx *exec_ctx, grpc_pollset *pollset) {
  pollable_destroy(&pollset->pollable);
  if (pollset_is_pollable_fd(pollset, pollset->current_pollable)) {
    UNREF_BY(exec_ctx, (grpc_fd *)pollset->current_pollable, 2,
             "pollset_pollable");
  }
  GRPC_LOG_IF_ERROR("pollset_process_events",
                    pollset_process_events(exec_ctx, pollset, true));
}

static grpc_error *pollset_epoll(grpc_exec_ctx *exec_ctx, grpc_pollset *pollset,
<<<<<<< HEAD
                                 pollable *p, grpc_millis deadline) {
  int timeout = poll_deadline_to_millis_timeout(exec_ctx, deadline);
=======
                                 pollable_t *p, gpr_timespec now,
                                 gpr_timespec deadline) {
  int timeout = poll_deadline_to_millis_timeout(deadline, now);
>>>>>>> ce286cb3

  if (GRPC_TRACER_ON(grpc_polling_trace)) {
    char *desc = pollable_desc(p);
    gpr_log(GPR_DEBUG, "PS:%p poll %p[%s] for %dms", pollset, p, desc, timeout);
    gpr_free(desc);
  }

  if (timeout != 0) {
    GRPC_SCHEDULING_START_BLOCKING_REGION;
  }
  int r;
  do {
    GRPC_STATS_INC_SYSCALL_POLL(exec_ctx);
    r = epoll_wait(p->epfd, pollset->events, MAX_EPOLL_EVENTS, timeout);
  } while (r < 0 && errno == EINTR);
  if (timeout != 0) {
    GRPC_SCHEDULING_END_BLOCKING_REGION_WITH_EXEC_CTX(exec_ctx);
  }

  if (r < 0) return GRPC_OS_ERROR(errno, "epoll_wait");

  if (GRPC_TRACER_ON(grpc_polling_trace)) {
    gpr_log(GPR_DEBUG, "PS:%p poll %p got %d events", pollset, p, r);
  }

  pollset->event_cursor = 0;
  pollset->event_count = r;

  return GRPC_ERROR_NONE;
}

/* Return true if first in list */
static bool worker_insert(grpc_pollset_worker **root, pollset_worker_links link,
                          grpc_pollset_worker *worker) {
  if (*root == NULL) {
    *root = worker;
    worker->links[link].next = worker->links[link].prev = worker;
    return true;
  } else {
    worker->links[link].next = *root;
    worker->links[link].prev = worker->links[link].next->links[link].prev;
    worker->links[link].next->links[link].prev = worker;
    worker->links[link].prev->links[link].next = worker;
    return false;
  }
}

/* Return true if last in list */
typedef enum { EMPTIED, NEW_ROOT, REMOVED } worker_remove_result;

static worker_remove_result worker_remove(grpc_pollset_worker **root,
                                          pollset_worker_links link,
                                          grpc_pollset_worker *worker) {
  if (worker == *root) {
    if (worker == worker->links[link].next) {
      *root = NULL;
      return EMPTIED;
    } else {
      *root = worker->links[link].next;
      worker->links[link].prev->links[link].next = worker->links[link].next;
      worker->links[link].next->links[link].prev = worker->links[link].prev;
      return NEW_ROOT;
    }
  } else {
    worker->links[link].prev->links[link].next = worker->links[link].next;
    worker->links[link].next->links[link].prev = worker->links[link].prev;
    return REMOVED;
  }
}

/* Return true if this thread should poll */
static bool begin_worker(grpc_exec_ctx *exec_ctx, grpc_pollset *pollset,
                         grpc_pollset_worker *worker,
                         grpc_pollset_worker **worker_hdl,
                         grpc_millis deadline) {
  bool do_poll = true;
  if (worker_hdl != NULL) *worker_hdl = worker;
  worker->initialized_cv = false;
  worker->kicked = false;
  worker->pollset = pollset;
  worker->pollable = pollset->current_pollable;

  if (pollset_is_pollable_fd(pollset, worker->pollable)) {
    REF_BY((grpc_fd *)worker->pollable, 2, "one_poll");
  }

  worker_insert(&pollset->root_worker, PWL_POLLSET, worker);
  if (!worker_insert(&worker->pollable->root_worker, PWL_POLLABLE, worker)) {
    worker->initialized_cv = true;
    gpr_cv_init(&worker->cv);
    if (worker->pollable != &pollset->pollable) {
      gpr_mu_unlock(&pollset->pollable.po.mu);
    }
    if (GRPC_TRACER_ON(grpc_polling_trace) &&
        worker->pollable->root_worker != worker) {
      gpr_log(GPR_DEBUG, "PS:%p wait %p w=%p for %dms", pollset,
              worker->pollable, worker,
              poll_deadline_to_millis_timeout(exec_ctx, deadline));
    }
    while (do_poll && worker->pollable->root_worker != worker) {
      if (gpr_cv_wait(&worker->cv, &worker->pollable->po.mu,
                      grpc_millis_to_timespec(deadline, GPR_CLOCK_REALTIME))) {
        if (GRPC_TRACER_ON(grpc_polling_trace)) {
          gpr_log(GPR_DEBUG, "PS:%p timeout_wait %p w=%p", pollset,
                  worker->pollable, worker);
        }
        do_poll = false;
      } else if (worker->kicked) {
        if (GRPC_TRACER_ON(grpc_polling_trace)) {
          gpr_log(GPR_DEBUG, "PS:%p wakeup %p w=%p", pollset, worker->pollable,
                  worker);
        }
        do_poll = false;
      } else if (GRPC_TRACER_ON(grpc_polling_trace) &&
                 worker->pollable->root_worker != worker) {
        gpr_log(GPR_DEBUG, "PS:%p spurious_wakeup %p w=%p", pollset,
                worker->pollable, worker);
      }
    }
    if (worker->pollable != &pollset->pollable) {
      gpr_mu_unlock(&worker->pollable->po.mu);
      gpr_mu_lock(&pollset->pollable.po.mu);
      gpr_mu_lock(&worker->pollable->po.mu);
    }
    grpc_exec_ctx_invalidate_now(exec_ctx);
  }

  return do_poll && pollset->shutdown_closure == NULL &&
         pollset->current_pollable == worker->pollable;
}

static void end_worker(grpc_exec_ctx *exec_ctx, grpc_pollset *pollset,
                       grpc_pollset_worker *worker,
                       grpc_pollset_worker **worker_hdl) {
  if (NEW_ROOT ==
      worker_remove(&worker->pollable->root_worker, PWL_POLLABLE, worker)) {
    gpr_cv_signal(&worker->pollable->root_worker->cv);
  }
  if (worker->initialized_cv) {
    gpr_cv_destroy(&worker->cv);
  }
  if (pollset_is_pollable_fd(pollset, worker->pollable)) {
    UNREF_BY(exec_ctx, (grpc_fd *)worker->pollable, 2, "one_poll");
  }
  if (EMPTIED == worker_remove(&pollset->root_worker, PWL_POLLSET, worker)) {
    pollset_maybe_finish_shutdown(exec_ctx, pollset);
  }
}

/* pollset->po.mu lock must be held by the caller before calling this.
   The function pollset_work() may temporarily release the lock (pollset->po.mu)
   during the course of its execution but it will always re-acquire the lock and
   ensure that it is held by the time the function returns */
static grpc_error *pollset_work(grpc_exec_ctx *exec_ctx, grpc_pollset *pollset,
                                grpc_pollset_worker **worker_hdl,
                                grpc_millis deadline) {
  grpc_pollset_worker worker;
  if (0 && GRPC_TRACER_ON(grpc_polling_trace)) {
    gpr_log(GPR_DEBUG, "PS:%p work hdl=%p worker=%p now=%" PRIdPTR
                       " deadline=%" PRIdPTR " kwp=%d root_worker=%p",
            pollset, worker_hdl, &worker, grpc_exec_ctx_now(exec_ctx), deadline,
            pollset->kicked_without_poller, pollset->root_worker);
  }
  grpc_error *error = GRPC_ERROR_NONE;
  static const char *err_desc = "pollset_work";
  if (pollset->kicked_without_poller) {
    pollset->kicked_without_poller = false;
    return GRPC_ERROR_NONE;
  }
  if (pollset->current_pollable != &pollset->pollable) {
    gpr_mu_lock(&pollset->current_pollable->po.mu);
  }
  if (begin_worker(exec_ctx, pollset, &worker, worker_hdl, deadline)) {
    gpr_tls_set(&g_current_thread_pollset, (intptr_t)pollset);
    gpr_tls_set(&g_current_thread_worker, (intptr_t)&worker);
    GPR_ASSERT(!pollset->shutdown_closure);
    append_error(&error, pollable_materialize(worker.pollable), err_desc);
    if (worker.pollable != &pollset->pollable) {
      gpr_mu_unlock(&worker.pollable->po.mu);
    }
    gpr_mu_unlock(&pollset->pollable.po.mu);
    if (pollset->event_cursor == pollset->event_count) {
      append_error(&error,
                   pollset_epoll(exec_ctx, pollset, worker.pollable, deadline),
                   err_desc);
    }
    append_error(&error, pollset_process_events(exec_ctx, pollset, false),
                 err_desc);
    gpr_mu_lock(&pollset->pollable.po.mu);
    if (worker.pollable != &pollset->pollable) {
      gpr_mu_lock(&worker.pollable->po.mu);
    }
    gpr_tls_set(&g_current_thread_pollset, 0);
    gpr_tls_set(&g_current_thread_worker, 0);
    pollset_maybe_finish_shutdown(exec_ctx, pollset);
  }
  end_worker(exec_ctx, pollset, &worker, worker_hdl);
  if (worker.pollable != &pollset->pollable) {
    gpr_mu_unlock(&worker.pollable->po.mu);
  }
  if (grpc_exec_ctx_has_work(exec_ctx)) {
    gpr_mu_unlock(&pollset->pollable.po.mu);
    grpc_exec_ctx_flush(exec_ctx);
    gpr_mu_lock(&pollset->pollable.po.mu);
  }
  return error;
}

static void unref_fd_no_longer_poller(grpc_exec_ctx *exec_ctx, void *arg,
                                      grpc_error *error) {
  grpc_fd *fd = (grpc_fd *)arg;
  UNREF_BY(exec_ctx, fd, 2, "pollset_pollable");
}

/* expects pollsets locked, flag whether fd is locked or not */
static grpc_error *pollset_add_fd_locked(grpc_exec_ctx *exec_ctx,
                                         grpc_pollset *pollset, grpc_fd *fd,
                                         bool fd_locked) {
  static const char *err_desc = "pollset_add_fd";
  grpc_error *error = GRPC_ERROR_NONE;
  if (pollset->current_pollable == &g_empty_pollable) {
    if (GRPC_TRACER_ON(grpc_polling_trace)) {
      gpr_log(GPR_DEBUG,
              "PS:%p add fd %p; transition pollable from empty to fd", pollset,
              fd);
    }
    /* empty pollable --> single fd pollable_t */
    pollset_kick_all(exec_ctx, pollset);
    pollset->current_pollable = &fd->pollable;
    if (!fd_locked) gpr_mu_lock(&fd->pollable.po.mu);
    append_error(&error, fd_become_pollable_locked(fd), err_desc);
    if (!fd_locked) gpr_mu_unlock(&fd->pollable.po.mu);
    REF_BY(fd, 2, "pollset_pollable");
  } else if (pollset->current_pollable == &pollset->pollable) {
    if (GRPC_TRACER_ON(grpc_polling_trace)) {
      gpr_log(GPR_DEBUG, "PS:%p add fd %p; already multipolling", pollset, fd);
    }
    append_error(&error, pollable_add_fd(pollset->current_pollable, fd),
                 err_desc);
  } else if (pollset->current_pollable != &fd->pollable) {
    grpc_fd *had_fd = (grpc_fd *)pollset->current_pollable;
    if (GRPC_TRACER_ON(grpc_polling_trace)) {
      gpr_log(GPR_DEBUG,
              "PS:%p add fd %p; transition pollable from fd %p to multipoller",
              pollset, fd, had_fd);
    }
    /* Introduce a spurious completion.
       If we do not, then it may be that the fd-specific epoll set consumed
       a completion without being polled, leading to a missed edge going up. */
    grpc_lfev_set_ready(exec_ctx, &had_fd->read_closure, "read");
    grpc_lfev_set_ready(exec_ctx, &had_fd->write_closure, "write");
    pollset_kick_all(exec_ctx, pollset);
    pollset->current_pollable = &pollset->pollable;
    if (append_error(&error, pollable_materialize(&pollset->pollable),
                     err_desc)) {
      pollable_add_fd(&pollset->pollable, had_fd);
      pollable_add_fd(&pollset->pollable, fd);
    }
    GRPC_CLOSURE_SCHED(exec_ctx,
                       GRPC_CLOSURE_CREATE(unref_fd_no_longer_poller, had_fd,
                                           grpc_schedule_on_exec_ctx),
                       GRPC_ERROR_NONE);
  }
  return error;
}

static void pollset_add_fd(grpc_exec_ctx *exec_ctx, grpc_pollset *pollset,
                           grpc_fd *fd) {
  gpr_mu_lock(&pollset->pollable.po.mu);
  grpc_error *error = pollset_add_fd_locked(exec_ctx, pollset, fd, false);
  gpr_mu_unlock(&pollset->pollable.po.mu);
  GRPC_LOG_IF_ERROR("pollset_add_fd", error);
}

/*******************************************************************************
 * Pollset-set Definitions
 */

static grpc_pollset_set *pollset_set_create(void) {
  grpc_pollset_set *pss = (grpc_pollset_set *)gpr_zalloc(sizeof(*pss));
  po_init(&pss->po, PO_POLLSET_SET);
  return pss;
}

static void pollset_set_destroy(grpc_exec_ctx *exec_ctx,
                                grpc_pollset_set *pss) {
  po_destroy(&pss->po);
  gpr_free(pss);
}

static void pollset_set_add_fd(grpc_exec_ctx *exec_ctx, grpc_pollset_set *pss,
                               grpc_fd *fd) {
  po_join(exec_ctx, &pss->po, &fd->pollable.po);
}

static void pollset_set_del_fd(grpc_exec_ctx *exec_ctx, grpc_pollset_set *pss,
                               grpc_fd *fd) {}

static void pollset_set_add_pollset(grpc_exec_ctx *exec_ctx,
                                    grpc_pollset_set *pss, grpc_pollset *ps) {
  po_join(exec_ctx, &pss->po, &ps->pollable.po);
}

static void pollset_set_del_pollset(grpc_exec_ctx *exec_ctx,
                                    grpc_pollset_set *pss, grpc_pollset *ps) {}

static void pollset_set_add_pollset_set(grpc_exec_ctx *exec_ctx,
                                        grpc_pollset_set *bag,
                                        grpc_pollset_set *item) {
  po_join(exec_ctx, &bag->po, &item->po);
}

static void pollset_set_del_pollset_set(grpc_exec_ctx *exec_ctx,
                                        grpc_pollset_set *bag,
                                        grpc_pollset_set *item) {}

static void po_init(polling_obj *po, polling_obj_type type) {
  gpr_mu_init(&po->mu);
  po->type = type;
  po->group = NULL;
  po->next = po;
  po->prev = po;
}

static polling_group *pg_lock_latest(polling_group *pg) {
  /* assumes pg unlocked; consumes ref, returns ref */
  gpr_mu_lock(&pg->po.mu);
  while (pg->po.group != NULL) {
    polling_group *new_pg = pg_ref(pg->po.group);
    gpr_mu_unlock(&pg->po.mu);
    pg_unref(pg);
    pg = new_pg;
    gpr_mu_lock(&pg->po.mu);
  }
  return pg;
}

static void po_destroy(polling_obj *po) {
  if (po->group != NULL) {
    polling_group *pg = pg_lock_latest(po->group);
    po->prev->next = po->next;
    po->next->prev = po->prev;
    gpr_mu_unlock(&pg->po.mu);
    pg_unref(pg);
  }
  gpr_mu_destroy(&po->mu);
}

static polling_group *pg_ref(polling_group *pg) {
  gpr_ref(&pg->refs);
  return pg;
}

static void pg_unref(polling_group *pg) {
  if (gpr_unref(&pg->refs)) {
    po_destroy(&pg->po);
    gpr_free(pg);
  }
}

static int po_cmp(polling_obj *a, polling_obj *b) {
  if (a == b) return 0;
  if (a->type < b->type) return -1;
  if (a->type > b->type) return 1;
  if (a < b) return -1;
  assert(a > b);
  return 1;
}

static void po_join(grpc_exec_ctx *exec_ctx, polling_obj *a, polling_obj *b) {
  switch (po_cmp(a, b)) {
    case 0:
      return;
    case 1:
      GPR_SWAP(polling_obj *, a, b);
    /* fall through */
    case -1:
      gpr_mu_lock(&a->mu);
      gpr_mu_lock(&b->mu);

      if (a->group == NULL) {
        if (b->group == NULL) {
          polling_obj *initial_po[] = {a, b};
          pg_create(exec_ctx, initial_po, GPR_ARRAY_SIZE(initial_po));
          gpr_mu_unlock(&a->mu);
          gpr_mu_unlock(&b->mu);
        } else {
          polling_group *b_group = pg_ref(b->group);
          gpr_mu_unlock(&b->mu);
          gpr_mu_unlock(&a->mu);
          pg_join(exec_ctx, b_group, a);
        }
      } else if (b->group == NULL) {
        polling_group *a_group = pg_ref(a->group);
        gpr_mu_unlock(&a->mu);
        gpr_mu_unlock(&b->mu);
        pg_join(exec_ctx, a_group, b);
      } else if (a->group == b->group) {
        /* nothing to do */
        gpr_mu_unlock(&a->mu);
        gpr_mu_unlock(&b->mu);
      } else {
        polling_group *a_group = pg_ref(a->group);
        polling_group *b_group = pg_ref(b->group);
        gpr_mu_unlock(&a->mu);
        gpr_mu_unlock(&b->mu);
        pg_merge(exec_ctx, a_group, b_group);
      }
  }
}

static void pg_notify(grpc_exec_ctx *exec_ctx, polling_obj *a, polling_obj *b) {
  if (a->type == PO_FD && b->type == PO_POLLSET) {
    pollset_add_fd_locked(exec_ctx, (grpc_pollset *)b, (grpc_fd *)a, true);
  } else if (a->type == PO_POLLSET && b->type == PO_FD) {
    pollset_add_fd_locked(exec_ctx, (grpc_pollset *)a, (grpc_fd *)b, true);
  }
}

static void pg_broadcast(grpc_exec_ctx *exec_ctx, polling_group *from,
                         polling_group *to) {
  for (polling_obj *a = from->po.next; a != &from->po; a = a->next) {
    for (polling_obj *b = to->po.next; b != &to->po; b = b->next) {
      if (po_cmp(a, b) < 0) {
        gpr_mu_lock(&a->mu);
        gpr_mu_lock(&b->mu);
      } else {
        GPR_ASSERT(po_cmp(a, b) != 0);
        gpr_mu_lock(&b->mu);
        gpr_mu_lock(&a->mu);
      }
      pg_notify(exec_ctx, a, b);
      gpr_mu_unlock(&a->mu);
      gpr_mu_unlock(&b->mu);
    }
  }
}

static void pg_create(grpc_exec_ctx *exec_ctx, polling_obj **initial_po,
                      size_t initial_po_count) {
  /* assumes all polling objects in initial_po are locked */
  polling_group *pg = (polling_group *)gpr_malloc(sizeof(*pg));
  po_init(&pg->po, PO_POLLING_GROUP);
  gpr_ref_init(&pg->refs, (int)initial_po_count);
  for (size_t i = 0; i < initial_po_count; i++) {
    GPR_ASSERT(initial_po[i]->group == NULL);
    initial_po[i]->group = pg;
  }
  for (size_t i = 1; i < initial_po_count; i++) {
    initial_po[i]->prev = initial_po[i - 1];
  }
  for (size_t i = 0; i < initial_po_count - 1; i++) {
    initial_po[i]->next = initial_po[i + 1];
  }
  initial_po[0]->prev = &pg->po;
  initial_po[initial_po_count - 1]->next = &pg->po;
  pg->po.next = initial_po[0];
  pg->po.prev = initial_po[initial_po_count - 1];
  for (size_t i = 1; i < initial_po_count; i++) {
    for (size_t j = 0; j < i; j++) {
      pg_notify(exec_ctx, initial_po[i], initial_po[j]);
    }
  }
}

static void pg_join(grpc_exec_ctx *exec_ctx, polling_group *pg,
                    polling_obj *po) {
  /* assumes neither pg nor po are locked; consumes one ref to pg */
  pg = pg_lock_latest(pg);
  /* pg locked */
  for (polling_obj *existing = pg->po.next /* skip pg - it's just a stub */;
       existing != &pg->po; existing = existing->next) {
    if (po_cmp(po, existing) < 0) {
      gpr_mu_lock(&po->mu);
      gpr_mu_lock(&existing->mu);
    } else {
      GPR_ASSERT(po_cmp(po, existing) != 0);
      gpr_mu_lock(&existing->mu);
      gpr_mu_lock(&po->mu);
    }
    /* pg, po, existing locked */
    if (po->group != NULL) {
      gpr_mu_unlock(&pg->po.mu);
      polling_group *po_group = pg_ref(po->group);
      gpr_mu_unlock(&po->mu);
      gpr_mu_unlock(&existing->mu);
      pg_merge(exec_ctx, pg, po_group);
      /* early exit: polling obj picked up a group during joining: we needed
         to do a full merge */
      return;
    }
    pg_notify(exec_ctx, po, existing);
    gpr_mu_unlock(&po->mu);
    gpr_mu_unlock(&existing->mu);
  }
  gpr_mu_lock(&po->mu);
  if (po->group != NULL) {
    gpr_mu_unlock(&pg->po.mu);
    polling_group *po_group = pg_ref(po->group);
    gpr_mu_unlock(&po->mu);
    pg_merge(exec_ctx, pg, po_group);
    /* early exit: polling obj picked up a group during joining: we needed
       to do a full merge */
    return;
  }
  po->group = pg;
  po->next = &pg->po;
  po->prev = pg->po.prev;
  po->prev->next = po->next->prev = po;
  gpr_mu_unlock(&pg->po.mu);
  gpr_mu_unlock(&po->mu);
}

static void pg_merge(grpc_exec_ctx *exec_ctx, polling_group *a,
                     polling_group *b) {
  for (;;) {
    if (a == b) {
      pg_unref(a);
      pg_unref(b);
      return;
    }
    if (a > b) GPR_SWAP(polling_group *, a, b);
    gpr_mu_lock(&a->po.mu);
    gpr_mu_lock(&b->po.mu);
    if (a->po.group != NULL) {
      polling_group *m2 = pg_ref(a->po.group);
      gpr_mu_unlock(&a->po.mu);
      gpr_mu_unlock(&b->po.mu);
      pg_unref(a);
      a = m2;
    } else if (b->po.group != NULL) {
      polling_group *m2 = pg_ref(b->po.group);
      gpr_mu_unlock(&a->po.mu);
      gpr_mu_unlock(&b->po.mu);
      pg_unref(b);
      b = m2;
    } else {
      break;
    }
  }
  polling_group **unref = NULL;
  size_t unref_count = 0;
  size_t unref_cap = 0;
  b->po.group = a;
  pg_broadcast(exec_ctx, a, b);
  pg_broadcast(exec_ctx, b, a);
  while (b->po.next != &b->po) {
    polling_obj *po = b->po.next;
    gpr_mu_lock(&po->mu);
    if (unref_count == unref_cap) {
      unref_cap = GPR_MAX(8, 3 * unref_cap / 2);
      unref = (polling_group **)gpr_realloc(unref, unref_cap * sizeof(*unref));
    }
    unref[unref_count++] = po->group;
    po->group = pg_ref(a);
    // unlink from b
    po->prev->next = po->next;
    po->next->prev = po->prev;
    // link to a
    po->next = &a->po;
    po->prev = a->po.prev;
    po->next->prev = po->prev->next = po;
    gpr_mu_unlock(&po->mu);
  }
  gpr_mu_unlock(&a->po.mu);
  gpr_mu_unlock(&b->po.mu);
  for (size_t i = 0; i < unref_count; i++) {
    pg_unref(unref[i]);
  }
  gpr_free(unref);
  pg_unref(b);
}

/*******************************************************************************
 * Event engine binding
 */

static void shutdown_engine(void) {
  fd_global_shutdown();
  pollset_global_shutdown();
}

static const grpc_event_engine_vtable vtable = {
    .pollset_size = sizeof(grpc_pollset),

    .fd_create = fd_create,
    .fd_wrapped_fd = fd_wrapped_fd,
    .fd_orphan = fd_orphan,
    .fd_shutdown = fd_shutdown,
    .fd_is_shutdown = fd_is_shutdown,
    .fd_notify_on_read = fd_notify_on_read,
    .fd_notify_on_write = fd_notify_on_write,
    .fd_get_read_notifier_pollset = fd_get_read_notifier_pollset,

    .pollset_init = pollset_init,
    .pollset_shutdown = pollset_shutdown,
    .pollset_destroy = pollset_destroy,
    .pollset_work = pollset_work,
    .pollset_kick = pollset_kick,
    .pollset_add_fd = pollset_add_fd,

    .pollset_set_create = pollset_set_create,
    .pollset_set_destroy = pollset_set_destroy,
    .pollset_set_add_pollset = pollset_set_add_pollset,
    .pollset_set_del_pollset = pollset_set_del_pollset,
    .pollset_set_add_pollset_set = pollset_set_add_pollset_set,
    .pollset_set_del_pollset_set = pollset_set_del_pollset_set,
    .pollset_set_add_fd = pollset_set_add_fd,
    .pollset_set_del_fd = pollset_set_del_fd,

    .shutdown_engine = shutdown_engine,
};

const grpc_event_engine_vtable *grpc_init_epollex_linux(
    bool explicitly_requested) {
  if (!grpc_has_wakeup_fd()) {
    return NULL;
  }

  if (!grpc_is_epollexclusive_available()) {
    return NULL;
  }

  fd_global_init();

  if (!GRPC_LOG_IF_ERROR("pollset_global_init", pollset_global_init())) {
    pollset_global_shutdown();
    fd_global_shutdown();
    return NULL;
  }

  return &vtable;
}

#else /* defined(GRPC_LINUX_EPOLL) */
#if defined(GRPC_POSIX_SOCKET)
#include "src/core/lib/iomgr/ev_posix.h"
/* If GRPC_LINUX_EPOLL is not defined, it means epoll is not available. Return
 * NULL */
const grpc_event_engine_vtable *grpc_init_epollex_linux(
    bool explicitly_requested) {
  return NULL;
}
#endif /* defined(GRPC_POSIX_SOCKET) */

#endif /* !defined(GRPC_LINUX_EPOLL) */<|MERGE_RESOLUTION|>--- conflicted
+++ resolved
@@ -787,14 +787,8 @@
 }
 
 static grpc_error *pollset_epoll(grpc_exec_ctx *exec_ctx, grpc_pollset *pollset,
-<<<<<<< HEAD
-                                 pollable *p, grpc_millis deadline) {
+                                 pollable_t *p, grpc_millis deadline) {
   int timeout = poll_deadline_to_millis_timeout(exec_ctx, deadline);
-=======
-                                 pollable_t *p, gpr_timespec now,
-                                 gpr_timespec deadline) {
-  int timeout = poll_deadline_to_millis_timeout(deadline, now);
->>>>>>> ce286cb3
 
   if (GRPC_TRACER_ON(grpc_polling_trace)) {
     char *desc = pollable_desc(p);
