--- conflicted
+++ resolved
@@ -292,15 +292,9 @@
 }
 
 #ifndef NDEBUG
-<<<<<<< HEAD
 static void unref_by(grpc_fd* fd, int n, const char* reason, const char* file,
                      int line) {
-  if (GRPC_TRACER_ON(grpc_trace_fd_refcount)) {
-=======
-static void unref_by(grpc_exec_ctx* exec_ctx, grpc_fd* fd, int n,
-                     const char* reason, const char* file, int line) {
   if (grpc_trace_fd_refcount.enabled()) {
->>>>>>> d88421a9
     gpr_log(GPR_DEBUG,
             "FD %d %p unref %d %" PRIdPTR " -> %" PRIdPTR " [%s; %s:%d]",
             fd->fd, fd, n, gpr_atm_no_barrier_load(&fd->refst),
@@ -353,15 +347,9 @@
   new_fd->pollable_obj = nullptr;
   gpr_atm_rel_store(&new_fd->refst, (gpr_atm)1);
   new_fd->fd = fd;
-<<<<<<< HEAD
-  new_fd->read_closure.Init();
-  new_fd->write_closure.Init();
-  gpr_atm_no_barrier_store(&new_fd->read_notifier_pollset, (gpr_atm) nullptr);
-=======
   new_fd->read_closure->InitEvent();
   new_fd->write_closure->InitEvent();
   gpr_atm_no_barrier_store(&new_fd->read_notifier_pollset, (gpr_atm)NULL);
->>>>>>> d88421a9
 
   new_fd->freelist_next = nullptr;
   new_fd->on_done_closure = nullptr;
@@ -562,14 +550,8 @@
 }
 
 /* pollset->mu must be held while calling this function */
-<<<<<<< HEAD
 static void pollset_maybe_finish_shutdown(grpc_pollset* pollset) {
-  if (GRPC_TRACER_ON(grpc_polling_trace)) {
-=======
-static void pollset_maybe_finish_shutdown(grpc_exec_ctx* exec_ctx,
-                                          grpc_pollset* pollset) {
   if (grpc_polling_trace.enabled()) {
->>>>>>> d88421a9
     gpr_log(GPR_DEBUG,
             "PS:%p (pollable:%p) maybe_finish_shutdown sc=%p (target:!NULL) "
             "rw=%p (target:NULL) cpsc=%d (target:0)",
@@ -606,13 +588,8 @@
     return GRPC_ERROR_NONE;
   }
   if (specific_worker == p->root_worker) {
-<<<<<<< HEAD
     GRPC_STATS_INC_POLLSET_KICK_WAKEUP_FD();
-    if (GRPC_TRACER_ON(grpc_polling_trace)) {
-=======
-    GRPC_STATS_INC_POLLSET_KICK_WAKEUP_FD(exec_ctx);
     if (grpc_polling_trace.enabled()) {
->>>>>>> d88421a9
       gpr_log(GPR_DEBUG, "PS:%p kicked_specific_via_wakeup_fd", p);
     }
     specific_worker->kicked = true;
@@ -620,13 +597,8 @@
     return error;
   }
   if (specific_worker->initialized_cv) {
-<<<<<<< HEAD
     GRPC_STATS_INC_POLLSET_KICK_WAKEUP_CV();
-    if (GRPC_TRACER_ON(grpc_polling_trace)) {
-=======
-    GRPC_STATS_INC_POLLSET_KICK_WAKEUP_CV(exec_ctx);
     if (grpc_polling_trace.enabled()) {
->>>>>>> d88421a9
       gpr_log(GPR_DEBUG, "PS:%p kicked_specific_via_cv", p);
     }
     specific_worker->kicked = true;
@@ -640,13 +612,8 @@
 
 static grpc_error* pollset_kick(grpc_pollset* pollset,
                                 grpc_pollset_worker* specific_worker) {
-<<<<<<< HEAD
   GRPC_STATS_INC_POLLSET_KICK();
-  if (GRPC_TRACER_ON(grpc_polling_trace)) {
-=======
-  GRPC_STATS_INC_POLLSET_KICK(exec_ctx);
   if (grpc_polling_trace.enabled()) {
->>>>>>> d88421a9
     gpr_log(GPR_DEBUG,
             "PS:%p kick %p tls_pollset=%p tls_worker=%p pollset.root_worker=%p",
             pollset, specific_worker,
@@ -1200,14 +1167,8 @@
   gpr_free(pss);
 }
 
-<<<<<<< HEAD
 static void pollset_set_add_fd(grpc_pollset_set* pss, grpc_fd* fd) {
-  if (GRPC_TRACER_ON(grpc_polling_trace)) {
-=======
-static void pollset_set_add_fd(grpc_exec_ctx* exec_ctx, grpc_pollset_set* pss,
-                               grpc_fd* fd) {
   if (grpc_polling_trace.enabled()) {
->>>>>>> d88421a9
     gpr_log(GPR_DEBUG, "PSS:%p: add fd %p (%d)", pss, fd, fd->fd);
   }
   grpc_error* error = GRPC_ERROR_NONE;
@@ -1229,14 +1190,8 @@
   GRPC_LOG_IF_ERROR(err_desc, error);
 }
 
-<<<<<<< HEAD
 static void pollset_set_del_fd(grpc_pollset_set* pss, grpc_fd* fd) {
-  if (GRPC_TRACER_ON(grpc_polling_trace)) {
-=======
-static void pollset_set_del_fd(grpc_exec_ctx* exec_ctx, grpc_pollset_set* pss,
-                               grpc_fd* fd) {
   if (grpc_polling_trace.enabled()) {
->>>>>>> d88421a9
     gpr_log(GPR_DEBUG, "PSS:%p: del fd %p", pss, fd);
   }
   pss = pss_lock_adam(pss);
@@ -1255,14 +1210,8 @@
   gpr_mu_unlock(&pss->mu);
 }
 
-<<<<<<< HEAD
 static void pollset_set_del_pollset(grpc_pollset_set* pss, grpc_pollset* ps) {
-  if (GRPC_TRACER_ON(grpc_polling_trace)) {
-=======
-static void pollset_set_del_pollset(grpc_exec_ctx* exec_ctx,
-                                    grpc_pollset_set* pss, grpc_pollset* ps) {
   if (grpc_polling_trace.enabled()) {
->>>>>>> d88421a9
     gpr_log(GPR_DEBUG, "PSS:%p: del pollset %p", pss, ps);
   }
   pss = pss_lock_adam(pss);
@@ -1311,14 +1260,8 @@
   return error;
 }
 
-<<<<<<< HEAD
 static void pollset_set_add_pollset(grpc_pollset_set* pss, grpc_pollset* ps) {
-  if (GRPC_TRACER_ON(grpc_polling_trace)) {
-=======
-static void pollset_set_add_pollset(grpc_exec_ctx* exec_ctx,
-                                    grpc_pollset_set* pss, grpc_pollset* ps) {
   if (grpc_polling_trace.enabled()) {
->>>>>>> d88421a9
     gpr_log(GPR_DEBUG, "PSS:%p: add pollset %p", pss, ps);
   }
   grpc_error* error = GRPC_ERROR_NONE;
