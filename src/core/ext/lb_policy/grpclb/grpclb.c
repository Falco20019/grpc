--- conflicted
+++ resolved
@@ -115,12 +115,9 @@
 #include "src/core/lib/channel/channel_args.h"
 #include "src/core/lib/iomgr/sockaddr.h"
 #include "src/core/lib/iomgr/sockaddr_utils.h"
-<<<<<<< HEAD
+#include "src/core/lib/iomgr/timer.h"
 #include "src/core/lib/slice/slice_string_helpers.h"
-=======
-#include "src/core/lib/iomgr/timer.h"
 #include "src/core/lib/support/backoff.h"
->>>>>>> 852c58e8
 #include "src/core/lib/support/string.h"
 #include "src/core/lib/surface/call.h"
 #include "src/core/lib/surface/channel.h"
@@ -979,13 +976,8 @@
 
   grpc_grpclb_request *request =
       grpc_grpclb_request_create(glb_policy->server_name);
-<<<<<<< HEAD
   grpc_slice request_payload_slice = grpc_grpclb_request_encode(request);
-  lb_client->request_payload =
-=======
-  gpr_slice request_payload_slice = grpc_grpclb_request_encode(request);
   glb_policy->lb_request_payload =
->>>>>>> 852c58e8
       grpc_raw_byte_buffer_create(&request_payload_slice, 1);
   grpc_slice_unref(request_payload_slice);
   grpc_grpclb_request_destroy(request);
@@ -1098,24 +1090,14 @@
     /* Received data from the LB server. Look inside
      * glb_policy->lb_response_payload, for a serverlist. */
     grpc_byte_buffer_reader bbr;
-<<<<<<< HEAD
-    grpc_byte_buffer_reader_init(&bbr, lb_client->response_payload);
+    grpc_byte_buffer_reader_init(&bbr, glb_policy->lb_response_payload);
     grpc_slice response_slice = grpc_byte_buffer_reader_readall(&bbr);
-    grpc_byte_buffer_destroy(lb_client->response_payload);
-    grpc_grpclb_serverlist *serverlist =
-        grpc_grpclb_response_parse_serverlist(response_slice);
-    if (serverlist != NULL) {
-      grpc_slice_unref(response_slice);
-=======
-    grpc_byte_buffer_reader_init(&bbr, glb_policy->lb_response_payload);
-    gpr_slice response_slice = grpc_byte_buffer_reader_readall(&bbr);
     grpc_byte_buffer_destroy(glb_policy->lb_response_payload);
     grpc_grpclb_serverlist *serverlist =
         grpc_grpclb_response_parse_serverlist(response_slice);
     if (serverlist != NULL) {
       GPR_ASSERT(glb_policy->lb_call != NULL);
-      gpr_slice_unref(response_slice);
->>>>>>> 852c58e8
+      grpc_slice_unref(response_slice);
       if (grpc_lb_glb_trace) {
         gpr_log(GPR_INFO, "Serverlist with %lu servers received",
                 (unsigned long)serverlist->num_servers);
@@ -1157,8 +1139,8 @@
       }
     } else { /* serverlist == NULL */
       gpr_log(GPR_ERROR, "Invalid LB response received: '%s'. Ignoring.",
-              gpr_dump_slice(response_slice, GPR_DUMP_ASCII | GPR_DUMP_HEX));
-      gpr_slice_unref(response_slice);
+              grpc_dump_slice(response_slice, GPR_DUMP_ASCII | GPR_DUMP_HEX));
+      grpc_slice_unref(response_slice);
     }
 
     if (!glb_policy->shutting_down) {
@@ -1175,29 +1157,11 @@
           &glb_policy->lb_on_response_received); /* loop */
       GPR_ASSERT(GRPC_CALL_OK == call_error);
     }
-<<<<<<< HEAD
-
-    GPR_ASSERT(serverlist == NULL);
-    gpr_log(GPR_ERROR, "Invalid LB response received: '%s'",
-            grpc_dump_slice(response_slice, GPR_DUMP_ASCII));
-    grpc_slice_unref(response_slice);
-
-    /* Disconnect from server returning invalid response. */
-    op->op = GRPC_OP_SEND_CLOSE_FROM_CLIENT;
-    op->flags = 0;
-    op->reserved = NULL;
-    op++;
-    grpc_call_error call_error = grpc_call_start_batch_and_execute(
-        exec_ctx, lb_client->lb_call, ops, (size_t)(op - ops),
-        &lb_client->close_sent);
-    GPR_ASSERT(GRPC_CALL_OK == call_error);
-=======
   } else { /* empty payload: call cancelled. */
            /* dispose of the "lb_on_response_received" weak ref taken in
             * query_for_backends_locked() and reused in every reception loop */
     GRPC_LB_POLICY_WEAK_UNREF(exec_ctx, &glb_policy->base,
                               "lb_on_response_received_empty_payload");
->>>>>>> 852c58e8
   }
 }
 
