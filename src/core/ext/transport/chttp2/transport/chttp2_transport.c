/*
 *
 * Copyright 2015, Google Inc.
 * All rights reserved.
 *
 * Redistribution and use in source and binary forms, with or without
 * modification, are permitted provided that the following conditions are
 * met:
 *
 *     * Redistributions of source code must retain the above copyright
 * notice, this list of conditions and the following disclaimer.
 *     * Redistributions in binary form must reproduce the above
 * copyright notice, this list of conditions and the following disclaimer
 * in the documentation and/or other materials provided with the
 * distribution.
 *     * Neither the name of Google Inc. nor the names of its
 * contributors may be used to endorse or promote products derived from
 * this software without specific prior written permission.
 *
 * THIS SOFTWARE IS PROVIDED BY THE COPYRIGHT HOLDERS AND CONTRIBUTORS
 * "AS IS" AND ANY EXPRESS OR IMPLIED WARRANTIES, INCLUDING, BUT NOT
 * LIMITED TO, THE IMPLIED WARRANTIES OF MERCHANTABILITY AND FITNESS FOR
 * A PARTICULAR PURPOSE ARE DISCLAIMED. IN NO EVENT SHALL THE COPYRIGHT
 * OWNER OR CONTRIBUTORS BE LIABLE FOR ANY DIRECT, INDIRECT, INCIDENTAL,
 * SPECIAL, EXEMPLARY, OR CONSEQUENTIAL DAMAGES (INCLUDING, BUT NOT
 * LIMITED TO, PROCUREMENT OF SUBSTITUTE GOODS OR SERVICES; LOSS OF USE,
 * DATA, OR PROFITS; OR BUSINESS INTERRUPTION) HOWEVER CAUSED AND ON ANY
 * THEORY OF LIABILITY, WHETHER IN CONTRACT, STRICT LIABILITY, OR TORT
 * (INCLUDING NEGLIGENCE OR OTHERWISE) ARISING IN ANY WAY OUT OF THE USE
 * OF THIS SOFTWARE, EVEN IF ADVISED OF THE POSSIBILITY OF SUCH DAMAGE.
 *
 */

#include "src/core/ext/transport/chttp2/transport/chttp2_transport.h"

#include <math.h>
#include <stdio.h>
#include <string.h>

#include <grpc/support/alloc.h>
#include <grpc/support/log.h>
#include <grpc/support/slice_buffer.h>
#include <grpc/support/string_util.h>
#include <grpc/support/useful.h>

#include "src/core/ext/transport/chttp2/transport/http2_errors.h"
#include "src/core/ext/transport/chttp2/transport/internal.h"
#include "src/core/ext/transport/chttp2/transport/status_conversion.h"
#include "src/core/ext/transport/chttp2/transport/timeout_encoding.h"
<<<<<<< HEAD
#include "src/core/lib/iomgr/workqueue.h"
=======
#include "src/core/lib/http/parser.h"
>>>>>>> a5596db1
#include "src/core/lib/profiling/timers.h"
#include "src/core/lib/support/string.h"
#include "src/core/lib/transport/static_metadata.h"
#include "src/core/lib/transport/transport_impl.h"

#define DEFAULT_WINDOW 65535
#define DEFAULT_CONNECTION_WINDOW_TARGET (1024 * 1024)
#define MAX_WINDOW 0x7fffffffu

#define DEFAULT_MAX_HEADER_LIST_SIZE (16 * 1024)

#define MAX_CLIENT_STREAM_ID 0x7fffffffu

int grpc_http_trace = 0;
int grpc_flowctl_trace = 0;
int grpc_http_write_state_trace = 0;

#define TRANSPORT_FROM_WRITING(tw)                                        \
  ((grpc_chttp2_transport *)((char *)(tw)-offsetof(grpc_chttp2_transport, \
                                                   writing)))

#define TRANSPORT_FROM_PARSING(tp)                                        \
  ((grpc_chttp2_transport *)((char *)(tp)-offsetof(grpc_chttp2_transport, \
                                                   parsing)))

#define TRANSPORT_FROM_GLOBAL(tg)                                         \
  ((grpc_chttp2_transport *)((char *)(tg)-offsetof(grpc_chttp2_transport, \
                                                   global)))

#define STREAM_FROM_GLOBAL(sg) \
  ((grpc_chttp2_stream *)((char *)(sg)-offsetof(grpc_chttp2_stream, global)))

#define STREAM_FROM_PARSING(sg) \
  ((grpc_chttp2_stream *)((char *)(sg)-offsetof(grpc_chttp2_stream, parsing)))

static const grpc_transport_vtable vtable;

/* forward declarations of various callbacks that we'll build closures around */
static void writing_action(grpc_exec_ctx *exec_ctx, void *t, grpc_error *error);
static void reading_action(grpc_exec_ctx *exec_ctx, void *t, grpc_error *error);
static void parsing_action(grpc_exec_ctx *exec_ctx, void *t, grpc_error *error);
<<<<<<< HEAD
static void initiate_writing(grpc_exec_ctx *exec_ctx, void *t,
                             grpc_error *error);

static void start_writing(grpc_exec_ctx *exec_ctx, grpc_chttp2_transport *t);
static void end_waiting_for_write(grpc_exec_ctx *exec_ctx,
                                  grpc_chttp2_transport *t, grpc_error *error);
=======
>>>>>>> a5596db1

/** Set a transport level setting, and push it to our peer */
static void push_setting(grpc_exec_ctx *exec_ctx, grpc_chttp2_transport *t,
                         grpc_chttp2_setting_id id, uint32_t value);

/** Start disconnection chain */
static void drop_connection(grpc_exec_ctx *exec_ctx, grpc_chttp2_transport *t,
                            grpc_error *error);

/** Perform a transport_op */
static void perform_stream_op_locked(grpc_exec_ctx *exec_ctx,
                                     grpc_chttp2_transport *t,
                                     grpc_chttp2_stream *s, void *transport_op);

/** Cancel a stream: coming from the transport API */
static void cancel_from_api(grpc_exec_ctx *exec_ctx,
                            grpc_chttp2_transport_global *transport_global,
                            grpc_chttp2_stream_global *stream_global,
                            grpc_error *error);

static void close_from_api(grpc_exec_ctx *exec_ctx,
                           grpc_chttp2_transport_global *transport_global,
                           grpc_chttp2_stream_global *stream_global,
                           grpc_error *error);

/** Add endpoint from this transport to pollset */
static void add_to_pollset_locked(grpc_exec_ctx *exec_ctx,
                                  grpc_chttp2_transport *t,
                                  grpc_chttp2_stream *s_ignored, void *pollset);
static void add_to_pollset_set_locked(grpc_exec_ctx *exec_ctx,
                                      grpc_chttp2_transport *t,
                                      grpc_chttp2_stream *s_ignored,
                                      void *pollset_set);

/** Start new streams that have been created if we can */
static void maybe_start_some_streams(
    grpc_exec_ctx *exec_ctx, grpc_chttp2_transport_global *transport_global);

static void finish_global_actions(grpc_exec_ctx *exec_ctx,
                                  grpc_chttp2_transport *t);

static void connectivity_state_set(
    grpc_exec_ctx *exec_ctx, grpc_chttp2_transport_global *transport_global,
    grpc_connectivity_state state, grpc_error *error, const char *reason);

static void check_read_ops(grpc_exec_ctx *exec_ctx,
                           grpc_chttp2_transport_global *transport_global);

static void incoming_byte_stream_update_flow_control(
    grpc_exec_ctx *exec_ctx, grpc_chttp2_transport_global *transport_global,
    grpc_chttp2_stream_global *stream_global, size_t max_size_hint,
    size_t have_already);
static void incoming_byte_stream_destroy_locked(grpc_exec_ctx *exec_ctx,
                                                grpc_chttp2_transport *t,
                                                grpc_chttp2_stream *s,
                                                void *byte_stream);
static void fail_pending_writes(grpc_exec_ctx *exec_ctx,
                                grpc_chttp2_transport_global *transport_global,
                                grpc_chttp2_stream_global *stream_global,
                                grpc_error *error);

/*******************************************************************************
 * CONSTRUCTION/DESTRUCTION/REFCOUNTING
 */

static void destruct_transport(grpc_exec_ctx *exec_ctx,
                               grpc_chttp2_transport *t) {
  size_t i;

  gpr_mu_lock(&t->executor.mu);

  GPR_ASSERT(t->ep == NULL);

  gpr_slice_buffer_destroy(&t->global.qbuf);

  gpr_slice_buffer_destroy(&t->writing.outbuf);
  grpc_chttp2_hpack_compressor_destroy(&t->writing.hpack_compressor);

  gpr_slice_buffer_destroy(&t->parsing.qbuf);
  gpr_slice_buffer_destroy(&t->read_buffer);
  grpc_chttp2_hpack_parser_destroy(&t->parsing.hpack_parser);
  grpc_chttp2_goaway_parser_destroy(&t->parsing.goaway_parser);

  for (i = 0; i < STREAM_LIST_COUNT; i++) {
    GPR_ASSERT(t->lists[i].head == NULL);
    GPR_ASSERT(t->lists[i].tail == NULL);
  }

  GPR_ASSERT(grpc_chttp2_stream_map_size(&t->parsing_stream_map) == 0);
  GPR_ASSERT(grpc_chttp2_stream_map_size(&t->new_stream_map) == 0);

  grpc_chttp2_stream_map_destroy(&t->parsing_stream_map);
  grpc_chttp2_stream_map_destroy(&t->new_stream_map);
  grpc_connectivity_state_destroy(exec_ctx, &t->channel_callback.state_tracker);

  gpr_mu_unlock(&t->executor.mu);
  gpr_mu_destroy(&t->executor.mu);

  /* callback remaining pings: they're not allowed to call into the transpot,
     and maybe they hold resources that need to be freed */
  while (t->global.pings.next != &t->global.pings) {
    grpc_chttp2_outstanding_ping *ping = t->global.pings.next;
    grpc_exec_ctx_sched(exec_ctx, ping->on_recv,
                        GRPC_ERROR_CREATE("Transport closed"), NULL);
    ping->next->prev = ping->prev;
    ping->prev->next = ping->next;
    gpr_free(ping);
  }

  GRPC_WORKQUEUE_UNREF(exec_ctx, t->executor.workqueue, "transport");

  gpr_free(t->peer_string);
  gpr_free(t);
}

/*#define REFCOUNTING_DEBUG 1*/
#ifdef REFCOUNTING_DEBUG
#define REF_TRANSPORT(t, r) ref_transport(t, r, __FILE__, __LINE__)
#define UNREF_TRANSPORT(cl, t, r) unref_transport(cl, t, r, __FILE__, __LINE__)
static void unref_transport(grpc_exec_ctx *exec_ctx, grpc_chttp2_transport *t,
                            const char *reason, const char *file, int line) {
  gpr_log(GPR_DEBUG, "chttp2:unref:%p %d->%d %s [%s:%d]", t, t->refs.count,
          t->refs.count - 1, reason, file, line);
  if (!gpr_unref(&t->refs)) return;
  destruct_transport(exec_ctx, t);
}

static void ref_transport(grpc_chttp2_transport *t, const char *reason,
                          const char *file, int line) {
  gpr_log(GPR_DEBUG, "chttp2:  ref:%p %d->%d %s [%s:%d]", t, t->refs.count,
          t->refs.count + 1, reason, file, line);
  gpr_ref(&t->refs);
}
#else
#define REF_TRANSPORT(t, r) ref_transport(t)
#define UNREF_TRANSPORT(cl, t, r) unref_transport(cl, t)
static void unref_transport(grpc_exec_ctx *exec_ctx, grpc_chttp2_transport *t) {
  if (!gpr_unref(&t->refs)) return;
  destruct_transport(exec_ctx, t);
}

static void ref_transport(grpc_chttp2_transport *t) { gpr_ref(&t->refs); }
#endif

static void init_transport(grpc_exec_ctx *exec_ctx, grpc_chttp2_transport *t,
                           const grpc_channel_args *channel_args,
                           grpc_endpoint *ep, bool is_client) {
  size_t i;
  int j;

  GPR_ASSERT(strlen(GRPC_CHTTP2_CLIENT_CONNECT_STRING) ==
             GRPC_CHTTP2_CLIENT_CONNECT_STRLEN);

  memset(t, 0, sizeof(*t));

  t->base.vtable = &vtable;
  t->ep = ep;
  /* one ref is for destroy, the other for when ep becomes NULL */
  gpr_ref_init(&t->refs, 2);
  /* ref is dropped at transport close() */
  gpr_ref_init(&t->shutdown_ep_refs, 1);
  gpr_mu_init(&t->executor.mu);
  GPR_ASSERT(GRPC_LOG_IF_ERROR(
      "workqueue_create",
      grpc_workqueue_create(exec_ctx, &t->executor.workqueue)));
  t->peer_string = grpc_endpoint_get_peer(ep);
  t->endpoint_reading = 1;
  t->global.next_stream_id = is_client ? 1 : 2;
  t->global.is_client = is_client;
  t->writing.outgoing_window = DEFAULT_WINDOW;
  t->parsing.incoming_window = DEFAULT_WINDOW;
  t->global.stream_lookahead = DEFAULT_WINDOW;
  t->global.connection_window_target = DEFAULT_CONNECTION_WINDOW_TARGET;
  t->global.ping_counter = 1;
  t->global.pings.next = t->global.pings.prev = &t->global.pings;
  t->parsing.is_client = is_client;
  t->parsing.deframe_state =
      is_client ? GRPC_DTS_FH_0 : GRPC_DTS_CLIENT_PREFIX_0;
  t->parsing.is_first_frame = true;
  t->writing.is_client = is_client;
  grpc_connectivity_state_init(
      &t->channel_callback.state_tracker, GRPC_CHANNEL_READY,
      is_client ? "client_transport" : "server_transport");

  gpr_slice_buffer_init(&t->global.qbuf);

  gpr_slice_buffer_init(&t->writing.outbuf);
  grpc_chttp2_hpack_compressor_init(&t->writing.hpack_compressor);
  grpc_closure_init(&t->writing_action, writing_action, t);
  grpc_closure_init(&t->reading_action, reading_action, t);
  grpc_closure_init(&t->parsing_action, parsing_action, t);
  grpc_closure_init(&t->initiate_writing, initiate_writing, t);

  gpr_slice_buffer_init(&t->parsing.qbuf);
  grpc_chttp2_goaway_parser_init(&t->parsing.goaway_parser);
  grpc_chttp2_hpack_parser_init(&t->parsing.hpack_parser);

  grpc_closure_init(&t->writing.done_cb, grpc_chttp2_terminate_writing,
                    &t->writing);
  gpr_slice_buffer_init(&t->read_buffer);

  if (is_client) {
    gpr_slice_buffer_add(
        &t->global.qbuf,
        gpr_slice_from_copied_string(GRPC_CHTTP2_CLIENT_CONNECT_STRING));
    grpc_chttp2_initiate_write(exec_ctx, &t->global, false);
  }
  /* 8 is a random stab in the dark as to a good initial size: it's small enough
     that it shouldn't waste memory for infrequently used connections, yet
     large enough that the exponential growth should happen nicely when it's
     needed.
     TODO(ctiller): tune this */
  grpc_chttp2_stream_map_init(&t->parsing_stream_map, 8);
  grpc_chttp2_stream_map_init(&t->new_stream_map, 8);

  /* copy in initial settings to all setting sets */
  for (i = 0; i < GRPC_CHTTP2_NUM_SETTINGS; i++) {
    t->parsing.settings[i] = grpc_chttp2_settings_parameters[i].default_value;
    for (j = 0; j < GRPC_NUM_SETTING_SETS; j++) {
      t->global.settings[j][i] =
          grpc_chttp2_settings_parameters[i].default_value;
    }
  }
  t->global.dirtied_local_settings = 1;
  /* Hack: it's common for implementations to assume 65536 bytes initial send
     window -- this should by rights be 0 */
  t->global.force_send_settings = 1 << GRPC_CHTTP2_SETTINGS_INITIAL_WINDOW_SIZE;
  t->global.sent_local_settings = 0;

  /* configure http2 the way we like it */
  if (is_client) {
    push_setting(exec_ctx, t, GRPC_CHTTP2_SETTINGS_ENABLE_PUSH, 0);
    push_setting(exec_ctx, t, GRPC_CHTTP2_SETTINGS_MAX_CONCURRENT_STREAMS, 0);
  }
  push_setting(exec_ctx, t, GRPC_CHTTP2_SETTINGS_INITIAL_WINDOW_SIZE,
               DEFAULT_WINDOW);
  push_setting(exec_ctx, t, GRPC_CHTTP2_SETTINGS_MAX_HEADER_LIST_SIZE,
               DEFAULT_MAX_HEADER_LIST_SIZE);

  if (channel_args) {
    for (i = 0; i < channel_args->num_args; i++) {
      if (0 ==
          strcmp(channel_args->args[i].key, GRPC_ARG_MAX_CONCURRENT_STREAMS)) {
        if (is_client) {
          gpr_log(GPR_ERROR, "%s: is ignored on the client",
                  GRPC_ARG_MAX_CONCURRENT_STREAMS);
        } else if (channel_args->args[i].type != GRPC_ARG_INTEGER) {
          gpr_log(GPR_ERROR, "%s: must be an integer",
                  GRPC_ARG_MAX_CONCURRENT_STREAMS);
        } else {
          push_setting(exec_ctx, t, GRPC_CHTTP2_SETTINGS_MAX_CONCURRENT_STREAMS,
                       (uint32_t)channel_args->args[i].value.integer);
        }
      } else if (0 == strcmp(channel_args->args[i].key,
                             GRPC_ARG_HTTP2_INITIAL_SEQUENCE_NUMBER)) {
        if (channel_args->args[i].type != GRPC_ARG_INTEGER) {
          gpr_log(GPR_ERROR, "%s: must be an integer",
                  GRPC_ARG_HTTP2_INITIAL_SEQUENCE_NUMBER);
        } else if ((t->global.next_stream_id & 1) !=
                   (channel_args->args[i].value.integer & 1)) {
          gpr_log(GPR_ERROR, "%s: low bit must be %d on %s",
                  GRPC_ARG_HTTP2_INITIAL_SEQUENCE_NUMBER,
                  t->global.next_stream_id & 1,
                  is_client ? "client" : "server");
        } else {
          t->global.next_stream_id =
              (uint32_t)channel_args->args[i].value.integer;
        }
      } else if (0 == strcmp(channel_args->args[i].key,
                             GRPC_ARG_HTTP2_STREAM_LOOKAHEAD_BYTES)) {
        if (channel_args->args[i].type != GRPC_ARG_INTEGER) {
          gpr_log(GPR_ERROR, "%s: must be an integer",
                  GRPC_ARG_HTTP2_STREAM_LOOKAHEAD_BYTES);
        } else if (channel_args->args[i].value.integer <= 5) {
          gpr_log(GPR_ERROR, "%s: must be at least 5",
                  GRPC_ARG_HTTP2_STREAM_LOOKAHEAD_BYTES);
        } else {
          t->global.stream_lookahead =
              (uint32_t)channel_args->args[i].value.integer;
        }
      } else if (0 == strcmp(channel_args->args[i].key,
                             GRPC_ARG_HTTP2_HPACK_TABLE_SIZE_DECODER)) {
        if (channel_args->args[i].type != GRPC_ARG_INTEGER) {
          gpr_log(GPR_ERROR, "%s: must be an integer",
                  GRPC_ARG_HTTP2_HPACK_TABLE_SIZE_DECODER);
        } else if (channel_args->args[i].value.integer < 0) {
          gpr_log(GPR_ERROR, "%s: must be non-negative",
                  GRPC_ARG_HTTP2_HPACK_TABLE_SIZE_DECODER);
        } else {
          push_setting(exec_ctx, t, GRPC_CHTTP2_SETTINGS_HEADER_TABLE_SIZE,
                       (uint32_t)channel_args->args[i].value.integer);
        }
      } else if (0 == strcmp(channel_args->args[i].key,
                             GRPC_ARG_HTTP2_HPACK_TABLE_SIZE_ENCODER)) {
        if (channel_args->args[i].type != GRPC_ARG_INTEGER) {
          gpr_log(GPR_ERROR, "%s: must be an integer",
                  GRPC_ARG_HTTP2_HPACK_TABLE_SIZE_ENCODER);
        } else if (channel_args->args[i].value.integer < 0) {
          gpr_log(GPR_ERROR, "%s: must be non-negative",
                  GRPC_ARG_HTTP2_HPACK_TABLE_SIZE_ENCODER);
        } else {
          grpc_chttp2_hpack_compressor_set_max_usable_size(
              &t->writing.hpack_compressor,
              (uint32_t)channel_args->args[i].value.integer);
        }
      } else if (0 == strcmp(channel_args->args[i].key,
                             GRPC_ARG_MAX_METADATA_SIZE)) {
        if (channel_args->args[i].type != GRPC_ARG_INTEGER) {
          gpr_log(GPR_ERROR, "%s: must be an integer",
                  GRPC_ARG_MAX_METADATA_SIZE);
        } else if (channel_args->args[i].value.integer < 0) {
          gpr_log(GPR_ERROR, "%s: must be non-negative",
                  GRPC_ARG_MAX_METADATA_SIZE);
        } else {
          push_setting(exec_ctx, t, GRPC_CHTTP2_SETTINGS_MAX_HEADER_LIST_SIZE,
                       (uint32_t)channel_args->args[i].value.integer);
        }
      }
    }
  }
}

static void destroy_transport_locked(grpc_exec_ctx *exec_ctx,
                                     grpc_chttp2_transport *t,
                                     grpc_chttp2_stream *s_ignored,
                                     void *arg_ignored) {
  t->destroying = 1;
  drop_connection(exec_ctx, t, GRPC_ERROR_CREATE("Transport destroyed"));
}

static void destroy_transport(grpc_exec_ctx *exec_ctx, grpc_transport *gt) {
  grpc_chttp2_transport *t = (grpc_chttp2_transport *)gt;
  grpc_chttp2_run_with_global_lock(exec_ctx, t, NULL, destroy_transport_locked,
                                   NULL, 0);
  UNREF_TRANSPORT(exec_ctx, t, "destroy");
}

/** block grpc_endpoint_shutdown being called until a paired
    allow_endpoint_shutdown is made */
static void prevent_endpoint_shutdown(grpc_chttp2_transport *t) {
  GPR_ASSERT(t->ep);
  gpr_ref(&t->shutdown_ep_refs);
}

static void allow_endpoint_shutdown_locked(grpc_exec_ctx *exec_ctx,
                                           grpc_chttp2_transport *t) {
  if (gpr_unref(&t->shutdown_ep_refs)) {
    if (t->ep) {
      grpc_endpoint_shutdown(exec_ctx, t->ep);
    }
  }
}

static void destroy_endpoint(grpc_exec_ctx *exec_ctx,
                             grpc_chttp2_transport *t) {
  grpc_endpoint_destroy(exec_ctx, t->ep);
  t->ep = NULL;
  /* safe because we'll still have the ref for write */
  UNREF_TRANSPORT(exec_ctx, t, "disconnect");
}

static void close_transport_locked(grpc_exec_ctx *exec_ctx,
                                   grpc_chttp2_transport *t,
                                   grpc_error *error) {
  if (!t->closed) {
    if (grpc_http_write_state_trace) {
      gpr_log(GPR_DEBUG, "W:%p close transport", t);
    }
    t->closed = 1;
<<<<<<< HEAD
    connectivity_state_set(exec_ctx, &t->global, GRPC_CHANNEL_FATAL_FAILURE,
=======
    connectivity_state_set(exec_ctx, &t->global, GRPC_CHANNEL_SHUTDOWN,
>>>>>>> a5596db1
                           GRPC_ERROR_REF(error), "close_transport");
    if (t->ep) {
      allow_endpoint_shutdown_locked(exec_ctx, t);
    }

    /* flush writable stream list to avoid dangling references */
    grpc_chttp2_stream_global *stream_global;
    grpc_chttp2_stream_writing *stream_writing;
    while (grpc_chttp2_list_pop_writable_stream(
        &t->global, &t->writing, &stream_global, &stream_writing)) {
      GRPC_CHTTP2_STREAM_UNREF(exec_ctx, stream_global, "chttp2_writing");
    }
  }
  GRPC_ERROR_UNREF(error);
}

#ifdef GRPC_STREAM_REFCOUNT_DEBUG
void grpc_chttp2_stream_ref(grpc_chttp2_stream_global *stream_global,
                            const char *reason) {
  grpc_stream_ref(STREAM_FROM_GLOBAL(stream_global)->refcount, reason);
}
void grpc_chttp2_stream_unref(grpc_exec_ctx *exec_ctx,
                              grpc_chttp2_stream_global *stream_global,
                              const char *reason) {
  grpc_stream_unref(exec_ctx, STREAM_FROM_GLOBAL(stream_global)->refcount,
                    reason);
}
#else
void grpc_chttp2_stream_ref(grpc_chttp2_stream_global *stream_global) {
  grpc_stream_ref(STREAM_FROM_GLOBAL(stream_global)->refcount);
}
void grpc_chttp2_stream_unref(grpc_exec_ctx *exec_ctx,
                              grpc_chttp2_stream_global *stream_global) {
  grpc_stream_unref(exec_ctx, STREAM_FROM_GLOBAL(stream_global)->refcount);
}
#endif

static void finish_init_stream_locked(grpc_exec_ctx *exec_ctx,
                                      grpc_chttp2_transport *t,
                                      grpc_chttp2_stream *s,
                                      void *arg_ignored) {
  grpc_chttp2_register_stream(t, s);
}

static int init_stream(grpc_exec_ctx *exec_ctx, grpc_transport *gt,
                       grpc_stream *gs, grpc_stream_refcount *refcount,
                       const void *server_data) {
  grpc_chttp2_transport *t = (grpc_chttp2_transport *)gt;
  grpc_chttp2_stream *s = (grpc_chttp2_stream *)gs;

  memset(s, 0, sizeof(*s));

  s->refcount = refcount;
  /* We reserve one 'active stream' that's dropped when the stream is
     read-closed. The others are for incoming_byte_streams that are actively
     reading */
  gpr_ref_init(&s->global.active_streams, 1);
  GRPC_CHTTP2_STREAM_REF(&s->global, "chttp2");

  grpc_chttp2_incoming_metadata_buffer_init(&s->parsing.metadata_buffer[0]);
  grpc_chttp2_incoming_metadata_buffer_init(&s->parsing.metadata_buffer[1]);
  grpc_chttp2_incoming_metadata_buffer_init(
      &s->global.received_initial_metadata);
  grpc_chttp2_incoming_metadata_buffer_init(
      &s->global.received_trailing_metadata);
  grpc_chttp2_data_parser_init(&s->parsing.data_parser);
  gpr_slice_buffer_init(&s->writing.flow_controlled_buffer);

  REF_TRANSPORT(t, "stream");

  if (server_data) {
    GPR_ASSERT(t->executor.parsing_active);
    s->global.id = (uint32_t)(uintptr_t)server_data;
    s->parsing.id = s->global.id;
    s->global.outgoing_window =
        t->global.settings[GRPC_PEER_SETTINGS]
                          [GRPC_CHTTP2_SETTINGS_INITIAL_WINDOW_SIZE];
    s->parsing.incoming_window = s->global.max_recv_bytes =
        t->global.settings[GRPC_SENT_SETTINGS]
                          [GRPC_CHTTP2_SETTINGS_INITIAL_WINDOW_SIZE];
    *t->accepting_stream = s;
    grpc_chttp2_stream_map_add(&t->parsing_stream_map, s->global.id, s);
    s->global.in_stream_map = true;
  }

  grpc_chttp2_run_with_global_lock(exec_ctx, t, s, finish_init_stream_locked,
                                   NULL, 0);

  return 0;
}

static void destroy_stream_locked(grpc_exec_ctx *exec_ctx,
                                  grpc_chttp2_transport *t,
                                  grpc_chttp2_stream *s, void *arg) {
  grpc_byte_stream *bs;

  GPR_TIMER_BEGIN("destroy_stream", 0);

  GPR_ASSERT((s->global.write_closed && s->global.read_closed) ||
             s->global.id == 0);
  GPR_ASSERT(!s->global.in_stream_map);
  if (grpc_chttp2_unregister_stream(t, s) && t->global.sent_goaway) {
    close_transport_locked(
        exec_ctx, t,
        GRPC_ERROR_CREATE("Last stream closed after sending goaway"));
  }
  if (!t->executor.parsing_active && s->global.id) {
    GPR_ASSERT(grpc_chttp2_stream_map_find(&t->parsing_stream_map,
                                           s->global.id) == NULL);
  }

  while (
      (bs = grpc_chttp2_incoming_frame_queue_pop(&s->global.incoming_frames))) {
    incoming_byte_stream_destroy_locked(exec_ctx, NULL, NULL, bs);
  }

  grpc_chttp2_list_remove_unannounced_incoming_window_available(&t->global,
                                                                &s->global);
  grpc_chttp2_list_remove_stalled_by_transport(&t->global, &s->global);
  grpc_chttp2_list_remove_check_read_ops(&t->global, &s->global);

  for (int i = 0; i < STREAM_LIST_COUNT; i++) {
    if (s->included[i]) {
      gpr_log(GPR_ERROR, "%s stream %d still included in list %d",
              t->global.is_client ? "client" : "server", s->global.id, i);
      abort();
    }
  }

  GPR_ASSERT(s->global.send_initial_metadata_finished == NULL);
  GPR_ASSERT(s->global.send_message_finished == NULL);
  GPR_ASSERT(s->global.send_trailing_metadata_finished == NULL);
  GPR_ASSERT(s->global.recv_initial_metadata_ready == NULL);
  GPR_ASSERT(s->global.recv_message_ready == NULL);
  GPR_ASSERT(s->global.recv_trailing_metadata_finished == NULL);
  grpc_chttp2_data_parser_destroy(exec_ctx, &s->parsing.data_parser);
  grpc_chttp2_incoming_metadata_buffer_destroy(&s->parsing.metadata_buffer[0]);
  grpc_chttp2_incoming_metadata_buffer_destroy(&s->parsing.metadata_buffer[1]);
  grpc_chttp2_incoming_metadata_buffer_destroy(
      &s->global.received_initial_metadata);
  grpc_chttp2_incoming_metadata_buffer_destroy(
      &s->global.received_trailing_metadata);
  gpr_slice_buffer_destroy(&s->writing.flow_controlled_buffer);
  GRPC_ERROR_UNREF(s->global.removal_error);

  UNREF_TRANSPORT(exec_ctx, t, "stream");

  GPR_TIMER_END("destroy_stream", 0);

  gpr_free(arg);
}

static void destroy_stream(grpc_exec_ctx *exec_ctx, grpc_transport *gt,
                           grpc_stream *gs, void *and_free_memory) {
  grpc_chttp2_transport *t = (grpc_chttp2_transport *)gt;
  grpc_chttp2_stream *s = (grpc_chttp2_stream *)gs;

  grpc_chttp2_run_with_global_lock(exec_ctx, t, s, destroy_stream_locked,
                                   and_free_memory, 0);
}

grpc_chttp2_stream_parsing *grpc_chttp2_parsing_lookup_stream(
    grpc_chttp2_transport_parsing *transport_parsing, uint32_t id) {
  grpc_chttp2_transport *t = TRANSPORT_FROM_PARSING(transport_parsing);
  grpc_chttp2_stream *s =
      grpc_chttp2_stream_map_find(&t->parsing_stream_map, id);
  return s ? &s->parsing : NULL;
}

grpc_chttp2_stream_parsing *grpc_chttp2_parsing_accept_stream(
    grpc_exec_ctx *exec_ctx, grpc_chttp2_transport_parsing *transport_parsing,
    uint32_t id) {
  grpc_chttp2_stream *accepting;
  grpc_chttp2_transport *t = TRANSPORT_FROM_PARSING(transport_parsing);
  GPR_ASSERT(t->accepting_stream == NULL);
  t->accepting_stream = &accepting;
  t->channel_callback.accept_stream(exec_ctx,
                                    t->channel_callback.accept_stream_user_data,
                                    &t->base, (void *)(uintptr_t)id);
  t->accepting_stream = NULL;
  return &accepting->parsing;
}

/*******************************************************************************
 * LOCK MANAGEMENT
 */

static const char *write_state_name(grpc_chttp2_write_state state) {
  switch (state) {
    case GRPC_CHTTP2_WRITING_INACTIVE:
      return "INACTIVE";
    case GRPC_CHTTP2_WRITE_REQUESTED_NO_POLLER:
      return "REQUESTED[p=0]";
    case GRPC_CHTTP2_WRITE_REQUESTED_WITH_POLLER:
      return "REQUESTED[p=1]";
    case GRPC_CHTTP2_WRITE_SCHEDULED:
      return "SCHEDULED";
    case GRPC_CHTTP2_WRITING:
      return "WRITING";
    case GRPC_CHTTP2_WRITING_STALE_WITH_POLLER:
      return "WRITING[p=1]";
    case GRPC_CHTTP2_WRITING_STALE_NO_POLLER:
      return "WRITING[p=0]";
  }
  GPR_UNREACHABLE_CODE(return "UNKNOWN");
}

static void set_write_state(grpc_chttp2_transport *t,
                            grpc_chttp2_write_state state, const char *reason) {
  if (grpc_http_write_state_trace) {
    gpr_log(GPR_DEBUG, "W:%p %s -> %s because %s", t,
            write_state_name(t->executor.write_state), write_state_name(state),
            reason);
  }
  t->executor.write_state = state;
}

static void finish_global_actions(grpc_exec_ctx *exec_ctx,
                                  grpc_chttp2_transport *t) {
  grpc_chttp2_executor_action_header *hdr;
  grpc_chttp2_executor_action_header *next;

  GPR_TIMER_BEGIN("finish_global_actions", 0);

  for (;;) {
<<<<<<< HEAD
=======
    if (!t->executor.writing_active && !t->closed &&
        grpc_chttp2_unlocking_check_writes(exec_ctx, &t->global, &t->writing)) {
      t->executor.writing_active = 1;
      REF_TRANSPORT(t, "writing");
      prevent_endpoint_shutdown(t);
      grpc_exec_ctx_sched(exec_ctx, &t->writing_action, GRPC_ERROR_NONE, NULL);
    }
>>>>>>> a5596db1
    check_read_ops(exec_ctx, &t->global);

    gpr_mu_lock(&t->executor.mu);
    if (t->executor.pending_actions_head != NULL) {
      hdr = t->executor.pending_actions_head;
      t->executor.pending_actions_head = t->executor.pending_actions_tail =
          NULL;
      gpr_mu_unlock(&t->executor.mu);
      while (hdr != NULL) {
        GPR_TIMER_BEGIN("chttp2:locked_action", 0);
        hdr->action(exec_ctx, t, hdr->stream, hdr->arg);
        GPR_TIMER_END("chttp2:locked_action", 0);
        next = hdr->next;
        gpr_free(hdr);
        UNREF_TRANSPORT(exec_ctx, t, "pending_action");
        hdr = next;
      }
      continue;
    } else {
      t->executor.global_active = false;
      switch (t->executor.write_state) {
        case GRPC_CHTTP2_WRITE_REQUESTED_WITH_POLLER:
          set_write_state(t, GRPC_CHTTP2_WRITE_SCHEDULED, "unlocking");
          REF_TRANSPORT(t, "initiate_writing");
          gpr_mu_unlock(&t->executor.mu);
          grpc_workqueue_enqueue(exec_ctx, t->executor.workqueue,
                                 &t->initiate_writing, GRPC_ERROR_NONE);
          break;
        case GRPC_CHTTP2_WRITE_REQUESTED_NO_POLLER:
          start_writing(exec_ctx, t);
          gpr_mu_unlock(&t->executor.mu);
          break;
        case GRPC_CHTTP2_WRITING_INACTIVE:
        case GRPC_CHTTP2_WRITING:
        case GRPC_CHTTP2_WRITING_STALE_WITH_POLLER:
        case GRPC_CHTTP2_WRITING_STALE_NO_POLLER:
        case GRPC_CHTTP2_WRITE_SCHEDULED:
          gpr_mu_unlock(&t->executor.mu);
          break;
      }
    }
    break;
  }

  GPR_TIMER_END("finish_global_actions", 0);
}

void grpc_chttp2_run_with_global_lock(grpc_exec_ctx *exec_ctx,
                                      grpc_chttp2_transport *t,
                                      grpc_chttp2_stream *optional_stream,
                                      grpc_chttp2_locked_action action,
                                      void *arg, size_t sizeof_arg) {
  grpc_chttp2_executor_action_header *hdr;

  GPR_TIMER_BEGIN("grpc_chttp2_run_with_global_lock", 0);

  REF_TRANSPORT(t, "run_global");
  gpr_mu_lock(&t->executor.mu);

  for (;;) {
    if (!t->executor.global_active) {
      t->executor.global_active = 1;
      gpr_mu_unlock(&t->executor.mu);

      GPR_TIMER_BEGIN("chttp2:locked_action", 0);
      action(exec_ctx, t, optional_stream, arg);
      GPR_TIMER_END("chttp2:locked_action", 0);

      finish_global_actions(exec_ctx, t);
    } else {
      gpr_mu_unlock(&t->executor.mu);

      hdr = gpr_malloc(sizeof(*hdr) + sizeof_arg);
      hdr->stream = optional_stream;
      hdr->action = action;
      if (sizeof_arg == 0) {
        hdr->arg = arg;
      } else {
        hdr->arg = hdr + 1;
        memcpy(hdr->arg, arg, sizeof_arg);
      }

      gpr_mu_lock(&t->executor.mu);
      if (!t->executor.global_active) {
        /* global lock was released while allocating memory: release & retry */
        gpr_free(hdr);
        continue;
      }
      hdr->next = NULL;
      if (t->executor.pending_actions_head != NULL) {
        t->executor.pending_actions_tail =
            t->executor.pending_actions_tail->next = hdr;
      } else {
        t->executor.pending_actions_tail = t->executor.pending_actions_head =
            hdr;
      }
      REF_TRANSPORT(t, "pending_action");
      gpr_mu_unlock(&t->executor.mu);
    }
    break;
  }

  UNREF_TRANSPORT(exec_ctx, t, "run_global");

  GPR_TIMER_END("grpc_chttp2_run_with_global_lock", 0);
}

/*******************************************************************************
 * OUTPUT PROCESSING
 */

void grpc_chttp2_initiate_write(grpc_exec_ctx *exec_ctx,
                                grpc_chttp2_transport_global *transport_global,
                                bool covered_by_poller) {
  grpc_chttp2_transport *t = TRANSPORT_FROM_GLOBAL(transport_global);
  switch (t->executor.write_state) {
    case GRPC_CHTTP2_WRITING_INACTIVE:
      set_write_state(t, covered_by_poller
                             ? GRPC_CHTTP2_WRITE_REQUESTED_WITH_POLLER
                             : GRPC_CHTTP2_WRITE_REQUESTED_NO_POLLER,
                      "initiate_write");
      break;
    case GRPC_CHTTP2_WRITE_REQUESTED_WITH_POLLER:
      /* nothing to do: write already requested */
      break;
    case GRPC_CHTTP2_WRITE_REQUESTED_NO_POLLER:
      if (covered_by_poller) {
        /* upgrade to note poller is available to cover the write */
        set_write_state(t, GRPC_CHTTP2_WRITE_REQUESTED_WITH_POLLER,
                        "initiate_write");
      }
      break;
    case GRPC_CHTTP2_WRITE_SCHEDULED:
      /* nothing to do: write already scheduled */
      break;
    case GRPC_CHTTP2_WRITING:
      set_write_state(t,
                      covered_by_poller ? GRPC_CHTTP2_WRITING_STALE_WITH_POLLER
                                        : GRPC_CHTTP2_WRITING_STALE_NO_POLLER,
                      "initiate_write");
      break;
    case GRPC_CHTTP2_WRITING_STALE_WITH_POLLER:
      /* nothing to do: write already requested */
      break;
    case GRPC_CHTTP2_WRITING_STALE_NO_POLLER:
      if (covered_by_poller) {
        /* upgrade to note poller is available to cover the write */
        set_write_state(t, GRPC_CHTTP2_WRITING_STALE_WITH_POLLER,
                        "initiate_write");
      }
      break;
  }
}

static void start_writing(grpc_exec_ctx *exec_ctx, grpc_chttp2_transport *t) {
  GPR_ASSERT(t->executor.write_state == GRPC_CHTTP2_WRITE_SCHEDULED ||
             t->executor.write_state == GRPC_CHTTP2_WRITE_REQUESTED_NO_POLLER);
  if (!t->closed &&
      grpc_chttp2_unlocking_check_writes(exec_ctx, &t->global, &t->writing,
                                         t->executor.parsing_active)) {
    set_write_state(t, GRPC_CHTTP2_WRITING, "start_writing");
    REF_TRANSPORT(t, "writing");
    prevent_endpoint_shutdown(t);
    grpc_exec_ctx_sched(exec_ctx, &t->writing_action, GRPC_ERROR_NONE, NULL);
  } else {
    if (t->closed) {
      set_write_state(t, GRPC_CHTTP2_WRITING_INACTIVE,
                      "start_writing:transport_closed");
    } else {
      set_write_state(t, GRPC_CHTTP2_WRITING_INACTIVE,
                      "start_writing:nothing_to_write");
    }
    end_waiting_for_write(exec_ctx, t, GRPC_ERROR_CREATE("Nothing to write"));
    if (t->ep && !t->endpoint_reading) {
      destroy_endpoint(exec_ctx, t);
    }
  }
}

static void initiate_writing_locked(grpc_exec_ctx *exec_ctx,
                                    grpc_chttp2_transport *t,
                                    grpc_chttp2_stream *s_unused,
                                    void *arg_ignored) {
  start_writing(exec_ctx, t);
  UNREF_TRANSPORT(exec_ctx, t, "initiate_writing");
}

static void initiate_writing(grpc_exec_ctx *exec_ctx, void *arg,
                             grpc_error *error) {
  grpc_chttp2_run_with_global_lock(exec_ctx, arg, NULL, initiate_writing_locked,
                                   NULL, 0);
}

void grpc_chttp2_become_writable(grpc_exec_ctx *exec_ctx,
                                 grpc_chttp2_transport_global *transport_global,
                                 grpc_chttp2_stream_global *stream_global,
                                 bool covered_by_poller) {
  if (!TRANSPORT_FROM_GLOBAL(transport_global)->closed &&
      grpc_chttp2_list_add_writable_stream(transport_global, stream_global)) {
    GRPC_CHTTP2_STREAM_REF(stream_global, "chttp2_writing");
    grpc_chttp2_initiate_write(exec_ctx, transport_global, covered_by_poller);
  }
}

static void push_setting(grpc_exec_ctx *exec_ctx, grpc_chttp2_transport *t,
                         grpc_chttp2_setting_id id, uint32_t value) {
  const grpc_chttp2_setting_parameters *sp =
      &grpc_chttp2_settings_parameters[id];
  uint32_t use_value = GPR_CLAMP(value, sp->min_value, sp->max_value);
  if (use_value != value) {
    gpr_log(GPR_INFO, "Requested parameter %s clamped from %d to %d", sp->name,
            value, use_value);
  }
  if (use_value != t->global.settings[GRPC_LOCAL_SETTINGS][id]) {
    t->global.settings[GRPC_LOCAL_SETTINGS][id] = use_value;
    t->global.dirtied_local_settings = 1;
    grpc_chttp2_initiate_write(exec_ctx, &t->global, false);
  }
}

static void end_waiting_for_write(grpc_exec_ctx *exec_ctx,
                                  grpc_chttp2_transport *t, grpc_error *error) {
  grpc_chttp2_stream_global *stream_global;
  while (grpc_chttp2_list_pop_closed_waiting_for_writing(&t->global,
                                                         &stream_global)) {
    fail_pending_writes(exec_ctx, &t->global, stream_global,
                        GRPC_ERROR_REF(error));
    GRPC_CHTTP2_STREAM_UNREF(exec_ctx, stream_global, "finish_writes");
  }
  GRPC_ERROR_UNREF(error);
}

static void terminate_writing_with_lock(grpc_exec_ctx *exec_ctx,
                                        grpc_chttp2_transport *t,
                                        grpc_chttp2_stream *s_ignored,
                                        void *a) {
  grpc_error *error = a;

  allow_endpoint_shutdown_locked(exec_ctx, t);

  if (error != GRPC_ERROR_NONE) {
    drop_connection(exec_ctx, t, GRPC_ERROR_REF(error));
  }

  grpc_chttp2_cleanup_writing(exec_ctx, &t->global, &t->writing);

<<<<<<< HEAD
  end_waiting_for_write(exec_ctx, t, error);

  switch (t->executor.write_state) {
    case GRPC_CHTTP2_WRITING_INACTIVE:
    case GRPC_CHTTP2_WRITE_REQUESTED_WITH_POLLER:
    case GRPC_CHTTP2_WRITE_REQUESTED_NO_POLLER:
    case GRPC_CHTTP2_WRITE_SCHEDULED:
      GPR_UNREACHABLE_CODE(break);
    case GRPC_CHTTP2_WRITING:
      set_write_state(t, GRPC_CHTTP2_WRITING_INACTIVE, "terminate_writing");
      break;
    case GRPC_CHTTP2_WRITING_STALE_WITH_POLLER:
      set_write_state(t, GRPC_CHTTP2_WRITE_REQUESTED_WITH_POLLER,
                      "terminate_writing");
      break;
    case GRPC_CHTTP2_WRITING_STALE_NO_POLLER:
      set_write_state(t, GRPC_CHTTP2_WRITE_REQUESTED_NO_POLLER,
                      "terminate_writing");
      break;
=======
  grpc_chttp2_stream_global *stream_global;
  while (grpc_chttp2_list_pop_closed_waiting_for_writing(&t->global,
                                                         &stream_global)) {
    fail_pending_writes(exec_ctx, &t->global, stream_global,
                        GRPC_ERROR_REF(error));
    GRPC_CHTTP2_STREAM_UNREF(exec_ctx, stream_global, "finish_writes");
>>>>>>> a5596db1
  }

  if (t->ep && !t->endpoint_reading) {
    destroy_endpoint(exec_ctx, t);
  }

  UNREF_TRANSPORT(exec_ctx, t, "writing");
  GRPC_ERROR_UNREF(error);
}

void grpc_chttp2_terminate_writing(grpc_exec_ctx *exec_ctx,
                                   void *transport_writing, grpc_error *error) {
  grpc_chttp2_transport *t = TRANSPORT_FROM_WRITING(transport_writing);
  grpc_chttp2_run_with_global_lock(
      exec_ctx, t, NULL, terminate_writing_with_lock, GRPC_ERROR_REF(error), 0);
}

static void writing_action(grpc_exec_ctx *exec_ctx, void *gt,
                           grpc_error *error) {
  grpc_chttp2_transport *t = gt;
  GPR_TIMER_BEGIN("writing_action", 0);
  grpc_chttp2_perform_writes(exec_ctx, &t->writing, t->ep);
  GPR_TIMER_END("writing_action", 0);
}

void grpc_chttp2_add_incoming_goaway(
    grpc_exec_ctx *exec_ctx, grpc_chttp2_transport_global *transport_global,
    uint32_t goaway_error, gpr_slice goaway_text) {
  char *msg = gpr_dump_slice(goaway_text, GPR_DUMP_HEX | GPR_DUMP_ASCII);
  GRPC_CHTTP2_IF_TRACING(
      gpr_log(GPR_DEBUG, "got goaway [%d]: %s", goaway_error, msg));
  gpr_slice_unref(goaway_text);
  transport_global->seen_goaway = 1;
<<<<<<< HEAD
  connectivity_state_set(
      exec_ctx, transport_global, GRPC_CHANNEL_FATAL_FAILURE,
=======
  /* lie: use transient failure from the transport to indicate goaway has been
   * received */
  connectivity_state_set(
      exec_ctx, transport_global, GRPC_CHANNEL_TRANSIENT_FAILURE,
>>>>>>> a5596db1
      grpc_error_set_str(
          grpc_error_set_int(GRPC_ERROR_CREATE("GOAWAY received"),
                             GRPC_ERROR_INT_HTTP2_ERROR,
                             (intptr_t)goaway_error),
          GRPC_ERROR_STR_RAW_BYTES, msg),
      "got_goaway");
  gpr_free(msg);
}

static void maybe_start_some_streams(
    grpc_exec_ctx *exec_ctx, grpc_chttp2_transport_global *transport_global) {
  grpc_chttp2_stream_global *stream_global;
  uint32_t stream_incoming_window;
  /* start streams where we have free grpc_chttp2_stream ids and free
   * concurrency */
  while (transport_global->next_stream_id <= MAX_CLIENT_STREAM_ID &&
         transport_global->concurrent_stream_count <
             transport_global
                 ->settings[GRPC_PEER_SETTINGS]
                           [GRPC_CHTTP2_SETTINGS_MAX_CONCURRENT_STREAMS] &&
         grpc_chttp2_list_pop_waiting_for_concurrency(transport_global,
                                                      &stream_global)) {
    /* safe since we can't (legally) be parsing this stream yet */
    grpc_chttp2_stream_parsing *stream_parsing =
        &STREAM_FROM_GLOBAL(stream_global)->parsing;
    GRPC_CHTTP2_IF_TRACING(gpr_log(
        GPR_DEBUG, "HTTP:%s: Allocating new grpc_chttp2_stream %p to id %d",
        transport_global->is_client ? "CLI" : "SVR", stream_global,
        transport_global->next_stream_id));

    GPR_ASSERT(stream_global->id == 0);
    stream_global->id = stream_parsing->id = transport_global->next_stream_id;
    transport_global->next_stream_id += 2;

    if (transport_global->next_stream_id >= MAX_CLIENT_STREAM_ID) {
      connectivity_state_set(
          exec_ctx, transport_global, GRPC_CHANNEL_TRANSIENT_FAILURE,
          GRPC_ERROR_CREATE("Stream IDs exhausted"), "no_more_stream_ids");
    }

    stream_global->outgoing_window =
        transport_global->settings[GRPC_PEER_SETTINGS]
                                  [GRPC_CHTTP2_SETTINGS_INITIAL_WINDOW_SIZE];
    stream_parsing->incoming_window = stream_incoming_window =
        transport_global->settings[GRPC_SENT_SETTINGS]
                                  [GRPC_CHTTP2_SETTINGS_INITIAL_WINDOW_SIZE];
    stream_global->max_recv_bytes =
        GPR_MAX(stream_incoming_window, stream_global->max_recv_bytes);
    grpc_chttp2_stream_map_add(
        &TRANSPORT_FROM_GLOBAL(transport_global)->new_stream_map,
        stream_global->id, STREAM_FROM_GLOBAL(stream_global));
    stream_global->in_stream_map = true;
    transport_global->concurrent_stream_count++;
    grpc_chttp2_become_writable(exec_ctx, transport_global, stream_global,
                                true);
  }
  /* cancel out streams that will never be started */
  while (transport_global->next_stream_id >= MAX_CLIENT_STREAM_ID &&
         grpc_chttp2_list_pop_waiting_for_concurrency(transport_global,
                                                      &stream_global)) {
    cancel_from_api(exec_ctx, transport_global, stream_global,
                    grpc_error_set_int(
                        GRPC_ERROR_CREATE("Stream IDs exhausted"),
                        GRPC_ERROR_INT_GRPC_STATUS, GRPC_STATUS_UNAVAILABLE));
  }
}

#define CLOSURE_BARRIER_STATS_BIT (1 << 0)
#define CLOSURE_BARRIER_FIRST_REF_BIT (1 << 16)

static grpc_closure *add_closure_barrier(grpc_closure *closure) {
  closure->next_data.scratch += CLOSURE_BARRIER_FIRST_REF_BIT;
  return closure;
}

void grpc_chttp2_complete_closure_step(
    grpc_exec_ctx *exec_ctx, grpc_chttp2_transport_global *transport_global,
    grpc_chttp2_stream_global *stream_global, grpc_closure **pclosure,
    grpc_error *error) {
  grpc_closure *closure = *pclosure;
  if (closure == NULL) {
    GRPC_ERROR_UNREF(error);
    return;
  }
  closure->next_data.scratch -= CLOSURE_BARRIER_FIRST_REF_BIT;
  if (error != GRPC_ERROR_NONE) {
    if (closure->error == GRPC_ERROR_NONE) {
      closure->error =
          GRPC_ERROR_CREATE("Error in HTTP transport completing operation");
      closure->error = grpc_error_set_str(
          closure->error, GRPC_ERROR_STR_TARGET_ADDRESS,
          TRANSPORT_FROM_GLOBAL(transport_global)->peer_string);
    }
    closure->error = grpc_error_add_child(closure->error, error);
  }
  if (closure->next_data.scratch < CLOSURE_BARRIER_FIRST_REF_BIT) {
    if (closure->next_data.scratch & CLOSURE_BARRIER_STATS_BIT) {
      grpc_transport_move_stats(&stream_global->stats,
                                stream_global->collecting_stats);
      stream_global->collecting_stats = NULL;
    }
    grpc_exec_ctx_sched(exec_ctx, closure, closure->error, NULL);
  }
  *pclosure = NULL;
}

static int contains_non_ok_status(
    grpc_chttp2_transport_global *transport_global,
    grpc_metadata_batch *batch) {
  grpc_linked_mdelem *l;
  for (l = batch->list.head; l; l = l->next) {
    if (l->md->key == GRPC_MDSTR_GRPC_STATUS &&
        l->md != GRPC_MDELEM_GRPC_STATUS_0) {
      return 1;
    }
  }
  return 0;
}

static void do_nothing(grpc_exec_ctx *exec_ctx, void *arg, grpc_error *error) {}

static void perform_stream_op_locked(grpc_exec_ctx *exec_ctx,
                                     grpc_chttp2_transport *t,
                                     grpc_chttp2_stream *s, void *stream_op) {
  GPR_TIMER_BEGIN("perform_stream_op_locked", 0);

  grpc_transport_stream_op *op = stream_op;
  grpc_chttp2_transport_global *transport_global = &t->global;
  grpc_chttp2_stream_global *stream_global = &s->global;

  grpc_closure *on_complete = op->on_complete;
  if (on_complete == NULL) {
    on_complete = grpc_closure_create(do_nothing, NULL);
  }
  /* use final_data as a barrier until enqueue time; the inital counter is
     dropped at the end of this function */
  on_complete->next_data.scratch = CLOSURE_BARRIER_FIRST_REF_BIT;
  on_complete->error = GRPC_ERROR_NONE;

  if (op->collect_stats != NULL) {
    GPR_ASSERT(stream_global->collecting_stats == NULL);
    stream_global->collecting_stats = op->collect_stats;
    on_complete->next_data.scratch |= CLOSURE_BARRIER_STATS_BIT;
  }

  if (op->cancel_error != GRPC_ERROR_NONE) {
    cancel_from_api(exec_ctx, transport_global, stream_global,
                    GRPC_ERROR_REF(op->cancel_error));
  }

  if (op->close_error != GRPC_ERROR_NONE) {
    close_from_api(exec_ctx, transport_global, stream_global,
                   GRPC_ERROR_REF(op->close_error));
  }

  if (op->send_initial_metadata != NULL) {
    GPR_ASSERT(stream_global->send_initial_metadata_finished == NULL);
    stream_global->send_initial_metadata_finished =
        add_closure_barrier(on_complete);
    stream_global->send_initial_metadata = op->send_initial_metadata;
    const size_t metadata_size =
        grpc_metadata_batch_size(op->send_initial_metadata);
    const size_t metadata_peer_limit =
        transport_global->settings[GRPC_PEER_SETTINGS]
                                  [GRPC_CHTTP2_SETTINGS_MAX_HEADER_LIST_SIZE];
    if (metadata_size > metadata_peer_limit) {
<<<<<<< HEAD
      grpc_chttp2_complete_closure_step(
          exec_ctx, transport_global, stream_global,
          &stream_global->send_initial_metadata_finished,
          grpc_error_set_int(
              grpc_error_set_int(
                  GRPC_ERROR_CREATE(
                      "to-be-sent initial metadata size exceeds peer limit"),
                  GRPC_ERROR_INT_SIZE, (intptr_t)metadata_size),
              GRPC_ERROR_INT_LIMIT, (intptr_t)metadata_peer_limit));
      cancel_from_api(exec_ctx, transport_global, stream_global,
                      GRPC_STATUS_RESOURCE_EXHAUSTED);
=======
      cancel_from_api(
          exec_ctx, transport_global, stream_global,
          grpc_error_set_int(
              grpc_error_set_int(
                  grpc_error_set_int(
                      GRPC_ERROR_CREATE("to-be-sent initial metadata size "
                                        "exceeds peer limit"),
                      GRPC_ERROR_INT_SIZE, (intptr_t)metadata_size),
                  GRPC_ERROR_INT_LIMIT, (intptr_t)metadata_peer_limit),
              GRPC_ERROR_INT_GRPC_STATUS, GRPC_STATUS_RESOURCE_EXHAUSTED));
>>>>>>> a5596db1
    } else {
      if (contains_non_ok_status(transport_global, op->send_initial_metadata)) {
        stream_global->seen_error = true;
        grpc_chttp2_list_add_check_read_ops(transport_global, stream_global);
      }
      if (!stream_global->write_closed) {
        if (transport_global->is_client) {
          GPR_ASSERT(stream_global->id == 0);
          grpc_chttp2_list_add_waiting_for_concurrency(transport_global,
                                                       stream_global);
          maybe_start_some_streams(exec_ctx, transport_global);
        } else {
          GPR_ASSERT(stream_global->id != 0);
          grpc_chttp2_become_writable(exec_ctx, transport_global, stream_global,
                                      true);
        }
      } else {
        grpc_chttp2_complete_closure_step(
            exec_ctx, transport_global, stream_global,
            &stream_global->send_initial_metadata_finished,
            GRPC_ERROR_CREATE(
                "Attempt to send initial metadata after stream was closed"));
      }
    }
  }

  if (op->send_message != NULL) {
    GPR_ASSERT(stream_global->send_message_finished == NULL);
    GPR_ASSERT(stream_global->send_message == NULL);
    stream_global->send_message_finished = add_closure_barrier(on_complete);
    if (stream_global->write_closed) {
      grpc_chttp2_complete_closure_step(
          exec_ctx, transport_global, stream_global,
          &stream_global->send_message_finished,
          GRPC_ERROR_CREATE("Attempt to send message after stream was closed"));
    } else {
      stream_global->send_message = op->send_message;
      if (stream_global->id != 0) {
        grpc_chttp2_become_writable(exec_ctx, transport_global, stream_global,
                                    true);
      }
    }
  }

  if (op->send_trailing_metadata != NULL) {
    GPR_ASSERT(stream_global->send_trailing_metadata_finished == NULL);
    stream_global->send_trailing_metadata_finished =
        add_closure_barrier(on_complete);
    stream_global->send_trailing_metadata = op->send_trailing_metadata;
    const size_t metadata_size =
        grpc_metadata_batch_size(op->send_trailing_metadata);
    const size_t metadata_peer_limit =
        transport_global->settings[GRPC_PEER_SETTINGS]
                                  [GRPC_CHTTP2_SETTINGS_MAX_HEADER_LIST_SIZE];
    if (metadata_size > metadata_peer_limit) {
      cancel_from_api(
          exec_ctx, transport_global, stream_global,
          grpc_error_set_int(
              grpc_error_set_int(
                  grpc_error_set_int(
                      GRPC_ERROR_CREATE("to-be-sent trailing metadata size "
                                        "exceeds peer limit"),
                      GRPC_ERROR_INT_SIZE, (intptr_t)metadata_size),
                  GRPC_ERROR_INT_LIMIT, (intptr_t)metadata_peer_limit),
              GRPC_ERROR_INT_GRPC_STATUS, GRPC_STATUS_RESOURCE_EXHAUSTED));
    } else {
      if (contains_non_ok_status(transport_global,
                                 op->send_trailing_metadata)) {
        stream_global->seen_error = true;
        grpc_chttp2_list_add_check_read_ops(transport_global, stream_global);
      }
      if (stream_global->write_closed) {
        grpc_chttp2_complete_closure_step(
            exec_ctx, transport_global, stream_global,
            &stream_global->send_trailing_metadata_finished,
            grpc_metadata_batch_is_empty(op->send_trailing_metadata)
                ? GRPC_ERROR_NONE
                : GRPC_ERROR_CREATE("Attempt to send trailing metadata after "
                                    "stream was closed"));
      } else if (stream_global->id != 0) {
        /* TODO(ctiller): check if there's flow control for any outstanding
           bytes before going writable */
        grpc_chttp2_become_writable(exec_ctx, transport_global, stream_global,
                                    true);
      }
    }
  }

  if (op->recv_initial_metadata != NULL) {
    GPR_ASSERT(stream_global->recv_initial_metadata_ready == NULL);
    stream_global->recv_initial_metadata_ready =
        op->recv_initial_metadata_ready;
    stream_global->recv_initial_metadata = op->recv_initial_metadata;
    grpc_chttp2_list_add_check_read_ops(transport_global, stream_global);
  }

  if (op->recv_message != NULL) {
    GPR_ASSERT(stream_global->recv_message_ready == NULL);
    stream_global->recv_message_ready = op->recv_message_ready;
    stream_global->recv_message = op->recv_message;
    if (stream_global->id != 0 &&
        (stream_global->incoming_frames.head == NULL ||
         stream_global->incoming_frames.head->is_tail)) {
      incoming_byte_stream_update_flow_control(
          exec_ctx, transport_global, stream_global,
          transport_global->stream_lookahead, 0);
    }
    grpc_chttp2_list_add_check_read_ops(transport_global, stream_global);
  }

  if (op->recv_trailing_metadata != NULL) {
    GPR_ASSERT(stream_global->recv_trailing_metadata_finished == NULL);
    stream_global->recv_trailing_metadata_finished =
        add_closure_barrier(on_complete);
    stream_global->recv_trailing_metadata = op->recv_trailing_metadata;
    stream_global->final_metadata_requested = true;
    grpc_chttp2_list_add_check_read_ops(transport_global, stream_global);
  }

  grpc_chttp2_complete_closure_step(exec_ctx, transport_global, stream_global,
                                    &on_complete, GRPC_ERROR_NONE);

  GPR_TIMER_END("perform_stream_op_locked", 0);
}

static void perform_stream_op(grpc_exec_ctx *exec_ctx, grpc_transport *gt,
                              grpc_stream *gs, grpc_transport_stream_op *op) {
  grpc_chttp2_transport *t = (grpc_chttp2_transport *)gt;
  grpc_chttp2_stream *s = (grpc_chttp2_stream *)gs;
  grpc_chttp2_run_with_global_lock(exec_ctx, t, s, perform_stream_op_locked, op,
                                   sizeof(*op));
}

static void send_ping_locked(grpc_exec_ctx *exec_ctx, grpc_chttp2_transport *t,
                             grpc_closure *on_recv) {
  grpc_chttp2_outstanding_ping *p = gpr_malloc(sizeof(*p));
  p->next = &t->global.pings;
  p->prev = p->next->prev;
  p->prev->next = p->next->prev = p;
  p->id[0] = (uint8_t)((t->global.ping_counter >> 56) & 0xff);
  p->id[1] = (uint8_t)((t->global.ping_counter >> 48) & 0xff);
  p->id[2] = (uint8_t)((t->global.ping_counter >> 40) & 0xff);
  p->id[3] = (uint8_t)((t->global.ping_counter >> 32) & 0xff);
  p->id[4] = (uint8_t)((t->global.ping_counter >> 24) & 0xff);
  p->id[5] = (uint8_t)((t->global.ping_counter >> 16) & 0xff);
  p->id[6] = (uint8_t)((t->global.ping_counter >> 8) & 0xff);
  p->id[7] = (uint8_t)(t->global.ping_counter & 0xff);
  p->on_recv = on_recv;
  gpr_slice_buffer_add(&t->global.qbuf, grpc_chttp2_ping_create(0, p->id));
  grpc_chttp2_initiate_write(exec_ctx, &t->global, true);
}

static void ack_ping_locked(grpc_exec_ctx *exec_ctx, grpc_chttp2_transport *t,
                            grpc_chttp2_stream *s, void *opaque_8bytes) {
  grpc_chttp2_outstanding_ping *ping;
  grpc_chttp2_transport_global *transport_global = &t->global;
  for (ping = transport_global->pings.next; ping != &transport_global->pings;
       ping = ping->next) {
    if (0 == memcmp(opaque_8bytes, ping->id, 8)) {
      grpc_exec_ctx_sched(exec_ctx, ping->on_recv, GRPC_ERROR_NONE, NULL);
      ping->next->prev = ping->prev;
      ping->prev->next = ping->next;
      gpr_free(ping);
      break;
    }
  }
}

void grpc_chttp2_ack_ping(grpc_exec_ctx *exec_ctx,
                          grpc_chttp2_transport_parsing *transport_parsing,
                          const uint8_t *opaque_8bytes) {
  grpc_chttp2_run_with_global_lock(
      exec_ctx, TRANSPORT_FROM_PARSING(transport_parsing), NULL,
      ack_ping_locked, (void *)opaque_8bytes, 8);
}

static void perform_transport_op_locked(grpc_exec_ctx *exec_ctx,
                                        grpc_chttp2_transport *t,
                                        grpc_chttp2_stream *s_unused,
                                        void *stream_op) {
  grpc_transport_op *op = stream_op;
  grpc_error *close_transport = op->disconnect_with_error;

  /* If there's a set_accept_stream ensure that we're not parsing
     to avoid changing things out from underneath */
  if (t->executor.parsing_active && op->set_accept_stream) {
    GPR_ASSERT(t->post_parsing_op == NULL);
    t->post_parsing_op = gpr_malloc(sizeof(*op));
    memcpy(t->post_parsing_op, op, sizeof(*op));
    return;
  }

  grpc_exec_ctx_sched(exec_ctx, op->on_consumed, GRPC_ERROR_NONE, NULL);

  if (op->on_connectivity_state_change != NULL) {
    grpc_connectivity_state_notify_on_state_change(
        exec_ctx, &t->channel_callback.state_tracker, op->connectivity_state,
        op->on_connectivity_state_change);
  }

  if (op->send_goaway) {
    t->global.sent_goaway = 1;
    grpc_chttp2_goaway_append(
        t->global.last_incoming_stream_id,
        (uint32_t)grpc_chttp2_grpc_status_to_http2_error(op->goaway_status),
        gpr_slice_ref(*op->goaway_message), &t->global.qbuf);
    close_transport = grpc_chttp2_has_streams(t)
                          ? GRPC_ERROR_NONE
                          : GRPC_ERROR_CREATE("GOAWAY sent");
<<<<<<< HEAD
    grpc_chttp2_initiate_write(exec_ctx, &t->global, false);
=======
>>>>>>> a5596db1
  }

  if (op->set_accept_stream) {
    t->channel_callback.accept_stream = op->set_accept_stream_fn;
    t->channel_callback.accept_stream_user_data =
        op->set_accept_stream_user_data;
  }

  if (op->bind_pollset) {
    add_to_pollset_locked(exec_ctx, t, NULL, op->bind_pollset);
  }

  if (op->bind_pollset_set) {
    add_to_pollset_set_locked(exec_ctx, t, NULL, op->bind_pollset_set);
  }

  if (op->send_ping) {
    send_ping_locked(exec_ctx, t, op->send_ping);
  }

  if (close_transport != GRPC_ERROR_NONE) {
    close_transport_locked(exec_ctx, t, close_transport);
  }
}

static void perform_transport_op(grpc_exec_ctx *exec_ctx, grpc_transport *gt,
                                 grpc_transport_op *op) {
  grpc_chttp2_transport *t = (grpc_chttp2_transport *)gt;
  grpc_chttp2_run_with_global_lock(
      exec_ctx, t, NULL, perform_transport_op_locked, op, sizeof(*op));
}

/*******************************************************************************
 * INPUT PROCESSING - GENERAL
 */

static void check_read_ops(grpc_exec_ctx *exec_ctx,
                           grpc_chttp2_transport_global *transport_global) {
  grpc_chttp2_stream_global *stream_global;
  grpc_byte_stream *bs;
  while (
      grpc_chttp2_list_pop_check_read_ops(transport_global, &stream_global)) {
    if (stream_global->recv_initial_metadata_ready != NULL &&
        stream_global->published_initial_metadata) {
      if (stream_global->seen_error) {
        while ((bs = grpc_chttp2_incoming_frame_queue_pop(
                    &stream_global->incoming_frames)) != NULL) {
          incoming_byte_stream_destroy_locked(exec_ctx, NULL, NULL, bs);
        }
        if (stream_global->exceeded_metadata_size) {
          cancel_from_api(
              exec_ctx, transport_global, stream_global,
              grpc_error_set_int(
                  GRPC_ERROR_CREATE(
                      "received initial metadata size exceeds limit"),
                  GRPC_ERROR_INT_GRPC_STATUS, GRPC_STATUS_RESOURCE_EXHAUSTED));
        }
      }
      grpc_chttp2_incoming_metadata_buffer_publish(
          &stream_global->received_initial_metadata,
          stream_global->recv_initial_metadata);
      grpc_exec_ctx_sched(exec_ctx, stream_global->recv_initial_metadata_ready,
                          GRPC_ERROR_NONE, NULL);
      stream_global->recv_initial_metadata_ready = NULL;
    }
    if (stream_global->recv_message_ready != NULL) {
      while (stream_global->final_metadata_requested &&
             stream_global->seen_error &&
             (bs = grpc_chttp2_incoming_frame_queue_pop(
                  &stream_global->incoming_frames)) != NULL) {
        incoming_byte_stream_destroy_locked(exec_ctx, NULL, NULL, bs);
      }
      if (stream_global->incoming_frames.head != NULL) {
        *stream_global->recv_message = grpc_chttp2_incoming_frame_queue_pop(
            &stream_global->incoming_frames);
        GPR_ASSERT(*stream_global->recv_message != NULL);
        grpc_exec_ctx_sched(exec_ctx, stream_global->recv_message_ready,
                            GRPC_ERROR_NONE, NULL);
        stream_global->recv_message_ready = NULL;
      } else if (stream_global->published_trailing_metadata) {
        *stream_global->recv_message = NULL;
        grpc_exec_ctx_sched(exec_ctx, stream_global->recv_message_ready,
                            GRPC_ERROR_NONE, NULL);
        stream_global->recv_message_ready = NULL;
      }
    }
    if (stream_global->recv_trailing_metadata_finished != NULL &&
        stream_global->read_closed && stream_global->write_closed) {
      if (stream_global->seen_error) {
        while ((bs = grpc_chttp2_incoming_frame_queue_pop(
                    &stream_global->incoming_frames)) != NULL) {
          incoming_byte_stream_destroy_locked(exec_ctx, NULL, NULL, bs);
        }
        if (stream_global->exceeded_metadata_size) {
          cancel_from_api(
              exec_ctx, transport_global, stream_global,
              grpc_error_set_int(
                  GRPC_ERROR_CREATE(
                      "received trailing metadata size exceeds limit"),
                  GRPC_ERROR_INT_GRPC_STATUS, GRPC_STATUS_RESOURCE_EXHAUSTED));
        }
      }
      if (stream_global->all_incoming_byte_streams_finished) {
        grpc_chttp2_incoming_metadata_buffer_publish(
            &stream_global->received_trailing_metadata,
            stream_global->recv_trailing_metadata);
        grpc_chttp2_complete_closure_step(
            exec_ctx, transport_global, stream_global,
            &stream_global->recv_trailing_metadata_finished, GRPC_ERROR_NONE);
      }
    }
  }
}

static void decrement_active_streams_locked(
    grpc_exec_ctx *exec_ctx, grpc_chttp2_transport_global *transport_global,
    grpc_chttp2_stream_global *stream_global) {
  if ((stream_global->all_incoming_byte_streams_finished =
           gpr_unref(&stream_global->active_streams))) {
    grpc_chttp2_list_add_check_read_ops(transport_global, stream_global);
  }
}

static void remove_stream(grpc_exec_ctx *exec_ctx, grpc_chttp2_transport *t,
                          uint32_t id, grpc_error *error) {
  size_t new_stream_count;
  grpc_chttp2_stream *s =
      grpc_chttp2_stream_map_delete(&t->parsing_stream_map, id);
  if (!s) {
    s = grpc_chttp2_stream_map_delete(&t->new_stream_map, id);
  }
  GPR_ASSERT(s);
  s->global.in_stream_map = false;
  if (t->parsing.incoming_stream == &s->parsing) {
    t->parsing.incoming_stream = NULL;
    grpc_chttp2_parsing_become_skip_parser(exec_ctx, &t->parsing);
  }
  if (s->parsing.data_parser.parsing_frame != NULL) {
    grpc_chttp2_incoming_byte_stream_finished(
<<<<<<< HEAD
        exec_ctx, s->parsing.data_parser.parsing_frame,
        GRPC_ERROR_CREATE_REFERENCING("Stream removed", &error, 1), 0);
=======
        exec_ctx, s->parsing.data_parser.parsing_frame, GRPC_ERROR_REF(error),
        0);
>>>>>>> a5596db1
    s->parsing.data_parser.parsing_frame = NULL;
  }

  if (grpc_chttp2_unregister_stream(t, s) && t->global.sent_goaway) {
    close_transport_locked(
<<<<<<< HEAD
        exec_ctx, t,
        GRPC_ERROR_CREATE("Last stream closed after sending GOAWAY"));
=======
        exec_ctx, t, GRPC_ERROR_CREATE_REFERENCING(
                         "Last stream closed after sending GOAWAY", &error, 1));
>>>>>>> a5596db1
  }
  if (grpc_chttp2_list_remove_writable_stream(&t->global, &s->global)) {
    GRPC_CHTTP2_STREAM_UNREF(exec_ctx, &s->global, "chttp2_writing");
  }

  new_stream_count = grpc_chttp2_stream_map_size(&t->parsing_stream_map) +
                     grpc_chttp2_stream_map_size(&t->new_stream_map);
  GPR_ASSERT(new_stream_count <= UINT32_MAX);
  if (new_stream_count != t->global.concurrent_stream_count) {
    t->global.concurrent_stream_count = (uint32_t)new_stream_count;
    maybe_start_some_streams(exec_ctx, &t->global);
  }
  GRPC_ERROR_UNREF(error);
<<<<<<< HEAD
=======
}

static void status_codes_from_error(grpc_error *error,
                                    grpc_chttp2_error_code *http2_error,
                                    grpc_status_code *grpc_status) {
  intptr_t ip_http;
  intptr_t ip_grpc;
  bool have_http =
      grpc_error_get_int(error, GRPC_ERROR_INT_HTTP2_ERROR, &ip_http);
  bool have_grpc =
      grpc_error_get_int(error, GRPC_ERROR_INT_GRPC_STATUS, &ip_grpc);
  if (have_http) {
    *http2_error = (grpc_chttp2_error_code)ip_http;
  } else if (have_grpc) {
    *http2_error =
        grpc_chttp2_grpc_status_to_http2_error((grpc_status_code)ip_grpc);
  } else {
    *http2_error = GRPC_CHTTP2_INTERNAL_ERROR;
  }
  if (have_grpc) {
    *grpc_status = (grpc_status_code)ip_grpc;
  } else if (have_http) {
    *grpc_status =
        grpc_chttp2_http2_error_to_grpc_status((grpc_chttp2_error_code)ip_http);
  } else {
    *grpc_status = GRPC_STATUS_INTERNAL;
  }
>>>>>>> a5596db1
}

static void cancel_from_api(grpc_exec_ctx *exec_ctx,
                            grpc_chttp2_transport_global *transport_global,
                            grpc_chttp2_stream_global *stream_global,
                            grpc_error *due_to_error) {
  if (!stream_global->read_closed || !stream_global->write_closed) {
    grpc_status_code grpc_status;
    grpc_chttp2_error_code http_error;
    status_codes_from_error(due_to_error, &http_error, &grpc_status);

    if (stream_global->id != 0) {
      gpr_slice_buffer_add(
          &transport_global->qbuf,
<<<<<<< HEAD
          grpc_chttp2_rst_stream_create(
              stream_global->id,
              (uint32_t)grpc_chttp2_grpc_status_to_http2_error(status),
              &stream_global->stats.outgoing));
      grpc_chttp2_initiate_write(exec_ctx, transport_global, false);
=======
          grpc_chttp2_rst_stream_create(stream_global->id, (uint32_t)http_error,
                                        &stream_global->stats.outgoing));
    }

    const char *msg =
        grpc_error_get_str(due_to_error, GRPC_ERROR_STR_GRPC_MESSAGE);
    bool free_msg = false;
    if (msg == NULL) {
      free_msg = true;
      msg = grpc_error_string(due_to_error);
>>>>>>> a5596db1
    }
    gpr_slice msg_slice = gpr_slice_from_copied_string(msg);
    grpc_chttp2_fake_status(exec_ctx, transport_global, stream_global,
                            grpc_status, &msg_slice);
    if (free_msg) grpc_error_free_string(msg);
  }
  if (due_to_error != GRPC_ERROR_NONE && !stream_global->seen_error) {
    stream_global->seen_error = true;
    grpc_chttp2_list_add_check_read_ops(transport_global, stream_global);
  }
<<<<<<< HEAD
  grpc_chttp2_mark_stream_closed(
      exec_ctx, transport_global, stream_global, 1, 1,
      grpc_error_set_int(GRPC_ERROR_CREATE("Cancelled"),
                         GRPC_ERROR_INT_GRPC_STATUS, status));
=======
  grpc_chttp2_mark_stream_closed(exec_ctx, transport_global, stream_global, 1,
                                 1, due_to_error);
>>>>>>> a5596db1
}

void grpc_chttp2_fake_status(grpc_exec_ctx *exec_ctx,
                             grpc_chttp2_transport_global *transport_global,
                             grpc_chttp2_stream_global *stream_global,
                             grpc_status_code status, gpr_slice *slice) {
  if (status != GRPC_STATUS_OK) {
    stream_global->seen_error = true;
    grpc_chttp2_list_add_check_read_ops(transport_global, stream_global);
  }
  /* stream_global->recv_trailing_metadata_finished gives us a
     last chance replacement: we've received trailing metadata,
     but something more important has become available to signal
     to the upper layers - drop what we've got, and then publish
     what we want - which is safe because we haven't told anyone
     about the metadata yet */
  if (!stream_global->published_trailing_metadata ||
      stream_global->recv_trailing_metadata_finished != NULL) {
    char status_string[GPR_LTOA_MIN_BUFSIZE];
    gpr_ltoa(status, status_string);
    grpc_chttp2_incoming_metadata_buffer_add(
        &stream_global->received_trailing_metadata,
        grpc_mdelem_from_metadata_strings(
            GRPC_MDSTR_GRPC_STATUS, grpc_mdstr_from_string(status_string)));
    if (slice) {
      grpc_chttp2_incoming_metadata_buffer_add(
          &stream_global->received_trailing_metadata,
          grpc_mdelem_from_metadata_strings(
              GRPC_MDSTR_GRPC_MESSAGE,
              grpc_mdstr_from_slice(gpr_slice_ref(*slice))));
    }
    stream_global->published_trailing_metadata = true;
    grpc_chttp2_list_add_check_read_ops(transport_global, stream_global);
  }
  if (slice) {
    gpr_slice_unref(*slice);
  }
}

static void fail_pending_writes(grpc_exec_ctx *exec_ctx,
                                grpc_chttp2_transport_global *transport_global,
                                grpc_chttp2_stream_global *stream_global,
                                grpc_error *error) {
  grpc_chttp2_complete_closure_step(
      exec_ctx, transport_global, stream_global,
      &stream_global->send_initial_metadata_finished, GRPC_ERROR_REF(error));
  grpc_chttp2_complete_closure_step(
      exec_ctx, transport_global, stream_global,
      &stream_global->send_trailing_metadata_finished, GRPC_ERROR_REF(error));
  grpc_chttp2_complete_closure_step(exec_ctx, transport_global, stream_global,
                                    &stream_global->send_message_finished,
                                    error);
}

void grpc_chttp2_mark_stream_closed(
    grpc_exec_ctx *exec_ctx, grpc_chttp2_transport_global *transport_global,
    grpc_chttp2_stream_global *stream_global, int close_reads, int close_writes,
    grpc_error *error) {
  if (stream_global->read_closed && stream_global->write_closed) {
    /* already closed */
    GRPC_ERROR_UNREF(error);
    return;
  }
  grpc_chttp2_list_add_check_read_ops(transport_global, stream_global);
  if (close_reads && !stream_global->read_closed) {
    stream_global->read_closed = true;
    stream_global->published_initial_metadata = true;
    stream_global->published_trailing_metadata = true;
    decrement_active_streams_locked(exec_ctx, transport_global, stream_global);
  }
  if (close_writes && !stream_global->write_closed) {
    stream_global->write_closed = true;
    if (TRANSPORT_FROM_GLOBAL(transport_global)->executor.write_state !=
        GRPC_CHTTP2_WRITING_INACTIVE) {
      GRPC_CHTTP2_STREAM_REF(stream_global, "finish_writes");
      grpc_chttp2_list_add_closed_waiting_for_writing(transport_global,
                                                      stream_global);
    } else {
      fail_pending_writes(exec_ctx, transport_global, stream_global,
                          GRPC_ERROR_REF(error));
    }
  }
  if (stream_global->read_closed && stream_global->write_closed) {
    stream_global->removal_error = GRPC_ERROR_REF(error);
    if (stream_global->id != 0 &&
        TRANSPORT_FROM_GLOBAL(transport_global)->executor.parsing_active) {
      grpc_chttp2_list_add_closed_waiting_for_parsing(transport_global,
                                                      stream_global);
    } else {
      if (stream_global->id != 0) {
        remove_stream(exec_ctx, TRANSPORT_FROM_GLOBAL(transport_global),
                      stream_global->id, GRPC_ERROR_REF(error));
      }
      GRPC_CHTTP2_STREAM_UNREF(exec_ctx, stream_global, "chttp2");
    }
  }
  GRPC_ERROR_UNREF(error);
}

static void close_from_api(grpc_exec_ctx *exec_ctx,
                           grpc_chttp2_transport_global *transport_global,
                           grpc_chttp2_stream_global *stream_global,
                           grpc_error *error) {
  gpr_slice hdr;
  gpr_slice status_hdr;
  gpr_slice message_pfx;
  uint8_t *p;
  uint32_t len = 0;
  grpc_status_code grpc_status;
  grpc_chttp2_error_code http_error;
  status_codes_from_error(error, &http_error, &grpc_status);

  GPR_ASSERT(grpc_status >= 0 && (int)grpc_status < 100);

  if (stream_global->id != 0 && !transport_global->is_client) {
    /* Hand roll a header block.
       This is unnecessarily ugly - at some point we should find a more elegant
       solution.
       It's complicated by the fact that our send machinery would be dead by the
       time we got around to sending this, so instead we ignore HPACK
       compression
       and just write the uncompressed bytes onto the wire. */
    status_hdr = gpr_slice_malloc(15 + (grpc_status >= 10));
    p = GPR_SLICE_START_PTR(status_hdr);
    *p++ = 0x40; /* literal header */
    *p++ = 11;   /* len(grpc-status) */
    *p++ = 'g';
    *p++ = 'r';
    *p++ = 'p';
    *p++ = 'c';
    *p++ = '-';
    *p++ = 's';
    *p++ = 't';
    *p++ = 'a';
<<<<<<< HEAD
    *p++ = 'g';
    *p++ = 'e';
    *p++ = (uint8_t)GPR_SLICE_LENGTH(*optional_message);
    GPR_ASSERT(p == GPR_SLICE_END_PTR(message_pfx));
    len += (uint32_t)GPR_SLICE_LENGTH(message_pfx);
    len += (uint32_t)GPR_SLICE_LENGTH(*optional_message);
  }

  hdr = gpr_slice_malloc(9);
  p = GPR_SLICE_START_PTR(hdr);
  *p++ = (uint8_t)(len >> 16);
  *p++ = (uint8_t)(len >> 8);
  *p++ = (uint8_t)(len);
  *p++ = GRPC_CHTTP2_FRAME_HEADER;
  *p++ = GRPC_CHTTP2_DATA_FLAG_END_STREAM | GRPC_CHTTP2_DATA_FLAG_END_HEADERS;
  *p++ = (uint8_t)(stream_global->id >> 24);
  *p++ = (uint8_t)(stream_global->id >> 16);
  *p++ = (uint8_t)(stream_global->id >> 8);
  *p++ = (uint8_t)(stream_global->id);
  GPR_ASSERT(p == GPR_SLICE_END_PTR(hdr));

  gpr_slice_buffer_add(&transport_global->qbuf, hdr);
  gpr_slice_buffer_add(&transport_global->qbuf, status_hdr);
  if (optional_message) {
    gpr_slice_buffer_add(&transport_global->qbuf, message_pfx);
    gpr_slice_buffer_add(&transport_global->qbuf,
                         gpr_slice_ref(*optional_message));
  }

  gpr_slice_buffer_add(
      &transport_global->qbuf,
      grpc_chttp2_rst_stream_create(stream_global->id, GRPC_CHTTP2_NO_ERROR,
                                    &stream_global->stats.outgoing));

  if (optional_message) {
    gpr_slice_ref(*optional_message);
  }
  grpc_chttp2_fake_status(exec_ctx, transport_global, stream_global, status,
                          optional_message);
  grpc_error *err = GRPC_ERROR_CREATE("Stream closed");
  err = grpc_error_set_int(err, GRPC_ERROR_INT_GRPC_STATUS, status);
  if (optional_message) {
    char *str =
        gpr_dump_slice(*optional_message, GPR_DUMP_HEX | GPR_DUMP_ASCII);
    err = grpc_error_set_str(err, GRPC_ERROR_STR_GRPC_MESSAGE, str);
    gpr_free(str);
  }
  grpc_chttp2_mark_stream_closed(exec_ctx, transport_global, stream_global, 1,
                                 1, err);
  grpc_chttp2_initiate_write(exec_ctx, transport_global, false);
=======
    *p++ = 't';
    *p++ = 'u';
    *p++ = 's';
    if (grpc_status < 10) {
      *p++ = 1;
      *p++ = (uint8_t)('0' + grpc_status);
    } else {
      *p++ = 2;
      *p++ = (uint8_t)('0' + (grpc_status / 10));
      *p++ = (uint8_t)('0' + (grpc_status % 10));
    }
    GPR_ASSERT(p == GPR_SLICE_END_PTR(status_hdr));
    len += (uint32_t)GPR_SLICE_LENGTH(status_hdr);

    const char *optional_message =
        grpc_error_get_str(error, GRPC_ERROR_STR_GRPC_MESSAGE);

    if (optional_message != NULL) {
      size_t msg_len = strlen(optional_message);
      GPR_ASSERT(msg_len < 127);
      message_pfx = gpr_slice_malloc(15);
      p = GPR_SLICE_START_PTR(message_pfx);
      *p++ = 0x40;
      *p++ = 12; /* len(grpc-message) */
      *p++ = 'g';
      *p++ = 'r';
      *p++ = 'p';
      *p++ = 'c';
      *p++ = '-';
      *p++ = 'm';
      *p++ = 'e';
      *p++ = 's';
      *p++ = 's';
      *p++ = 'a';
      *p++ = 'g';
      *p++ = 'e';
      *p++ = (uint8_t)msg_len;
      GPR_ASSERT(p == GPR_SLICE_END_PTR(message_pfx));
      len += (uint32_t)GPR_SLICE_LENGTH(message_pfx);
      len += (uint32_t)msg_len;
    }

    hdr = gpr_slice_malloc(9);
    p = GPR_SLICE_START_PTR(hdr);
    *p++ = (uint8_t)(len >> 16);
    *p++ = (uint8_t)(len >> 8);
    *p++ = (uint8_t)(len);
    *p++ = GRPC_CHTTP2_FRAME_HEADER;
    *p++ = GRPC_CHTTP2_DATA_FLAG_END_STREAM | GRPC_CHTTP2_DATA_FLAG_END_HEADERS;
    *p++ = (uint8_t)(stream_global->id >> 24);
    *p++ = (uint8_t)(stream_global->id >> 16);
    *p++ = (uint8_t)(stream_global->id >> 8);
    *p++ = (uint8_t)(stream_global->id);
    GPR_ASSERT(p == GPR_SLICE_END_PTR(hdr));

    gpr_slice_buffer_add(&transport_global->qbuf, hdr);
    gpr_slice_buffer_add(&transport_global->qbuf, status_hdr);
    if (optional_message) {
      gpr_slice_buffer_add(&transport_global->qbuf, message_pfx);
      gpr_slice_buffer_add(&transport_global->qbuf,
                           gpr_slice_from_copied_string(optional_message));
    }
    gpr_slice_buffer_add(
        &transport_global->qbuf,
        grpc_chttp2_rst_stream_create(stream_global->id, GRPC_CHTTP2_NO_ERROR,
                                      &stream_global->stats.outgoing));
  }

  const char *msg = grpc_error_get_str(error, GRPC_ERROR_STR_GRPC_MESSAGE);
  bool free_msg = false;
  if (msg == NULL) {
    free_msg = true;
    msg = grpc_error_string(error);
  }
  gpr_slice msg_slice = gpr_slice_from_copied_string(msg);
  grpc_chttp2_fake_status(exec_ctx, transport_global, stream_global,
                          grpc_status, &msg_slice);
  if (free_msg) grpc_error_free_string(msg);

  grpc_chttp2_mark_stream_closed(exec_ctx, transport_global, stream_global, 1,
                                 1, error);
>>>>>>> a5596db1
}

typedef struct {
  grpc_exec_ctx *exec_ctx;
  grpc_error *error;
} cancel_stream_cb_args;

static void cancel_stream_cb(grpc_chttp2_transport_global *transport_global,
                             void *user_data,
                             grpc_chttp2_stream_global *stream_global) {
  cancel_stream_cb_args *args = user_data;
  cancel_from_api(args->exec_ctx, transport_global, stream_global,
                  GRPC_ERROR_REF(args->error));
}

static void end_all_the_calls(grpc_exec_ctx *exec_ctx, grpc_chttp2_transport *t,
                              grpc_error *error) {
  cancel_stream_cb_args args = {exec_ctx, error};
  grpc_chttp2_for_all_streams(&t->global, &args, cancel_stream_cb);
  GRPC_ERROR_UNREF(error);
}

static void drop_connection(grpc_exec_ctx *exec_ctx, grpc_chttp2_transport *t,
                            grpc_error *error) {
<<<<<<< HEAD
  close_transport_locked(exec_ctx, t, error);
  end_all_the_calls(exec_ctx, t);
=======
  close_transport_locked(exec_ctx, t, GRPC_ERROR_REF(error));
  end_all_the_calls(exec_ctx, t, error);
>>>>>>> a5596db1
}

/** update window from a settings change */
typedef struct {
  grpc_chttp2_transport *t;
  grpc_exec_ctx *exec_ctx;
} update_global_window_args;

static void update_global_window(void *args, uint32_t id, void *stream) {
  update_global_window_args *a = args;
  grpc_chttp2_transport *t = a->t;
  grpc_chttp2_stream *s = stream;
  grpc_chttp2_transport_global *transport_global = &t->global;
  grpc_chttp2_stream_global *stream_global = &s->global;
  int was_zero;
  int is_zero;
  int64_t initial_window_update = t->parsing.initial_window_update;

  was_zero = stream_global->outgoing_window <= 0;
  GRPC_CHTTP2_FLOW_CREDIT_STREAM("settings", transport_global, stream_global,
                                 outgoing_window, initial_window_update);
  is_zero = stream_global->outgoing_window <= 0;

  if (was_zero && !is_zero) {
    grpc_chttp2_become_writable(a->exec_ctx, transport_global, stream_global,
                                true);
  }
}

/*******************************************************************************
 * INPUT PROCESSING - PARSING
 */

static void reading_action_locked(grpc_exec_ctx *exec_ctx,
                                  grpc_chttp2_transport *t,
                                  grpc_chttp2_stream *s_unused, void *arg);
static void parsing_action(grpc_exec_ctx *exec_ctx, void *arg,
                           grpc_error *error);
static void post_reading_action_locked(grpc_exec_ctx *exec_ctx,
                                       grpc_chttp2_transport *t,
                                       grpc_chttp2_stream *s_unused, void *arg);
static void post_parse_locked(grpc_exec_ctx *exec_ctx, grpc_chttp2_transport *t,
                              grpc_chttp2_stream *s_unused, void *arg);

static void reading_action(grpc_exec_ctx *exec_ctx, void *tp,
                           grpc_error *error) {
  /* Control flow:
     reading_action_locked ->
       (parse_unlocked -> post_parse_locked)? ->
       post_reading_action_locked */
  grpc_chttp2_run_with_global_lock(exec_ctx, tp, NULL, reading_action_locked,
                                   GRPC_ERROR_REF(error), 0);
}

static void reading_action_locked(grpc_exec_ctx *exec_ctx,
                                  grpc_chttp2_transport *t,
                                  grpc_chttp2_stream *s_unused, void *arg) {
  grpc_chttp2_transport_global *transport_global = &t->global;
  grpc_chttp2_transport_parsing *transport_parsing = &t->parsing;
  grpc_error *error = arg;

  GPR_ASSERT(!t->executor.parsing_active);
  if (!t->closed) {
    t->executor.parsing_active = 1;
    /* merge stream lists */
    grpc_chttp2_stream_map_move_into(&t->new_stream_map,
                                     &t->parsing_stream_map);
    grpc_chttp2_prepare_to_read(transport_global, transport_parsing);
    grpc_exec_ctx_sched(exec_ctx, &t->parsing_action, error, NULL);
  } else {
    post_reading_action_locked(exec_ctx, t, s_unused, arg);
  }
}

<<<<<<< HEAD
=======
static grpc_error *try_http_parsing(grpc_exec_ctx *exec_ctx,
                                    grpc_chttp2_transport *t) {
  grpc_http_parser parser;
  size_t i = 0;
  grpc_error *error = GRPC_ERROR_NONE;
  grpc_http_response response;
  memset(&response, 0, sizeof(response));

  grpc_http_parser_init(&parser, GRPC_HTTP_RESPONSE, &response);

  grpc_error *parse_error = GRPC_ERROR_NONE;
  for (; i < t->read_buffer.count && parse_error == GRPC_ERROR_NONE; i++) {
    parse_error = grpc_http_parser_parse(&parser, t->read_buffer.slices[i]);
  }
  if (parse_error == GRPC_ERROR_NONE &&
      (parse_error = grpc_http_parser_eof(&parser)) == GRPC_ERROR_NONE) {
    error = grpc_error_set_int(
        GRPC_ERROR_CREATE("Trying to connect an http1.x server"),
        GRPC_ERROR_INT_HTTP_STATUS, response.status);
  }
  GRPC_ERROR_UNREF(parse_error);

  grpc_http_parser_destroy(&parser);
  grpc_http_response_destroy(&response);
  return error;
}

>>>>>>> a5596db1
static void parsing_action(grpc_exec_ctx *exec_ctx, void *arg,
                           grpc_error *error) {
  grpc_chttp2_transport *t = arg;
  GPR_TIMER_BEGIN("reading_action.parse", 0);
  size_t i = 0;
<<<<<<< HEAD
  grpc_error *errors[2] = {GRPC_ERROR_REF(error), GRPC_ERROR_NONE};
=======
  grpc_error *errors[3] = {GRPC_ERROR_REF(error), GRPC_ERROR_NONE,
                           GRPC_ERROR_NONE};
>>>>>>> a5596db1
  for (; i < t->read_buffer.count && errors[1] == GRPC_ERROR_NONE; i++) {
    errors[1] = grpc_chttp2_perform_read(exec_ctx, &t->parsing,
                                         t->read_buffer.slices[i]);
  };
<<<<<<< HEAD
  grpc_error *err =
      errors[0] == GRPC_ERROR_NONE && errors[1] == GRPC_ERROR_NONE
=======
  if (i != t->read_buffer.count) {
    errors[2] = try_http_parsing(exec_ctx, t);
  }
  grpc_error *err =
      errors[0] == GRPC_ERROR_NONE && errors[1] == GRPC_ERROR_NONE &&
              errors[2] == GRPC_ERROR_NONE
>>>>>>> a5596db1
          ? GRPC_ERROR_NONE
          : GRPC_ERROR_CREATE_REFERENCING("Failed parsing HTTP/2", errors,
                                          GPR_ARRAY_SIZE(errors));
  for (i = 0; i < GPR_ARRAY_SIZE(errors); i++) {
    GRPC_ERROR_UNREF(errors[i]);
  }
  GPR_TIMER_END("reading_action.parse", 0);
  grpc_chttp2_run_with_global_lock(exec_ctx, t, NULL, post_parse_locked, err,
                                   0);
}

static void post_parse_locked(grpc_exec_ctx *exec_ctx, grpc_chttp2_transport *t,
                              grpc_chttp2_stream *s_unused, void *arg) {
  grpc_chttp2_transport_global *transport_global = &t->global;
  grpc_chttp2_transport_parsing *transport_parsing = &t->parsing;
  /* copy parsing qbuf to global qbuf */
  if (t->parsing.qbuf.count > 0) {
    gpr_slice_buffer_move_into(&t->parsing.qbuf, &t->global.qbuf);
    grpc_chttp2_initiate_write(exec_ctx, transport_global, false);
  }
  /* merge stream lists */
  grpc_chttp2_stream_map_move_into(&t->new_stream_map, &t->parsing_stream_map);
  transport_global->concurrent_stream_count =
      (uint32_t)grpc_chttp2_stream_map_size(&t->parsing_stream_map);
  if (transport_parsing->initial_window_update != 0) {
    update_global_window_args args = {t, exec_ctx};
    grpc_chttp2_stream_map_for_each(&t->parsing_stream_map,
                                    update_global_window, &args);
    transport_parsing->initial_window_update = 0;
  }
  /* handle higher level things */
  grpc_chttp2_publish_reads(exec_ctx, transport_global, transport_parsing);
  t->executor.parsing_active = 0;
  /* handle delayed transport ops (if there is one) */
  if (t->post_parsing_op) {
    grpc_transport_op *op = t->post_parsing_op;
    t->post_parsing_op = NULL;
    perform_transport_op_locked(exec_ctx, t, NULL, op);
    gpr_free(op);
  }
  /* if a stream is in the stream map, and gets cancelled, we need to
   * ensure we are not parsing before continuing the cancellation to keep
   * things in a sane state */
  grpc_chttp2_stream_global *stream_global;
  while (grpc_chttp2_list_pop_closed_waiting_for_parsing(transport_global,
                                                         &stream_global)) {
    GPR_ASSERT(stream_global->in_stream_map);
    GPR_ASSERT(stream_global->write_closed);
    GPR_ASSERT(stream_global->read_closed);
    remove_stream(exec_ctx, t, stream_global->id,
<<<<<<< HEAD
                  GRPC_ERROR_CREATE("Stream removed"));
=======
                  GRPC_ERROR_REF(stream_global->removal_error));
>>>>>>> a5596db1
    GRPC_CHTTP2_STREAM_UNREF(exec_ctx, stream_global, "chttp2");
  }

  post_reading_action_locked(exec_ctx, t, s_unused, arg);
}

static void post_reading_action_locked(grpc_exec_ctx *exec_ctx,
                                       grpc_chttp2_transport *t,
                                       grpc_chttp2_stream *s_unused,
                                       void *arg) {
  grpc_error *error = arg;
  bool keep_reading = false;
  if (error == GRPC_ERROR_NONE && t->closed) {
    error = GRPC_ERROR_CREATE("Transport closed");
  }
  if (error != GRPC_ERROR_NONE) {
<<<<<<< HEAD
=======
    if (!grpc_error_get_int(error, GRPC_ERROR_INT_GRPC_STATUS, NULL)) {
      error = grpc_error_set_int(error, GRPC_ERROR_INT_GRPC_STATUS,
                                 GRPC_STATUS_UNAVAILABLE);
    }
>>>>>>> a5596db1
    drop_connection(exec_ctx, t, GRPC_ERROR_REF(error));
    t->endpoint_reading = 0;
    if (grpc_http_write_state_trace) {
      gpr_log(GPR_DEBUG, "R:%p -> 0 ws=%s", t,
              write_state_name(t->executor.write_state));
    }
    if (t->executor.write_state == GRPC_CHTTP2_WRITING_INACTIVE && t->ep) {
      destroy_endpoint(exec_ctx, t);
    }
  } else if (!t->closed) {
    keep_reading = true;
    REF_TRANSPORT(t, "keep_reading");
    prevent_endpoint_shutdown(t);
  }
  gpr_slice_buffer_reset_and_unref(&t->read_buffer);
  GRPC_ERROR_UNREF(error);

  if (keep_reading) {
    grpc_endpoint_read(exec_ctx, t->ep, &t->read_buffer, &t->reading_action);
    allow_endpoint_shutdown_locked(exec_ctx, t);
    UNREF_TRANSPORT(exec_ctx, t, "keep_reading");
  } else {
    UNREF_TRANSPORT(exec_ctx, t, "reading_action");
  }

  GRPC_ERROR_UNREF(error);
}

/*******************************************************************************
 * CALLBACK LOOP
 */

static void connectivity_state_set(
    grpc_exec_ctx *exec_ctx, grpc_chttp2_transport_global *transport_global,
    grpc_connectivity_state state, grpc_error *error, const char *reason) {
  GRPC_CHTTP2_IF_TRACING(
      gpr_log(GPR_DEBUG, "set connectivity_state=%d", state));
  grpc_connectivity_state_set(
      exec_ctx,
      &TRANSPORT_FROM_GLOBAL(transport_global)->channel_callback.state_tracker,
      state, error, reason);
}

/*******************************************************************************
 * POLLSET STUFF
 */

static void add_to_pollset_locked(grpc_exec_ctx *exec_ctx,
                                  grpc_chttp2_transport *t,
                                  grpc_chttp2_stream *s_unused, void *pollset) {
  if (t->ep) {
    grpc_endpoint_add_to_pollset(exec_ctx, t->ep, pollset);
    grpc_workqueue_add_to_pollset(exec_ctx, t->executor.workqueue, pollset);
  }
}

static void add_to_pollset_set_locked(grpc_exec_ctx *exec_ctx,
                                      grpc_chttp2_transport *t,
                                      grpc_chttp2_stream *s_unused,
                                      void *pollset_set) {
  if (t->ep) {
    grpc_endpoint_add_to_pollset_set(exec_ctx, t->ep, pollset_set);
    grpc_workqueue_add_to_pollset_set(exec_ctx, t->executor.workqueue,
                                      pollset_set);
  }
}

static void set_pollset(grpc_exec_ctx *exec_ctx, grpc_transport *gt,
                        grpc_stream *gs, grpc_pollset *pollset) {
  /* TODO(ctiller): keep pollset alive */
  grpc_chttp2_run_with_global_lock(exec_ctx, (grpc_chttp2_transport *)gt,
                                   (grpc_chttp2_stream *)gs,
                                   add_to_pollset_locked, pollset, 0);
}

static void set_pollset_set(grpc_exec_ctx *exec_ctx, grpc_transport *gt,
                            grpc_stream *gs, grpc_pollset_set *pollset_set) {
  grpc_chttp2_run_with_global_lock(exec_ctx, (grpc_chttp2_transport *)gt,
                                   (grpc_chttp2_stream *)gs,
                                   add_to_pollset_set_locked, pollset_set, 0);
}

/*******************************************************************************
 * BYTE STREAM
 */

static void incoming_byte_stream_unref(grpc_exec_ctx *exec_ctx,
                                       grpc_chttp2_incoming_byte_stream *bs) {
  if (gpr_unref(&bs->refs)) {
    GRPC_ERROR_UNREF(bs->error);
    gpr_slice_buffer_destroy(&bs->slices);
    gpr_free(bs);
  }
}

static void incoming_byte_stream_update_flow_control(
    grpc_exec_ctx *exec_ctx, grpc_chttp2_transport_global *transport_global,
    grpc_chttp2_stream_global *stream_global, size_t max_size_hint,
    size_t have_already) {
  uint32_t max_recv_bytes;

  /* clamp max recv hint to an allowable size */
  if (max_size_hint >= UINT32_MAX - transport_global->stream_lookahead) {
    max_recv_bytes = UINT32_MAX - transport_global->stream_lookahead;
  } else {
    max_recv_bytes = (uint32_t)max_size_hint;
  }

  /* account for bytes already received but unknown to higher layers */
  if (max_recv_bytes >= have_already) {
    max_recv_bytes -= (uint32_t)have_already;
  } else {
    max_recv_bytes = 0;
  }

  /* add some small lookahead to keep pipelines flowing */
  GPR_ASSERT(max_recv_bytes <= UINT32_MAX - transport_global->stream_lookahead);
  max_recv_bytes += transport_global->stream_lookahead;
  if (stream_global->max_recv_bytes < max_recv_bytes) {
    uint32_t add_max_recv_bytes =
        max_recv_bytes - stream_global->max_recv_bytes;
    GRPC_CHTTP2_FLOW_CREDIT_STREAM("op", transport_global, stream_global,
                                   max_recv_bytes, add_max_recv_bytes);
    GRPC_CHTTP2_FLOW_CREDIT_STREAM("op", transport_global, stream_global,
                                   unannounced_incoming_window_for_parse,
                                   add_max_recv_bytes);
    GRPC_CHTTP2_FLOW_CREDIT_STREAM("op", transport_global, stream_global,
                                   unannounced_incoming_window_for_writing,
                                   add_max_recv_bytes);
    grpc_chttp2_list_add_unannounced_incoming_window_available(transport_global,
                                                               stream_global);
    grpc_chttp2_become_writable(exec_ctx, transport_global, stream_global,
                                false);
  }
}

typedef struct {
  grpc_chttp2_incoming_byte_stream *byte_stream;
  gpr_slice *slice;
  size_t max_size_hint;
  grpc_closure *on_complete;
} incoming_byte_stream_next_arg;

static void incoming_byte_stream_next_locked(grpc_exec_ctx *exec_ctx,
                                             grpc_chttp2_transport *t,
                                             grpc_chttp2_stream *s,
                                             void *argp) {
  incoming_byte_stream_next_arg *arg = argp;
  grpc_chttp2_incoming_byte_stream *bs =
      (grpc_chttp2_incoming_byte_stream *)arg->byte_stream;
  grpc_chttp2_transport_global *transport_global = &bs->transport->global;
  grpc_chttp2_stream_global *stream_global = &bs->stream->global;

  if (bs->is_tail) {
    incoming_byte_stream_update_flow_control(exec_ctx, transport_global,
                                             stream_global, arg->max_size_hint,
                                             bs->slices.length);
  }
  if (bs->slices.count > 0) {
    *arg->slice = gpr_slice_buffer_take_first(&bs->slices);
    grpc_exec_ctx_sched(exec_ctx, arg->on_complete, GRPC_ERROR_NONE, NULL);
  } else if (bs->error != GRPC_ERROR_NONE) {
    grpc_exec_ctx_sched(exec_ctx, arg->on_complete, GRPC_ERROR_REF(bs->error),
                        NULL);
  } else {
    bs->on_next = arg->on_complete;
    bs->next = arg->slice;
  }
  incoming_byte_stream_unref(exec_ctx, bs);
}

static int incoming_byte_stream_next(grpc_exec_ctx *exec_ctx,
                                     grpc_byte_stream *byte_stream,
                                     gpr_slice *slice, size_t max_size_hint,
                                     grpc_closure *on_complete) {
  grpc_chttp2_incoming_byte_stream *bs =
      (grpc_chttp2_incoming_byte_stream *)byte_stream;
  incoming_byte_stream_next_arg arg = {bs, slice, max_size_hint, on_complete};
  gpr_ref(&bs->refs);
  grpc_chttp2_run_with_global_lock(exec_ctx, bs->transport, bs->stream,
                                   incoming_byte_stream_next_locked, &arg,
                                   sizeof(arg));
  return 0;
}

static void incoming_byte_stream_destroy(grpc_exec_ctx *exec_ctx,
                                         grpc_byte_stream *byte_stream);

static void incoming_byte_stream_destroy_locked(grpc_exec_ctx *exec_ctx,
                                                grpc_chttp2_transport *t,
                                                grpc_chttp2_stream *s,
                                                void *byte_stream) {
  grpc_chttp2_incoming_byte_stream *bs = byte_stream;
  GPR_ASSERT(bs->base.destroy == incoming_byte_stream_destroy);
  decrement_active_streams_locked(exec_ctx, &bs->transport->global,
                                  &bs->stream->global);
  incoming_byte_stream_unref(exec_ctx, bs);
}

static void incoming_byte_stream_destroy(grpc_exec_ctx *exec_ctx,
                                         grpc_byte_stream *byte_stream) {
  grpc_chttp2_incoming_byte_stream *bs =
      (grpc_chttp2_incoming_byte_stream *)byte_stream;
  grpc_chttp2_run_with_global_lock(exec_ctx, bs->transport, bs->stream,
                                   incoming_byte_stream_destroy_locked, bs, 0);
}

typedef struct {
  grpc_chttp2_incoming_byte_stream *byte_stream;
  gpr_slice slice;
} incoming_byte_stream_push_arg;

static void incoming_byte_stream_push_locked(grpc_exec_ctx *exec_ctx,
                                             grpc_chttp2_transport *t,
                                             grpc_chttp2_stream *s,
                                             void *argp) {
  incoming_byte_stream_push_arg *arg = argp;
  grpc_chttp2_incoming_byte_stream *bs = arg->byte_stream;
  if (bs->on_next != NULL) {
    *bs->next = arg->slice;
    grpc_exec_ctx_sched(exec_ctx, bs->on_next, GRPC_ERROR_NONE, NULL);
    bs->on_next = NULL;
  } else {
    gpr_slice_buffer_add(&bs->slices, arg->slice);
  }
  incoming_byte_stream_unref(exec_ctx, bs);
}

void grpc_chttp2_incoming_byte_stream_push(grpc_exec_ctx *exec_ctx,
                                           grpc_chttp2_incoming_byte_stream *bs,
                                           gpr_slice slice) {
  incoming_byte_stream_push_arg arg = {bs, slice};
  gpr_ref(&bs->refs);
  grpc_chttp2_run_with_global_lock(exec_ctx, bs->transport, bs->stream,
                                   incoming_byte_stream_push_locked, &arg,
                                   sizeof(arg));
}

typedef struct {
  grpc_chttp2_incoming_byte_stream *bs;
  grpc_error *error;
} bs_fail_args;

static bs_fail_args *make_bs_fail_args(grpc_chttp2_incoming_byte_stream *bs,
                                       grpc_error *error) {
  bs_fail_args *a = gpr_malloc(sizeof(*a));
  a->bs = bs;
  a->error = error;
  return a;
}

static void incoming_byte_stream_finished_failed_locked(
    grpc_exec_ctx *exec_ctx, grpc_chttp2_transport *t, grpc_chttp2_stream *s,
    void *argp) {
  bs_fail_args *a = argp;
  grpc_chttp2_incoming_byte_stream *bs = a->bs;
  grpc_error *error = a->error;
  gpr_free(a);
  grpc_exec_ctx_sched(exec_ctx, bs->on_next, GRPC_ERROR_REF(error), NULL);
  bs->on_next = NULL;
  GRPC_ERROR_UNREF(bs->error);
  bs->error = error;
  incoming_byte_stream_unref(exec_ctx, bs);
}

static void incoming_byte_stream_finished_ok_locked(grpc_exec_ctx *exec_ctx,
                                                    grpc_chttp2_transport *t,
                                                    grpc_chttp2_stream *s,
                                                    void *argp) {
  grpc_chttp2_incoming_byte_stream *bs = argp;
  incoming_byte_stream_unref(exec_ctx, bs);
}

void grpc_chttp2_incoming_byte_stream_finished(
    grpc_exec_ctx *exec_ctx, grpc_chttp2_incoming_byte_stream *bs,
    grpc_error *error, int from_parsing_thread) {
  if (from_parsing_thread) {
    if (error == GRPC_ERROR_NONE) {
      grpc_chttp2_run_with_global_lock(exec_ctx, bs->transport, bs->stream,
                                       incoming_byte_stream_finished_ok_locked,
                                       bs, 0);
    } else {
      grpc_chttp2_run_with_global_lock(
          exec_ctx, bs->transport, bs->stream,
          incoming_byte_stream_finished_failed_locked,
          make_bs_fail_args(bs, error), 0);
    }
  } else {
    if (error == GRPC_ERROR_NONE) {
      incoming_byte_stream_finished_ok_locked(exec_ctx, bs->transport,
                                              bs->stream, bs);
    } else {
      incoming_byte_stream_finished_failed_locked(
          exec_ctx, bs->transport, bs->stream, make_bs_fail_args(bs, error));
    }
  }
}

grpc_chttp2_incoming_byte_stream *grpc_chttp2_incoming_byte_stream_create(
    grpc_exec_ctx *exec_ctx, grpc_chttp2_transport_parsing *transport_parsing,
    grpc_chttp2_stream_parsing *stream_parsing, uint32_t frame_size,
    uint32_t flags, grpc_chttp2_incoming_frame_queue *add_to_queue) {
  grpc_chttp2_incoming_byte_stream *incoming_byte_stream =
      gpr_malloc(sizeof(*incoming_byte_stream));
  incoming_byte_stream->base.length = frame_size;
  incoming_byte_stream->base.flags = flags;
  incoming_byte_stream->base.next = incoming_byte_stream_next;
  incoming_byte_stream->base.destroy = incoming_byte_stream_destroy;
  gpr_ref_init(&incoming_byte_stream->refs, 2);
  incoming_byte_stream->next_message = NULL;
  incoming_byte_stream->transport = TRANSPORT_FROM_PARSING(transport_parsing);
  incoming_byte_stream->stream = STREAM_FROM_PARSING(stream_parsing);
  gpr_ref(&incoming_byte_stream->stream->global.active_streams);
  gpr_slice_buffer_init(&incoming_byte_stream->slices);
  incoming_byte_stream->on_next = NULL;
  incoming_byte_stream->is_tail = 1;
  incoming_byte_stream->error = GRPC_ERROR_NONE;
  if (add_to_queue->head == NULL) {
    add_to_queue->head = incoming_byte_stream;
  } else {
    add_to_queue->tail->is_tail = 0;
    add_to_queue->tail->next_message = incoming_byte_stream;
  }
  add_to_queue->tail = incoming_byte_stream;
  return incoming_byte_stream;
}

/*******************************************************************************
 * TRACING
 */

static char *format_flowctl_context_var(const char *context, const char *var,
                                        int64_t val, uint32_t id,
                                        char **scope) {
  char *underscore_pos;
  char *buf;
  char *result;
  if (context == NULL) {
    *scope = NULL;
    gpr_asprintf(&buf, "%s(%" PRId64 ")", var, val);
    result = gpr_leftpad(buf, ' ', 40);
    gpr_free(buf);
    return result;
  }
  underscore_pos = strchr(context, '_');
  *scope = gpr_strdup(context);
  (*scope)[underscore_pos - context] = 0;
  if (id != 0) {
    char *tmp = *scope;
    gpr_asprintf(scope, "%s[%d]", tmp, id);
    gpr_free(tmp);
  }
  gpr_asprintf(&buf, "%s.%s(%" PRId64 ")", underscore_pos + 1, var, val);
  result = gpr_leftpad(buf, ' ', 40);
  gpr_free(buf);
  return result;
}

static int samestr(char *a, char *b) {
  if (a == NULL) {
    return b == NULL;
  }
  if (b == NULL) {
    return 0;
  }
  return 0 == strcmp(a, b);
}

void grpc_chttp2_flowctl_trace(const char *file, int line, const char *phase,
                               grpc_chttp2_flowctl_op op, const char *context1,
                               const char *var1, const char *context2,
                               const char *var2, int is_client,
                               uint32_t stream_id, int64_t val1, int64_t val2) {
  char *scope1;
  char *scope2;
  char *tmp_phase;
  char *tmp_scope1;
  char *label1 =
      format_flowctl_context_var(context1, var1, val1, stream_id, &scope1);
  char *label2 =
      format_flowctl_context_var(context2, var2, val2, stream_id, &scope2);
  char *clisvr = is_client ? "client" : "server";
  char *prefix;

  tmp_phase = gpr_leftpad(phase, ' ', 8);
  tmp_scope1 = gpr_leftpad(scope1, ' ', 11);
  gpr_asprintf(&prefix, "FLOW %s: %s %s ", phase, clisvr, scope1);
  gpr_free(tmp_phase);
  gpr_free(tmp_scope1);

  switch (op) {
    case GRPC_CHTTP2_FLOWCTL_MOVE:
      GPR_ASSERT(samestr(scope1, scope2));
      if (val2 != 0) {
        gpr_log(file, line, GPR_LOG_SEVERITY_DEBUG,
                "%sMOVE   %s <- %s giving %" PRId64, prefix, label1, label2,
                val1 + val2);
      }
      break;
    case GRPC_CHTTP2_FLOWCTL_CREDIT:
      GPR_ASSERT(val2 >= 0);
      if (val2 != 0) {
        gpr_log(file, line, GPR_LOG_SEVERITY_DEBUG,
                "%sCREDIT %s by %s giving %" PRId64, prefix, label1, label2,
                val1 + val2);
      }
      break;
    case GRPC_CHTTP2_FLOWCTL_DEBIT:
      GPR_ASSERT(val2 >= 0);
      if (val2 != 0) {
        gpr_log(file, line, GPR_LOG_SEVERITY_DEBUG,
                "%sDEBIT  %s by %s giving %" PRId64, prefix, label1, label2,
                val1 - val2);
      }
      break;
  }

  gpr_free(scope1);
  gpr_free(scope2);
  gpr_free(label1);
  gpr_free(label2);
  gpr_free(prefix);
}

/*******************************************************************************
 * INTEGRATION GLUE
 */

static char *chttp2_get_peer(grpc_exec_ctx *exec_ctx, grpc_transport *t) {
  return gpr_strdup(((grpc_chttp2_transport *)t)->peer_string);
}

static const grpc_transport_vtable vtable = {sizeof(grpc_chttp2_stream),
                                             "chttp2",
                                             init_stream,
                                             set_pollset,
                                             set_pollset_set,
                                             perform_stream_op,
                                             perform_transport_op,
                                             destroy_stream,
                                             destroy_transport,
                                             chttp2_get_peer};

grpc_transport *grpc_create_chttp2_transport(
    grpc_exec_ctx *exec_ctx, const grpc_channel_args *channel_args,
    grpc_endpoint *ep, int is_client) {
  grpc_chttp2_transport *t = gpr_malloc(sizeof(grpc_chttp2_transport));
  init_transport(exec_ctx, t, channel_args, ep, is_client != 0);
  return &t->base;
}

void grpc_chttp2_transport_start_reading(grpc_exec_ctx *exec_ctx,
                                         grpc_transport *transport,
                                         gpr_slice *slices, size_t nslices) {
  grpc_chttp2_transport *t = (grpc_chttp2_transport *)transport;
  REF_TRANSPORT(t, "reading_action"); /* matches unref inside reading_action */
  gpr_slice_buffer_addn(&t->read_buffer, slices, nslices);
  reading_action(exec_ctx, t, GRPC_ERROR_NONE);
}<|MERGE_RESOLUTION|>--- conflicted
+++ resolved
@@ -47,11 +47,8 @@
 #include "src/core/ext/transport/chttp2/transport/internal.h"
 #include "src/core/ext/transport/chttp2/transport/status_conversion.h"
 #include "src/core/ext/transport/chttp2/transport/timeout_encoding.h"
-<<<<<<< HEAD
+#include "src/core/lib/http/parser.h"
 #include "src/core/lib/iomgr/workqueue.h"
-=======
-#include "src/core/lib/http/parser.h"
->>>>>>> a5596db1
 #include "src/core/lib/profiling/timers.h"
 #include "src/core/lib/support/string.h"
 #include "src/core/lib/transport/static_metadata.h"
@@ -64,7 +61,6 @@
 #define DEFAULT_MAX_HEADER_LIST_SIZE (16 * 1024)
 
 #define MAX_CLIENT_STREAM_ID 0x7fffffffu
-
 int grpc_http_trace = 0;
 int grpc_flowctl_trace = 0;
 int grpc_http_write_state_trace = 0;
@@ -93,15 +89,12 @@
 static void writing_action(grpc_exec_ctx *exec_ctx, void *t, grpc_error *error);
 static void reading_action(grpc_exec_ctx *exec_ctx, void *t, grpc_error *error);
 static void parsing_action(grpc_exec_ctx *exec_ctx, void *t, grpc_error *error);
-<<<<<<< HEAD
 static void initiate_writing(grpc_exec_ctx *exec_ctx, void *t,
                              grpc_error *error);
 
 static void start_writing(grpc_exec_ctx *exec_ctx, grpc_chttp2_transport *t);
 static void end_waiting_for_write(grpc_exec_ctx *exec_ctx,
                                   grpc_chttp2_transport *t, grpc_error *error);
-=======
->>>>>>> a5596db1
 
 /** Set a transport level setting, and push it to our peer */
 static void push_setting(grpc_exec_ctx *exec_ctx, grpc_chttp2_transport *t,
@@ -471,11 +464,7 @@
       gpr_log(GPR_DEBUG, "W:%p close transport", t);
     }
     t->closed = 1;
-<<<<<<< HEAD
-    connectivity_state_set(exec_ctx, &t->global, GRPC_CHANNEL_FATAL_FAILURE,
-=======
     connectivity_state_set(exec_ctx, &t->global, GRPC_CHANNEL_SHUTDOWN,
->>>>>>> a5596db1
                            GRPC_ERROR_REF(error), "close_transport");
     if (t->ep) {
       allow_endpoint_shutdown_locked(exec_ctx, t);
@@ -701,16 +690,6 @@
   GPR_TIMER_BEGIN("finish_global_actions", 0);
 
   for (;;) {
-<<<<<<< HEAD
-=======
-    if (!t->executor.writing_active && !t->closed &&
-        grpc_chttp2_unlocking_check_writes(exec_ctx, &t->global, &t->writing)) {
-      t->executor.writing_active = 1;
-      REF_TRANSPORT(t, "writing");
-      prevent_endpoint_shutdown(t);
-      grpc_exec_ctx_sched(exec_ctx, &t->writing_action, GRPC_ERROR_NONE, NULL);
-    }
->>>>>>> a5596db1
     check_read_ops(exec_ctx, &t->global);
 
     gpr_mu_lock(&t->executor.mu);
@@ -869,8 +848,7 @@
   GPR_ASSERT(t->executor.write_state == GRPC_CHTTP2_WRITE_SCHEDULED ||
              t->executor.write_state == GRPC_CHTTP2_WRITE_REQUESTED_NO_POLLER);
   if (!t->closed &&
-      grpc_chttp2_unlocking_check_writes(exec_ctx, &t->global, &t->writing,
-                                         t->executor.parsing_active)) {
+      grpc_chttp2_unlocking_check_writes(exec_ctx, &t->global, &t->writing)) {
     set_write_state(t, GRPC_CHTTP2_WRITING, "start_writing");
     REF_TRANSPORT(t, "writing");
     prevent_endpoint_shutdown(t);
@@ -957,7 +935,6 @@
 
   grpc_chttp2_cleanup_writing(exec_ctx, &t->global, &t->writing);
 
-<<<<<<< HEAD
   end_waiting_for_write(exec_ctx, t, error);
 
   switch (t->executor.write_state) {
@@ -977,14 +954,6 @@
       set_write_state(t, GRPC_CHTTP2_WRITE_REQUESTED_NO_POLLER,
                       "terminate_writing");
       break;
-=======
-  grpc_chttp2_stream_global *stream_global;
-  while (grpc_chttp2_list_pop_closed_waiting_for_writing(&t->global,
-                                                         &stream_global)) {
-    fail_pending_writes(exec_ctx, &t->global, stream_global,
-                        GRPC_ERROR_REF(error));
-    GRPC_CHTTP2_STREAM_UNREF(exec_ctx, stream_global, "finish_writes");
->>>>>>> a5596db1
   }
 
   if (t->ep && !t->endpoint_reading) {
@@ -992,7 +961,6 @@
   }
 
   UNREF_TRANSPORT(exec_ctx, t, "writing");
-  GRPC_ERROR_UNREF(error);
 }
 
 void grpc_chttp2_terminate_writing(grpc_exec_ctx *exec_ctx,
@@ -1018,15 +986,10 @@
       gpr_log(GPR_DEBUG, "got goaway [%d]: %s", goaway_error, msg));
   gpr_slice_unref(goaway_text);
   transport_global->seen_goaway = 1;
-<<<<<<< HEAD
-  connectivity_state_set(
-      exec_ctx, transport_global, GRPC_CHANNEL_FATAL_FAILURE,
-=======
   /* lie: use transient failure from the transport to indicate goaway has been
    * received */
   connectivity_state_set(
       exec_ctx, transport_global, GRPC_CHANNEL_TRANSIENT_FAILURE,
->>>>>>> a5596db1
       grpc_error_set_str(
           grpc_error_set_int(GRPC_ERROR_CREATE("GOAWAY received"),
                              GRPC_ERROR_INT_HTTP2_ERROR,
@@ -1193,19 +1156,6 @@
         transport_global->settings[GRPC_PEER_SETTINGS]
                                   [GRPC_CHTTP2_SETTINGS_MAX_HEADER_LIST_SIZE];
     if (metadata_size > metadata_peer_limit) {
-<<<<<<< HEAD
-      grpc_chttp2_complete_closure_step(
-          exec_ctx, transport_global, stream_global,
-          &stream_global->send_initial_metadata_finished,
-          grpc_error_set_int(
-              grpc_error_set_int(
-                  GRPC_ERROR_CREATE(
-                      "to-be-sent initial metadata size exceeds peer limit"),
-                  GRPC_ERROR_INT_SIZE, (intptr_t)metadata_size),
-              GRPC_ERROR_INT_LIMIT, (intptr_t)metadata_peer_limit));
-      cancel_from_api(exec_ctx, transport_global, stream_global,
-                      GRPC_STATUS_RESOURCE_EXHAUSTED);
-=======
       cancel_from_api(
           exec_ctx, transport_global, stream_global,
           grpc_error_set_int(
@@ -1216,7 +1166,6 @@
                       GRPC_ERROR_INT_SIZE, (intptr_t)metadata_size),
                   GRPC_ERROR_INT_LIMIT, (intptr_t)metadata_peer_limit),
               GRPC_ERROR_INT_GRPC_STATUS, GRPC_STATUS_RESOURCE_EXHAUSTED));
->>>>>>> a5596db1
     } else {
       if (contains_non_ok_status(transport_global, op->send_initial_metadata)) {
         stream_global->seen_error = true;
@@ -1426,10 +1375,7 @@
     close_transport = grpc_chttp2_has_streams(t)
                           ? GRPC_ERROR_NONE
                           : GRPC_ERROR_CREATE("GOAWAY sent");
-<<<<<<< HEAD
     grpc_chttp2_initiate_write(exec_ctx, &t->global, false);
-=======
->>>>>>> a5596db1
   }
 
   if (op->set_accept_stream) {
@@ -1569,25 +1515,15 @@
   }
   if (s->parsing.data_parser.parsing_frame != NULL) {
     grpc_chttp2_incoming_byte_stream_finished(
-<<<<<<< HEAD
-        exec_ctx, s->parsing.data_parser.parsing_frame,
-        GRPC_ERROR_CREATE_REFERENCING("Stream removed", &error, 1), 0);
-=======
         exec_ctx, s->parsing.data_parser.parsing_frame, GRPC_ERROR_REF(error),
         0);
->>>>>>> a5596db1
     s->parsing.data_parser.parsing_frame = NULL;
   }
 
   if (grpc_chttp2_unregister_stream(t, s) && t->global.sent_goaway) {
     close_transport_locked(
-<<<<<<< HEAD
-        exec_ctx, t,
-        GRPC_ERROR_CREATE("Last stream closed after sending GOAWAY"));
-=======
         exec_ctx, t, GRPC_ERROR_CREATE_REFERENCING(
                          "Last stream closed after sending GOAWAY", &error, 1));
->>>>>>> a5596db1
   }
   if (grpc_chttp2_list_remove_writable_stream(&t->global, &s->global)) {
     GRPC_CHTTP2_STREAM_UNREF(exec_ctx, &s->global, "chttp2_writing");
@@ -1601,8 +1537,6 @@
     maybe_start_some_streams(exec_ctx, &t->global);
   }
   GRPC_ERROR_UNREF(error);
-<<<<<<< HEAD
-=======
 }
 
 static void status_codes_from_error(grpc_error *error,
@@ -1630,7 +1564,6 @@
   } else {
     *grpc_status = GRPC_STATUS_INTERNAL;
   }
->>>>>>> a5596db1
 }
 
 static void cancel_from_api(grpc_exec_ctx *exec_ctx,
@@ -1645,15 +1578,9 @@
     if (stream_global->id != 0) {
       gpr_slice_buffer_add(
           &transport_global->qbuf,
-<<<<<<< HEAD
-          grpc_chttp2_rst_stream_create(
-              stream_global->id,
-              (uint32_t)grpc_chttp2_grpc_status_to_http2_error(status),
-              &stream_global->stats.outgoing));
-      grpc_chttp2_initiate_write(exec_ctx, transport_global, false);
-=======
           grpc_chttp2_rst_stream_create(stream_global->id, (uint32_t)http_error,
                                         &stream_global->stats.outgoing));
+      grpc_chttp2_initiate_write(exec_ctx, transport_global, false);
     }
 
     const char *msg =
@@ -1662,7 +1589,6 @@
     if (msg == NULL) {
       free_msg = true;
       msg = grpc_error_string(due_to_error);
->>>>>>> a5596db1
     }
     gpr_slice msg_slice = gpr_slice_from_copied_string(msg);
     grpc_chttp2_fake_status(exec_ctx, transport_global, stream_global,
@@ -1673,15 +1599,8 @@
     stream_global->seen_error = true;
     grpc_chttp2_list_add_check_read_ops(transport_global, stream_global);
   }
-<<<<<<< HEAD
-  grpc_chttp2_mark_stream_closed(
-      exec_ctx, transport_global, stream_global, 1, 1,
-      grpc_error_set_int(GRPC_ERROR_CREATE("Cancelled"),
-                         GRPC_ERROR_INT_GRPC_STATUS, status));
-=======
   grpc_chttp2_mark_stream_closed(exec_ctx, transport_global, stream_global, 1,
                                  1, due_to_error);
->>>>>>> a5596db1
 }
 
 void grpc_chttp2_fake_status(grpc_exec_ctx *exec_ctx,
@@ -1816,58 +1735,6 @@
     *p++ = 's';
     *p++ = 't';
     *p++ = 'a';
-<<<<<<< HEAD
-    *p++ = 'g';
-    *p++ = 'e';
-    *p++ = (uint8_t)GPR_SLICE_LENGTH(*optional_message);
-    GPR_ASSERT(p == GPR_SLICE_END_PTR(message_pfx));
-    len += (uint32_t)GPR_SLICE_LENGTH(message_pfx);
-    len += (uint32_t)GPR_SLICE_LENGTH(*optional_message);
-  }
-
-  hdr = gpr_slice_malloc(9);
-  p = GPR_SLICE_START_PTR(hdr);
-  *p++ = (uint8_t)(len >> 16);
-  *p++ = (uint8_t)(len >> 8);
-  *p++ = (uint8_t)(len);
-  *p++ = GRPC_CHTTP2_FRAME_HEADER;
-  *p++ = GRPC_CHTTP2_DATA_FLAG_END_STREAM | GRPC_CHTTP2_DATA_FLAG_END_HEADERS;
-  *p++ = (uint8_t)(stream_global->id >> 24);
-  *p++ = (uint8_t)(stream_global->id >> 16);
-  *p++ = (uint8_t)(stream_global->id >> 8);
-  *p++ = (uint8_t)(stream_global->id);
-  GPR_ASSERT(p == GPR_SLICE_END_PTR(hdr));
-
-  gpr_slice_buffer_add(&transport_global->qbuf, hdr);
-  gpr_slice_buffer_add(&transport_global->qbuf, status_hdr);
-  if (optional_message) {
-    gpr_slice_buffer_add(&transport_global->qbuf, message_pfx);
-    gpr_slice_buffer_add(&transport_global->qbuf,
-                         gpr_slice_ref(*optional_message));
-  }
-
-  gpr_slice_buffer_add(
-      &transport_global->qbuf,
-      grpc_chttp2_rst_stream_create(stream_global->id, GRPC_CHTTP2_NO_ERROR,
-                                    &stream_global->stats.outgoing));
-
-  if (optional_message) {
-    gpr_slice_ref(*optional_message);
-  }
-  grpc_chttp2_fake_status(exec_ctx, transport_global, stream_global, status,
-                          optional_message);
-  grpc_error *err = GRPC_ERROR_CREATE("Stream closed");
-  err = grpc_error_set_int(err, GRPC_ERROR_INT_GRPC_STATUS, status);
-  if (optional_message) {
-    char *str =
-        gpr_dump_slice(*optional_message, GPR_DUMP_HEX | GPR_DUMP_ASCII);
-    err = grpc_error_set_str(err, GRPC_ERROR_STR_GRPC_MESSAGE, str);
-    gpr_free(str);
-  }
-  grpc_chttp2_mark_stream_closed(exec_ctx, transport_global, stream_global, 1,
-                                 1, err);
-  grpc_chttp2_initiate_write(exec_ctx, transport_global, false);
-=======
     *p++ = 't';
     *p++ = 'u';
     *p++ = 's';
@@ -1949,7 +1816,7 @@
 
   grpc_chttp2_mark_stream_closed(exec_ctx, transport_global, stream_global, 1,
                                  1, error);
->>>>>>> a5596db1
+  grpc_chttp2_initiate_write(exec_ctx, transport_global, false);
 }
 
 typedef struct {
@@ -1974,13 +1841,8 @@
 
 static void drop_connection(grpc_exec_ctx *exec_ctx, grpc_chttp2_transport *t,
                             grpc_error *error) {
-<<<<<<< HEAD
-  close_transport_locked(exec_ctx, t, error);
-  end_all_the_calls(exec_ctx, t);
-=======
   close_transport_locked(exec_ctx, t, GRPC_ERROR_REF(error));
   end_all_the_calls(exec_ctx, t, error);
->>>>>>> a5596db1
 }
 
 /** update window from a settings change */
@@ -2055,8 +1917,6 @@
   }
 }
 
-<<<<<<< HEAD
-=======
 static grpc_error *try_http_parsing(grpc_exec_ctx *exec_ctx,
                                     grpc_chttp2_transport *t) {
   grpc_http_parser parser;
@@ -2084,33 +1944,23 @@
   return error;
 }
 
->>>>>>> a5596db1
 static void parsing_action(grpc_exec_ctx *exec_ctx, void *arg,
                            grpc_error *error) {
   grpc_chttp2_transport *t = arg;
   GPR_TIMER_BEGIN("reading_action.parse", 0);
   size_t i = 0;
-<<<<<<< HEAD
-  grpc_error *errors[2] = {GRPC_ERROR_REF(error), GRPC_ERROR_NONE};
-=======
   grpc_error *errors[3] = {GRPC_ERROR_REF(error), GRPC_ERROR_NONE,
                            GRPC_ERROR_NONE};
->>>>>>> a5596db1
   for (; i < t->read_buffer.count && errors[1] == GRPC_ERROR_NONE; i++) {
     errors[1] = grpc_chttp2_perform_read(exec_ctx, &t->parsing,
                                          t->read_buffer.slices[i]);
   };
-<<<<<<< HEAD
-  grpc_error *err =
-      errors[0] == GRPC_ERROR_NONE && errors[1] == GRPC_ERROR_NONE
-=======
   if (i != t->read_buffer.count) {
     errors[2] = try_http_parsing(exec_ctx, t);
   }
   grpc_error *err =
       errors[0] == GRPC_ERROR_NONE && errors[1] == GRPC_ERROR_NONE &&
               errors[2] == GRPC_ERROR_NONE
->>>>>>> a5596db1
           ? GRPC_ERROR_NONE
           : GRPC_ERROR_CREATE_REFERENCING("Failed parsing HTTP/2", errors,
                                           GPR_ARRAY_SIZE(errors));
@@ -2161,11 +2011,7 @@
     GPR_ASSERT(stream_global->write_closed);
     GPR_ASSERT(stream_global->read_closed);
     remove_stream(exec_ctx, t, stream_global->id,
-<<<<<<< HEAD
-                  GRPC_ERROR_CREATE("Stream removed"));
-=======
                   GRPC_ERROR_REF(stream_global->removal_error));
->>>>>>> a5596db1
     GRPC_CHTTP2_STREAM_UNREF(exec_ctx, stream_global, "chttp2");
   }
 
@@ -2182,13 +2028,10 @@
     error = GRPC_ERROR_CREATE("Transport closed");
   }
   if (error != GRPC_ERROR_NONE) {
-<<<<<<< HEAD
-=======
     if (!grpc_error_get_int(error, GRPC_ERROR_INT_GRPC_STATUS, NULL)) {
       error = grpc_error_set_int(error, GRPC_ERROR_INT_GRPC_STATUS,
                                  GRPC_STATUS_UNAVAILABLE);
     }
->>>>>>> a5596db1
     drop_connection(exec_ctx, t, GRPC_ERROR_REF(error));
     t->endpoint_reading = 0;
     if (grpc_http_write_state_trace) {
@@ -2213,8 +2056,6 @@
   } else {
     UNREF_TRANSPORT(exec_ctx, t, "reading_action");
   }
-
-  GRPC_ERROR_UNREF(error);
 }
 
 /*******************************************************************************
