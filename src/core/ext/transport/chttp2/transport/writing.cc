/*
 *
 * Copyright 2015 gRPC authors.
 *
 * Licensed under the Apache License, Version 2.0 (the "License");
 * you may not use this file except in compliance with the License.
 * You may obtain a copy of the License at
 *
 *     http://www.apache.org/licenses/LICENSE-2.0
 *
 * Unless required by applicable law or agreed to in writing, software
 * distributed under the License is distributed on an "AS IS" BASIS,
 * WITHOUT WARRANTIES OR CONDITIONS OF ANY KIND, either express or implied.
 * See the License for the specific language governing permissions and
 * limitations under the License.
 *
 */

#include "src/core/ext/transport/chttp2/transport/internal.h"

#include <limits.h>

#include <grpc/support/log.h>

#include "src/core/lib/debug/stats.h"
#include "src/core/lib/profiling/timers.h"
#include "src/core/lib/slice/slice_internal.h"
#include "src/core/lib/transport/http2_errors.h"

static void add_to_write_list(grpc_chttp2_write_cb** list,
                              grpc_chttp2_write_cb* cb) {
  cb->next = *list;
  *list = cb;
}

<<<<<<< HEAD
static void finish_write_cb(grpc_chttp2_transport *t, grpc_chttp2_stream *s,
                            grpc_chttp2_write_cb *cb, grpc_error *error) {
  grpc_chttp2_complete_closure_step(t, s, &cb->closure, error,
=======
static void finish_write_cb(grpc_exec_ctx* exec_ctx, grpc_chttp2_transport* t,
                            grpc_chttp2_stream* s, grpc_chttp2_write_cb* cb,
                            grpc_error* error) {
  grpc_chttp2_complete_closure_step(exec_ctx, t, s, &cb->closure, error,
>>>>>>> d9da7387
                                    "finish_write_cb");
  cb->next = t->write_cb_pool;
  t->write_cb_pool = cb;
}

<<<<<<< HEAD
static void maybe_initiate_ping(grpc_chttp2_transport *t) {
  grpc_chttp2_ping_queue *pq = &t->ping_queue;
=======
static void maybe_initiate_ping(grpc_exec_ctx* exec_ctx,
                                grpc_chttp2_transport* t) {
  grpc_chttp2_ping_queue* pq = &t->ping_queue;
>>>>>>> d9da7387
  if (grpc_closure_list_empty(pq->lists[GRPC_CHTTP2_PCL_NEXT])) {
    /* no ping needed: wait */
    return;
  }
  if (!grpc_closure_list_empty(pq->lists[GRPC_CHTTP2_PCL_INFLIGHT])) {
    /* ping already in-flight: wait */
    if (GRPC_TRACER_ON(grpc_http_trace) ||
        GRPC_TRACER_ON(grpc_bdp_estimator_trace)) {
      gpr_log(GPR_DEBUG, "%s: Ping delayed [%p]: already pinging",
              t->is_client ? "CLIENT" : "SERVER", t->peer_string);
    }
    return;
  }
  if (t->ping_state.pings_before_data_required == 0 &&
      t->ping_policy.max_pings_without_data != 0) {
    /* need to receive something of substance before sending a ping again */
    if (GRPC_TRACER_ON(grpc_http_trace) ||
        GRPC_TRACER_ON(grpc_bdp_estimator_trace)) {
      gpr_log(GPR_DEBUG, "%s: Ping delayed [%p]: too many recent pings: %d/%d",
              t->is_client ? "CLIENT" : "SERVER", t->peer_string,
              t->ping_state.pings_before_data_required,
              t->ping_policy.max_pings_without_data);
    }
    return;
  }
  grpc_millis now = grpc_exec_ctx_now();
  grpc_millis next_allowed_ping =
      t->ping_state.last_ping_sent_time +
      t->ping_policy.min_sent_ping_interval_without_data;
  if (t->keepalive_permit_without_calls == 0 &&
      grpc_chttp2_stream_map_size(&t->stream_map) == 0) {
    next_allowed_ping =
        t->ping_recv_state.last_ping_recv_time + 7200 * GPR_MS_PER_SEC;
  }
  if (next_allowed_ping > now) {
    /* not enough elapsed time between successive pings */
    if (GRPC_TRACER_ON(grpc_http_trace) ||
        GRPC_TRACER_ON(grpc_bdp_estimator_trace)) {
      gpr_log(GPR_DEBUG,
              "%s: Ping delayed [%p]: not enough time elapsed since last ping",
              t->is_client ? "CLIENT" : "SERVER", t->peer_string);
    }
    if (!t->ping_state.is_delayed_ping_timer_set) {
      t->ping_state.is_delayed_ping_timer_set = true;
      grpc_timer_init(&t->ping_state.delayed_ping_timer, next_allowed_ping,
                      &t->retry_initiate_ping_locked);
    }
    return;
  }
  pq->inflight_id = t->ping_ctr;
  t->ping_ctr++;
  GRPC_CLOSURE_LIST_SCHED(&pq->lists[GRPC_CHTTP2_PCL_INITIATE]);
  grpc_closure_list_move(&pq->lists[GRPC_CHTTP2_PCL_NEXT],
                         &pq->lists[GRPC_CHTTP2_PCL_INFLIGHT]);
  grpc_slice_buffer_add(&t->outbuf,
                        grpc_chttp2_ping_create(false, pq->inflight_id));
  GRPC_STATS_INC_HTTP2_PINGS_SENT();
  t->ping_state.last_ping_sent_time = now;
  if (GRPC_TRACER_ON(grpc_http_trace) ||
      GRPC_TRACER_ON(grpc_bdp_estimator_trace)) {
    gpr_log(GPR_DEBUG, "%s: Ping sent [%p]: %d/%d",
            t->is_client ? "CLIENT" : "SERVER", t->peer_string,
            t->ping_state.pings_before_data_required,
            t->ping_policy.max_pings_without_data);
  }
  t->ping_state.pings_before_data_required -=
      (t->ping_state.pings_before_data_required != 0);
}

<<<<<<< HEAD
static bool update_list(grpc_chttp2_transport *t, grpc_chttp2_stream *s,
                        int64_t send_bytes, grpc_chttp2_write_cb **list,
                        int64_t *ctr, grpc_error *error) {
=======
static bool update_list(grpc_exec_ctx* exec_ctx, grpc_chttp2_transport* t,
                        grpc_chttp2_stream* s, int64_t send_bytes,
                        grpc_chttp2_write_cb** list, int64_t* ctr,
                        grpc_error* error) {
>>>>>>> d9da7387
  bool sched_any = false;
  grpc_chttp2_write_cb* cb = *list;
  *list = NULL;
  *ctr += send_bytes;
  while (cb) {
    grpc_chttp2_write_cb* next = cb->next;
    if (cb->call_at_byte <= *ctr) {
      sched_any = true;
      finish_write_cb(t, s, cb, GRPC_ERROR_REF(error));
    } else {
      add_to_write_list(list, cb);
    }
    cb = next;
  }
  GRPC_ERROR_UNREF(error);
  return sched_any;
}

static void report_stall(grpc_chttp2_transport* t, grpc_chttp2_stream* s,
                         const char* staller) {
  gpr_log(
      GPR_DEBUG,
      "%s:%p stream %d stalled by %s [fc:pending=%" PRIdPTR ":flowed=%" PRId64
      ":peer_initwin=%d:t_win=%" PRId64 ":s_win=%d:s_delta=%" PRId64 "]",
      t->peer_string, t, s->id, staller, s->flow_controlled_buffer.length,
      s->flow_controlled_bytes_flowed,
      t->settings[GRPC_ACKED_SETTINGS]
                 [GRPC_CHTTP2_SETTINGS_INITIAL_WINDOW_SIZE],
      t->flow_control->remote_window(),
      (uint32_t)GPR_MAX(
          0,
          s->flow_control->remote_window_delta() +
              (int64_t)t->settings[GRPC_PEER_SETTINGS]
                                  [GRPC_CHTTP2_SETTINGS_INITIAL_WINDOW_SIZE]),
      s->flow_control->remote_window_delta());
}

static bool stream_ref_if_not_destroyed(gpr_refcount* r) {
  gpr_atm count;
  do {
    count = gpr_atm_acq_load(&r->count);
    if (count == 0) return false;
  } while (!gpr_atm_rel_cas(&r->count, count, count + 1));
  return true;
}

/* How many bytes would we like to put on the wire during a single syscall */
static uint32_t target_write_size(grpc_chttp2_transport* t) {
  return 1024 * 1024;
}

// Returns true if initial_metadata contains only default headers.
static bool is_default_initial_metadata(grpc_metadata_batch* initial_metadata) {
  return initial_metadata->list.default_count == initial_metadata->list.count;
}

namespace {
class StreamWriteContext;

class WriteContext {
 public:
<<<<<<< HEAD
  WriteContext(grpc_chttp2_transport *t) : t_(t) {
    GRPC_STATS_INC_HTTP2_WRITES_BEGUN();
=======
  WriteContext(grpc_exec_ctx* exec_ctx, grpc_chttp2_transport* t) : t_(t) {
    GRPC_STATS_INC_HTTP2_WRITES_BEGUN(exec_ctx);
>>>>>>> d9da7387
    GPR_TIMER_BEGIN("grpc_chttp2_begin_write", 0);
  }

  // TODO(ctiller): make this the destructor
<<<<<<< HEAD
  void FlushStats() {
=======
  void FlushStats(grpc_exec_ctx* exec_ctx) {
>>>>>>> d9da7387
    GRPC_STATS_INC_HTTP2_SEND_INITIAL_METADATA_PER_WRITE(
        initial_metadata_writes_);
    GRPC_STATS_INC_HTTP2_SEND_MESSAGE_PER_WRITE(message_writes_);
    GRPC_STATS_INC_HTTP2_SEND_TRAILING_METADATA_PER_WRITE(
        trailing_metadata_writes_);
    GRPC_STATS_INC_HTTP2_SEND_FLOWCTL_PER_WRITE(flow_control_writes_);
  }

<<<<<<< HEAD
  void FlushSettings() {
=======
  void FlushSettings(grpc_exec_ctx* exec_ctx) {
>>>>>>> d9da7387
    if (t_->dirtied_local_settings && !t_->sent_local_settings) {
      grpc_slice_buffer_add(
          &t_->outbuf, grpc_chttp2_settings_create(
                           t_->settings[GRPC_SENT_SETTINGS],
                           t_->settings[GRPC_LOCAL_SETTINGS],
                           t_->force_send_settings, GRPC_CHTTP2_NUM_SETTINGS));
      t_->force_send_settings = false;
      t_->dirtied_local_settings = false;
      t_->sent_local_settings = true;
      GRPC_STATS_INC_HTTP2_SETTINGS_WRITES();
    }
  }

<<<<<<< HEAD
  void FlushQueuedBuffers() {
=======
  void FlushQueuedBuffers(grpc_exec_ctx* exec_ctx) {
>>>>>>> d9da7387
    /* simple writes are queued to qbuf, and flushed here */
    grpc_slice_buffer_move_into(&t_->qbuf, &t_->outbuf);
    GPR_ASSERT(t_->qbuf.count == 0);
  }

<<<<<<< HEAD
  void FlushWindowUpdates() {
=======
  void FlushWindowUpdates(grpc_exec_ctx* exec_ctx) {
>>>>>>> d9da7387
    uint32_t transport_announce =
        t_->flow_control->MaybeSendUpdate(t_->outbuf.count > 0);
    if (transport_announce) {
      grpc_transport_one_way_stats throwaway_stats;
      grpc_slice_buffer_add(
          &t_->outbuf, grpc_chttp2_window_update_create(0, transport_announce,
                                                        &throwaway_stats));
      ResetPingRecvClock();
    }
  }

  void FlushPingAcks() {
    for (size_t i = 0; i < t_->ping_ack_count; i++) {
      grpc_slice_buffer_add(&t_->outbuf,
                            grpc_chttp2_ping_create(true, t_->ping_acks[i]));
    }
    t_->ping_ack_count = 0;
  }

<<<<<<< HEAD
  void EnactHpackSettings() {
=======
  void EnactHpackSettings(grpc_exec_ctx* exec_ctx) {
>>>>>>> d9da7387
    grpc_chttp2_hpack_compressor_set_max_table_size(
        &t_->hpack_compressor,
        t_->settings[GRPC_PEER_SETTINGS]
                    [GRPC_CHTTP2_SETTINGS_HEADER_TABLE_SIZE]);
  }

  void UpdateStreamsNoLongerStalled() {
    grpc_chttp2_stream* s;
    while (grpc_chttp2_list_pop_stalled_by_transport(t_, &s)) {
      if (t_->closed_with_error == GRPC_ERROR_NONE &&
          grpc_chttp2_list_add_writable_stream(t_, s)) {
        if (!stream_ref_if_not_destroyed(&s->refcount->refs)) {
          grpc_chttp2_list_remove_writable_stream(t_, s);
        }
      }
    }
  }

  grpc_chttp2_stream* NextStream() {
    if (t_->outbuf.length > target_write_size(t_)) {
      result_.partial = true;
      return nullptr;
    }

    grpc_chttp2_stream* s;
    if (!grpc_chttp2_list_pop_writable_stream(t_, &s)) {
      return nullptr;
    }

    return s;
  }

  void ResetPingRecvClock() {
    if (!t_->is_client) {
      t_->ping_recv_state.last_ping_recv_time = GRPC_MILLIS_INF_PAST;
      t_->ping_recv_state.ping_strikes = 0;
    }
  }

  void IncInitialMetadataWrites() { ++initial_metadata_writes_; }
  void IncWindowUpdateWrites() { ++flow_control_writes_; }
  void IncMessageWrites() { ++message_writes_; }
  void IncTrailingMetadataWrites() { ++trailing_metadata_writes_; }

  void NoteScheduledResults() { result_.early_results_scheduled = true; }

  grpc_chttp2_transport* transport() const { return t_; }

  grpc_chttp2_begin_write_result Result() {
    result_.writing = t_->outbuf.count > 0;
    return result_;
  }

 private:
  grpc_chttp2_transport* const t_;

  /* stats histogram counters: we increment these throughout this function,
     and at the end publish to the central stats histograms */
  int flow_control_writes_ = 0;
  int initial_metadata_writes_ = 0;
  int trailing_metadata_writes_ = 0;
  int message_writes_ = 0;
  grpc_chttp2_begin_write_result result_ = {false, false, false};
};

class DataSendContext {
 public:
  DataSendContext(WriteContext* write_context, grpc_chttp2_transport* t,
                  grpc_chttp2_stream* s)
      : write_context_(write_context),
        t_(t),
        s_(s),
        sending_bytes_before_(s_->sending_bytes) {}

  uint32_t stream_remote_window() const {
    return (uint32_t)GPR_MAX(
        0, s_->flow_control->remote_window_delta() +
               (int64_t)t_->settings[GRPC_PEER_SETTINGS]
                                    [GRPC_CHTTP2_SETTINGS_INITIAL_WINDOW_SIZE]);
  }

  uint32_t max_outgoing() const {
    return (uint32_t)GPR_MIN(
        t_->settings[GRPC_PEER_SETTINGS][GRPC_CHTTP2_SETTINGS_MAX_FRAME_SIZE],
        GPR_MIN(stream_remote_window(), t_->flow_control->remote_window()));
  }

  bool AnyOutgoing() const { return max_outgoing() != 0; }

  void FlushCompressedBytes() {
    uint32_t send_bytes =
        (uint32_t)GPR_MIN(max_outgoing(), s_->compressed_data_buffer.length);
    bool is_last_data_frame =
        (send_bytes == s_->compressed_data_buffer.length &&
         s_->flow_controlled_buffer.length == 0 &&
         s_->fetching_send_message == NULL);
    if (is_last_data_frame && s_->send_trailing_metadata != NULL &&
        s_->stream_compression_ctx != NULL) {
      if (!grpc_stream_compress(s_->stream_compression_ctx,
                                &s_->flow_controlled_buffer,
                                &s_->compressed_data_buffer, NULL, MAX_SIZE_T,
                                GRPC_STREAM_COMPRESSION_FLUSH_FINISH)) {
        gpr_log(GPR_ERROR, "Stream compression failed.");
      }
      grpc_stream_compression_context_destroy(s_->stream_compression_ctx);
      s_->stream_compression_ctx = NULL;
      /* After finish, bytes in s->compressed_data_buffer may be
       * more than max_outgoing. Start another round of the current
       * while loop so that send_bytes and is_last_data_frame are
       * recalculated. */
      return;
    }
    is_last_frame_ = is_last_data_frame && s_->send_trailing_metadata != NULL &&
                     grpc_metadata_batch_is_empty(s_->send_trailing_metadata);
    grpc_chttp2_encode_data(s_->id, &s_->compressed_data_buffer, send_bytes,
                            is_last_frame_, &s_->stats.outgoing, &t_->outbuf);
    s_->flow_control->SentData(send_bytes);
    if (s_->compressed_data_buffer.length == 0) {
      s_->sending_bytes += s_->uncompressed_data_size;
    }
  }

  void CompressMoreBytes() {
    if (s_->stream_compression_ctx == NULL) {
      s_->stream_compression_ctx =
          grpc_stream_compression_context_create(s_->stream_compression_method);
    }
    s_->uncompressed_data_size = s_->flow_controlled_buffer.length;
    if (!grpc_stream_compress(s_->stream_compression_ctx,
                              &s_->flow_controlled_buffer,
                              &s_->compressed_data_buffer, NULL, MAX_SIZE_T,
                              GRPC_STREAM_COMPRESSION_FLUSH_SYNC)) {
      gpr_log(GPR_ERROR, "Stream compression failed.");
    }
  }

  bool is_last_frame() const { return is_last_frame_; }

<<<<<<< HEAD
  void CallCallbacks() {
    if (update_list(t_, s_,
=======
  void CallCallbacks(grpc_exec_ctx* exec_ctx) {
    if (update_list(exec_ctx, t_, s_,
>>>>>>> d9da7387
                    (int64_t)(s_->sending_bytes - sending_bytes_before_),
                    &s_->on_flow_controlled_cbs,
                    &s_->flow_controlled_bytes_flowed, GRPC_ERROR_NONE)) {
      write_context_->NoteScheduledResults();
    }
  }

 private:
  WriteContext* write_context_;
  grpc_chttp2_transport* t_;
  grpc_chttp2_stream* s_;
  const size_t sending_bytes_before_;
  bool is_last_frame_ = false;
};

class StreamWriteContext {
 public:
  StreamWriteContext(WriteContext* write_context, grpc_chttp2_stream* s)
      : write_context_(write_context), t_(write_context->transport()), s_(s) {
    GRPC_CHTTP2_IF_TRACING(
        gpr_log(GPR_DEBUG, "W:%p %s[%d] im-(sent,send)=(%d,%d) announce=%d", t_,
                t_->is_client ? "CLIENT" : "SERVER", s->id,
                s->sent_initial_metadata, s->send_initial_metadata != NULL,
                (int)(s->flow_control->local_window_delta() -
                      s->flow_control->announced_window_delta())));
  }

<<<<<<< HEAD
  void FlushInitialMetadata() {
=======
  void FlushInitialMetadata(grpc_exec_ctx* exec_ctx) {
>>>>>>> d9da7387
    /* send initial metadata if it's available */
    if (s_->sent_initial_metadata) return;
    if (s_->send_initial_metadata == nullptr) return;

    // We skip this on the server side if there is no custom initial
    // metadata, there are no messages to send, and we are also sending
    // trailing metadata.  This results in a Trailers-Only response,
    // which is required for retries, as per:
    // https://github.com/grpc/proposal/blob/master/A6-client-retries.md#when-retries-are-valid
    if (!t_->is_client && s_->fetching_send_message == nullptr &&
        s_->flow_controlled_buffer.length == 0 &&
        s_->compressed_data_buffer.length == 0 &&
        s_->send_trailing_metadata != nullptr &&
        is_default_initial_metadata(s_->send_initial_metadata)) {
      ConvertInitialMetadataToTrailingMetadata();
    } else {
      grpc_encode_header_options hopt = {
          s_->id,  // stream_id
          false,   // is_eof
          t_->settings[GRPC_PEER_SETTINGS]
                      [GRPC_CHTTP2_SETTINGS_GRPC_ALLOW_TRUE_BINARY_METADATA] !=
              0,  // use_true_binary_metadata
          t_->settings[GRPC_PEER_SETTINGS]
                      [GRPC_CHTTP2_SETTINGS_MAX_FRAME_SIZE],  // max_frame_size
          &s_->stats.outgoing                                 // stats
      };
      grpc_chttp2_encode_header(&t_->hpack_compressor, NULL, 0,
                                s_->send_initial_metadata, &hopt, &t_->outbuf);
      write_context_->ResetPingRecvClock();
      write_context_->IncInitialMetadataWrites();
    }

    s_->send_initial_metadata = NULL;
    s_->sent_initial_metadata = true;
    write_context_->NoteScheduledResults();
    grpc_chttp2_complete_closure_step(
        t_, s_, &s_->send_initial_metadata_finished, GRPC_ERROR_NONE,
        "send_initial_metadata_finished");
  }

<<<<<<< HEAD
  void FlushWindowUpdates() {
=======
  void FlushWindowUpdates(grpc_exec_ctx* exec_ctx) {
>>>>>>> d9da7387
    /* send any window updates */
    const uint32_t stream_announce = s_->flow_control->MaybeSendUpdate();
    if (stream_announce == 0) return;

    grpc_slice_buffer_add(
        &t_->outbuf, grpc_chttp2_window_update_create(s_->id, stream_announce,
                                                      &s_->stats.outgoing));
    write_context_->ResetPingRecvClock();
    write_context_->IncWindowUpdateWrites();
  }

<<<<<<< HEAD
  void FlushData() {
=======
  void FlushData(grpc_exec_ctx* exec_ctx) {
>>>>>>> d9da7387
    if (!s_->sent_initial_metadata) return;

    if (s_->flow_controlled_buffer.length == 0 &&
        s_->compressed_data_buffer.length == 0) {
      return;  // early out: nothing to do
    }

    DataSendContext data_send_context(write_context_, t_, s_);

    if (!data_send_context.AnyOutgoing()) {
      if (t_->flow_control->remote_window() <= 0) {
        report_stall(t_, s_, "transport");
        grpc_chttp2_list_add_stalled_by_transport(t_, s_);
      } else if (data_send_context.stream_remote_window() <= 0) {
        report_stall(t_, s_, "stream");
        grpc_chttp2_list_add_stalled_by_stream(t_, s_);
      }
      return;  // early out: nothing to do
    }

    while ((s_->flow_controlled_buffer.length > 0 ||
            s_->compressed_data_buffer.length > 0) &&
           data_send_context.max_outgoing() > 0) {
      if (s_->compressed_data_buffer.length > 0) {
        data_send_context.FlushCompressedBytes();
      } else {
        data_send_context.CompressMoreBytes();
      }
    }
    write_context_->ResetPingRecvClock();
    if (data_send_context.is_last_frame()) {
      SentLastFrame();
    }
    data_send_context.CallCallbacks();
    stream_became_writable_ = true;
    if (s_->flow_controlled_buffer.length > 0 ||
        s_->compressed_data_buffer.length > 0) {
      GRPC_CHTTP2_STREAM_REF(s_, "chttp2_writing:fork");
      grpc_chttp2_list_add_writable_stream(t_, s_);
    }
    write_context_->IncMessageWrites();
  }

<<<<<<< HEAD
  void FlushTrailingMetadata() {
=======
  void FlushTrailingMetadata(grpc_exec_ctx* exec_ctx) {
>>>>>>> d9da7387
    if (!s_->sent_initial_metadata) return;

    if (s_->send_trailing_metadata == NULL) return;
    if (s_->fetching_send_message != NULL) return;
    if (s_->flow_controlled_buffer.length != 0) return;
    if (s_->compressed_data_buffer.length != 0) return;

    GRPC_CHTTP2_IF_TRACING(gpr_log(GPR_INFO, "sending trailing_metadata"));
    if (grpc_metadata_batch_is_empty(s_->send_trailing_metadata)) {
      grpc_chttp2_encode_data(s_->id, &s_->flow_controlled_buffer, 0, true,
                              &s_->stats.outgoing, &t_->outbuf);
    } else {
      grpc_encode_header_options hopt = {
          s_->id, true,
          t_->settings[GRPC_PEER_SETTINGS]
                      [GRPC_CHTTP2_SETTINGS_GRPC_ALLOW_TRUE_BINARY_METADATA] !=
              0,

          t_->settings[GRPC_PEER_SETTINGS][GRPC_CHTTP2_SETTINGS_MAX_FRAME_SIZE],
          &s_->stats.outgoing};
      grpc_chttp2_encode_header(&t_->hpack_compressor,
                                extra_headers_for_trailing_metadata_,
                                num_extra_headers_for_trailing_metadata_,
                                s_->send_trailing_metadata, &hopt, &t_->outbuf);
    }
    write_context_->IncTrailingMetadataWrites();
    write_context_->ResetPingRecvClock();
    SentLastFrame();

    write_context_->NoteScheduledResults();
    grpc_chttp2_complete_closure_step(
        t_, s_, &s_->send_trailing_metadata_finished, GRPC_ERROR_NONE,
        "send_trailing_metadata_finished");
  }

  bool stream_became_writable() { return stream_became_writable_; }

 private:
  void ConvertInitialMetadataToTrailingMetadata() {
    GRPC_CHTTP2_IF_TRACING(
        gpr_log(GPR_INFO, "not sending initial_metadata (Trailers-Only)"));
    // When sending Trailers-Only, we need to move the :status and
    // content-type headers to the trailers.
    if (s_->send_initial_metadata->idx.named.status != NULL) {
      extra_headers_for_trailing_metadata_
          [num_extra_headers_for_trailing_metadata_++] =
              &s_->send_initial_metadata->idx.named.status->md;
    }
    if (s_->send_initial_metadata->idx.named.content_type != NULL) {
      extra_headers_for_trailing_metadata_
          [num_extra_headers_for_trailing_metadata_++] =
              &s_->send_initial_metadata->idx.named.content_type->md;
    }
  }

<<<<<<< HEAD
  void SentLastFrame() {
=======
  void SentLastFrame(grpc_exec_ctx* exec_ctx) {
>>>>>>> d9da7387
    s_->send_trailing_metadata = NULL;
    s_->sent_trailing_metadata = true;

    if (!t_->is_client && !s_->read_closed) {
      grpc_slice_buffer_add(
          &t_->outbuf, grpc_chttp2_rst_stream_create(
                           s_->id, GRPC_HTTP2_NO_ERROR, &s_->stats.outgoing));
    }
    grpc_chttp2_mark_stream_closed(t_, s_, !t_->is_client, true,
                                   GRPC_ERROR_NONE);
  }

  WriteContext* const write_context_;
  grpc_chttp2_transport* const t_;
  grpc_chttp2_stream* const s_;
  bool stream_became_writable_ = false;
  grpc_mdelem* extra_headers_for_trailing_metadata_[2];
  size_t num_extra_headers_for_trailing_metadata_ = 0;
};
}  // namespace

grpc_chttp2_begin_write_result grpc_chttp2_begin_write(
<<<<<<< HEAD
    grpc_chttp2_transport *t) {
  WriteContext ctx(t);
  ctx.FlushSettings();
=======
    grpc_exec_ctx* exec_ctx, grpc_chttp2_transport* t) {
  WriteContext ctx(exec_ctx, t);
  ctx.FlushSettings(exec_ctx);
>>>>>>> d9da7387
  ctx.FlushPingAcks();
  ctx.FlushQueuedBuffers();
  ctx.EnactHpackSettings();

  if (t->flow_control->remote_window() > 0) {
    ctx.UpdateStreamsNoLongerStalled();
  }

  /* for each grpc_chttp2_stream that's become writable, frame it's data
     (according to available window sizes) and add to the output buffer */
  while (grpc_chttp2_stream* s = ctx.NextStream()) {
    StreamWriteContext stream_ctx(&ctx, s);
    stream_ctx.FlushInitialMetadata();
    stream_ctx.FlushWindowUpdates();
    stream_ctx.FlushData();
    stream_ctx.FlushTrailingMetadata();

    if (stream_ctx.stream_became_writable()) {
      if (!grpc_chttp2_list_add_writing_stream(t, s)) {
        /* already in writing list: drop ref */
        GRPC_CHTTP2_STREAM_UNREF(s, "chttp2_writing:already_writing");
      } else {
        /* ref will be dropped at end of write */
      }
    } else {
      GRPC_CHTTP2_STREAM_UNREF(s, "chttp2_writing:no_write");
    }
  }

  ctx.FlushWindowUpdates();

  maybe_initiate_ping(t);

  GPR_TIMER_END("grpc_chttp2_begin_write", 0);

  return ctx.Result();
}

<<<<<<< HEAD
void grpc_chttp2_end_write(grpc_chttp2_transport *t, grpc_error *error) {
=======
void grpc_chttp2_end_write(grpc_exec_ctx* exec_ctx, grpc_chttp2_transport* t,
                           grpc_error* error) {
>>>>>>> d9da7387
  GPR_TIMER_BEGIN("grpc_chttp2_end_write", 0);
  grpc_chttp2_stream* s;

  while (grpc_chttp2_list_pop_writing_stream(t, &s)) {
    if (s->sending_bytes != 0) {
      update_list(t, s, (int64_t)s->sending_bytes, &s->on_write_finished_cbs,
                  &s->flow_controlled_bytes_written, GRPC_ERROR_REF(error));
      s->sending_bytes = 0;
    }
    GRPC_CHTTP2_STREAM_UNREF(s, "chttp2_writing:end");
  }
  grpc_slice_buffer_reset_and_unref_internal(&t->outbuf);
  GRPC_ERROR_UNREF(error);
  GPR_TIMER_END("grpc_chttp2_end_write", 0);
}<|MERGE_RESOLUTION|>--- conflicted
+++ resolved
@@ -33,29 +33,16 @@
   *list = cb;
 }
 
-<<<<<<< HEAD
-static void finish_write_cb(grpc_chttp2_transport *t, grpc_chttp2_stream *s,
-                            grpc_chttp2_write_cb *cb, grpc_error *error) {
+static void finish_write_cb(grpc_chttp2_transport* t, grpc_chttp2_stream* s,
+                            grpc_chttp2_write_cb* cb, grpc_error* error) {
   grpc_chttp2_complete_closure_step(t, s, &cb->closure, error,
-=======
-static void finish_write_cb(grpc_exec_ctx* exec_ctx, grpc_chttp2_transport* t,
-                            grpc_chttp2_stream* s, grpc_chttp2_write_cb* cb,
-                            grpc_error* error) {
-  grpc_chttp2_complete_closure_step(exec_ctx, t, s, &cb->closure, error,
->>>>>>> d9da7387
                                     "finish_write_cb");
   cb->next = t->write_cb_pool;
   t->write_cb_pool = cb;
 }
 
-<<<<<<< HEAD
-static void maybe_initiate_ping(grpc_chttp2_transport *t) {
-  grpc_chttp2_ping_queue *pq = &t->ping_queue;
-=======
-static void maybe_initiate_ping(grpc_exec_ctx* exec_ctx,
-                                grpc_chttp2_transport* t) {
+static void maybe_initiate_ping(grpc_chttp2_transport* t) {
   grpc_chttp2_ping_queue* pq = &t->ping_queue;
->>>>>>> d9da7387
   if (grpc_closure_list_empty(pq->lists[GRPC_CHTTP2_PCL_NEXT])) {
     /* no ping needed: wait */
     return;
@@ -125,16 +112,9 @@
       (t->ping_state.pings_before_data_required != 0);
 }
 
-<<<<<<< HEAD
-static bool update_list(grpc_chttp2_transport *t, grpc_chttp2_stream *s,
-                        int64_t send_bytes, grpc_chttp2_write_cb **list,
-                        int64_t *ctr, grpc_error *error) {
-=======
-static bool update_list(grpc_exec_ctx* exec_ctx, grpc_chttp2_transport* t,
-                        grpc_chttp2_stream* s, int64_t send_bytes,
-                        grpc_chttp2_write_cb** list, int64_t* ctr,
-                        grpc_error* error) {
->>>>>>> d9da7387
+static bool update_list(grpc_chttp2_transport* t, grpc_chttp2_stream* s,
+                        int64_t send_bytes, grpc_chttp2_write_cb** list,
+                        int64_t* ctr, grpc_error* error) {
   bool sched_any = false;
   grpc_chttp2_write_cb* cb = *list;
   *list = NULL;
@@ -196,22 +176,13 @@
 
 class WriteContext {
  public:
-<<<<<<< HEAD
-  WriteContext(grpc_chttp2_transport *t) : t_(t) {
+  WriteContext(grpc_chttp2_transport* t) : t_(t) {
     GRPC_STATS_INC_HTTP2_WRITES_BEGUN();
-=======
-  WriteContext(grpc_exec_ctx* exec_ctx, grpc_chttp2_transport* t) : t_(t) {
-    GRPC_STATS_INC_HTTP2_WRITES_BEGUN(exec_ctx);
->>>>>>> d9da7387
     GPR_TIMER_BEGIN("grpc_chttp2_begin_write", 0);
   }
 
   // TODO(ctiller): make this the destructor
-<<<<<<< HEAD
   void FlushStats() {
-=======
-  void FlushStats(grpc_exec_ctx* exec_ctx) {
->>>>>>> d9da7387
     GRPC_STATS_INC_HTTP2_SEND_INITIAL_METADATA_PER_WRITE(
         initial_metadata_writes_);
     GRPC_STATS_INC_HTTP2_SEND_MESSAGE_PER_WRITE(message_writes_);
@@ -220,11 +191,7 @@
     GRPC_STATS_INC_HTTP2_SEND_FLOWCTL_PER_WRITE(flow_control_writes_);
   }
 
-<<<<<<< HEAD
   void FlushSettings() {
-=======
-  void FlushSettings(grpc_exec_ctx* exec_ctx) {
->>>>>>> d9da7387
     if (t_->dirtied_local_settings && !t_->sent_local_settings) {
       grpc_slice_buffer_add(
           &t_->outbuf, grpc_chttp2_settings_create(
@@ -238,21 +205,13 @@
     }
   }
 
-<<<<<<< HEAD
   void FlushQueuedBuffers() {
-=======
-  void FlushQueuedBuffers(grpc_exec_ctx* exec_ctx) {
->>>>>>> d9da7387
     /* simple writes are queued to qbuf, and flushed here */
     grpc_slice_buffer_move_into(&t_->qbuf, &t_->outbuf);
     GPR_ASSERT(t_->qbuf.count == 0);
   }
 
-<<<<<<< HEAD
   void FlushWindowUpdates() {
-=======
-  void FlushWindowUpdates(grpc_exec_ctx* exec_ctx) {
->>>>>>> d9da7387
     uint32_t transport_announce =
         t_->flow_control->MaybeSendUpdate(t_->outbuf.count > 0);
     if (transport_announce) {
@@ -272,11 +231,7 @@
     t_->ping_ack_count = 0;
   }
 
-<<<<<<< HEAD
   void EnactHpackSettings() {
-=======
-  void EnactHpackSettings(grpc_exec_ctx* exec_ctx) {
->>>>>>> d9da7387
     grpc_chttp2_hpack_compressor_set_max_table_size(
         &t_->hpack_compressor,
         t_->settings[GRPC_PEER_SETTINGS]
@@ -415,13 +370,8 @@
 
   bool is_last_frame() const { return is_last_frame_; }
 
-<<<<<<< HEAD
   void CallCallbacks() {
     if (update_list(t_, s_,
-=======
-  void CallCallbacks(grpc_exec_ctx* exec_ctx) {
-    if (update_list(exec_ctx, t_, s_,
->>>>>>> d9da7387
                     (int64_t)(s_->sending_bytes - sending_bytes_before_),
                     &s_->on_flow_controlled_cbs,
                     &s_->flow_controlled_bytes_flowed, GRPC_ERROR_NONE)) {
@@ -449,11 +399,7 @@
                       s->flow_control->announced_window_delta())));
   }
 
-<<<<<<< HEAD
   void FlushInitialMetadata() {
-=======
-  void FlushInitialMetadata(grpc_exec_ctx* exec_ctx) {
->>>>>>> d9da7387
     /* send initial metadata if it's available */
     if (s_->sent_initial_metadata) return;
     if (s_->send_initial_metadata == nullptr) return;
@@ -494,11 +440,7 @@
         "send_initial_metadata_finished");
   }
 
-<<<<<<< HEAD
   void FlushWindowUpdates() {
-=======
-  void FlushWindowUpdates(grpc_exec_ctx* exec_ctx) {
->>>>>>> d9da7387
     /* send any window updates */
     const uint32_t stream_announce = s_->flow_control->MaybeSendUpdate();
     if (stream_announce == 0) return;
@@ -510,11 +452,7 @@
     write_context_->IncWindowUpdateWrites();
   }
 
-<<<<<<< HEAD
   void FlushData() {
-=======
-  void FlushData(grpc_exec_ctx* exec_ctx) {
->>>>>>> d9da7387
     if (!s_->sent_initial_metadata) return;
 
     if (s_->flow_controlled_buffer.length == 0 &&
@@ -558,11 +496,7 @@
     write_context_->IncMessageWrites();
   }
 
-<<<<<<< HEAD
   void FlushTrailingMetadata() {
-=======
-  void FlushTrailingMetadata(grpc_exec_ctx* exec_ctx) {
->>>>>>> d9da7387
     if (!s_->sent_initial_metadata) return;
 
     if (s_->send_trailing_metadata == NULL) return;
@@ -618,11 +552,7 @@
     }
   }
 
-<<<<<<< HEAD
   void SentLastFrame() {
-=======
-  void SentLastFrame(grpc_exec_ctx* exec_ctx) {
->>>>>>> d9da7387
     s_->send_trailing_metadata = NULL;
     s_->sent_trailing_metadata = true;
 
@@ -645,15 +575,9 @@
 }  // namespace
 
 grpc_chttp2_begin_write_result grpc_chttp2_begin_write(
-<<<<<<< HEAD
-    grpc_chttp2_transport *t) {
+    grpc_chttp2_transport* t) {
   WriteContext ctx(t);
   ctx.FlushSettings();
-=======
-    grpc_exec_ctx* exec_ctx, grpc_chttp2_transport* t) {
-  WriteContext ctx(exec_ctx, t);
-  ctx.FlushSettings(exec_ctx);
->>>>>>> d9da7387
   ctx.FlushPingAcks();
   ctx.FlushQueuedBuffers();
   ctx.EnactHpackSettings();
@@ -692,12 +616,7 @@
   return ctx.Result();
 }
 
-<<<<<<< HEAD
-void grpc_chttp2_end_write(grpc_chttp2_transport *t, grpc_error *error) {
-=======
-void grpc_chttp2_end_write(grpc_exec_ctx* exec_ctx, grpc_chttp2_transport* t,
-                           grpc_error* error) {
->>>>>>> d9da7387
+void grpc_chttp2_end_write(grpc_chttp2_transport* t, grpc_error* error) {
   GPR_TIMER_BEGIN("grpc_chttp2_end_write", 0);
   grpc_chttp2_stream* s;
 
