--- conflicted
+++ resolved
@@ -57,13 +57,8 @@
   char *name;
   gpr_asprintf(&name, "fd:%d", fd);
 
-<<<<<<< HEAD
-  grpc_resource_quota *resource_quota =
-      grpc_resource_quota_from_channel_args(grpc_server_get_channel_args(server));
-=======
   grpc_resource_quota *resource_quota = grpc_resource_quota_from_channel_args(
       grpc_server_get_channel_args(server));
->>>>>>> 91d0093e
   grpc_endpoint *server_endpoint =
       grpc_tcp_create(grpc_fd_create(fd, name), resource_quota,
                       GRPC_TCP_DEFAULT_READ_SLICE_SIZE, name);
