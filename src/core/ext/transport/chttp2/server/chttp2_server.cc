/*
 *
 * Copyright 2015 gRPC authors.
 *
 * Licensed under the Apache License, Version 2.0 (the "License");
 * you may not use this file except in compliance with the License.
 * You may obtain a copy of the License at
 *
 *     http://www.apache.org/licenses/LICENSE-2.0
 *
 * Unless required by applicable law or agreed to in writing, software
 * distributed under the License is distributed on an "AS IS" BASIS,
 * WITHOUT WARRANTIES OR CONDITIONS OF ANY KIND, either express or implied.
 * See the License for the specific language governing permissions and
 * limitations under the License.
 *
 */

#include "src/core/ext/transport/chttp2/server/chttp2_server.h"

#include <grpc/grpc.h>

#include <inttypes.h>
#include <limits.h>
#include <string.h>

#include <grpc/support/alloc.h>
#include <grpc/support/log.h>
#include <grpc/support/string_util.h>
#include <grpc/support/sync.h>
#include <grpc/support/useful.h>

#include "src/core/ext/filters/http/server/http_server_filter.h"
#include "src/core/ext/transport/chttp2/transport/chttp2_transport.h"
#include "src/core/ext/transport/chttp2/transport/internal.h"
#include "src/core/lib/channel/channel_args.h"
#include "src/core/lib/channel/handshaker.h"
#include "src/core/lib/channel/handshaker_registry.h"
#include "src/core/lib/iomgr/endpoint.h"
#include "src/core/lib/iomgr/resolve_address.h"
#include "src/core/lib/iomgr/tcp_server.h"
#include "src/core/lib/slice/slice_internal.h"
#include "src/core/lib/surface/api_trace.h"
#include "src/core/lib/surface/server.h"

typedef struct {
  grpc_server* server;
  grpc_tcp_server* tcp_server;
  grpc_channel_args* args;
  gpr_mu mu;
  bool shutdown;
  grpc_closure tcp_server_shutdown_complete;
  grpc_closure* server_destroy_listener_done;
  grpc_handshake_manager* pending_handshake_mgrs;
} server_state;

typedef struct {
  gpr_refcount refs;
  server_state* svr_state;
  grpc_pollset* accepting_pollset;
  grpc_tcp_server_acceptor* acceptor;
  grpc_handshake_manager* handshake_mgr;
  // State for enforcing handshake timeout on receiving HTTP/2 settings.
  grpc_chttp2_transport* transport;
  grpc_millis deadline;
  grpc_timer timer;
  grpc_closure on_timeout;
  grpc_closure on_receive_settings;
} server_connection_state;

static void server_connection_state_unref(
    grpc_exec_ctx* exec_ctx, server_connection_state* connection_state) {
  if (gpr_unref(&connection_state->refs)) {
    if (connection_state->transport != nullptr) {
      GRPC_CHTTP2_UNREF_TRANSPORT(exec_ctx, connection_state->transport,
                                  "receive settings timeout");
    }
    gpr_free(connection_state);
  }
}

static void on_timeout(grpc_exec_ctx* exec_ctx, void* arg, grpc_error* error) {
  server_connection_state* connection_state = (server_connection_state*)arg;
  if (error == GRPC_ERROR_NONE) {
    grpc_transport_op* op = grpc_make_transport_op(nullptr);
    op->disconnect_with_error = GRPC_ERROR_CREATE_FROM_STATIC_STRING(
        "Did not receive HTTP/2 settings before handshake timeout");
    grpc_transport_perform_op(exec_ctx, &connection_state->transport->base, op);
  }
  server_connection_state_unref(exec_ctx, connection_state);
}

static void on_receive_settings(grpc_exec_ctx* exec_ctx, void* arg,
                                grpc_error* error) {
  server_connection_state* connection_state = (server_connection_state*)arg;
  if (error == GRPC_ERROR_NONE) {
    grpc_timer_cancel(exec_ctx, &connection_state->timer);
  }
  server_connection_state_unref(exec_ctx, connection_state);
}

static void on_handshake_done(grpc_exec_ctx* exec_ctx, void* arg,
                              grpc_error* error) {
  grpc_handshaker_args* args = (grpc_handshaker_args*)arg;
  server_connection_state* connection_state =
      (server_connection_state*)args->user_data;
  gpr_mu_lock(&connection_state->svr_state->mu);
  if (error != GRPC_ERROR_NONE || connection_state->svr_state->shutdown) {
    const char* error_str = grpc_error_string(error);
    gpr_log(GPR_DEBUG, "Handshaking failed: %s", error_str);
<<<<<<< HEAD
    if (error == GRPC_ERROR_NONE && args->endpoint != NULL) {
=======

    if (error == GRPC_ERROR_NONE && args->endpoint != nullptr) {
>>>>>>> 366e23b6
      // We were shut down after handshaking completed successfully, so
      // destroy the endpoint here.
      // TODO(ctiller): It is currently necessary to shutdown endpoints
      // before destroying them, even if we know that there are no
      // pending read/write callbacks.  This should be fixed, at which
      // point this can be removed.
      grpc_endpoint_shutdown(exec_ctx, args->endpoint, GRPC_ERROR_NONE);
      grpc_endpoint_destroy(exec_ctx, args->endpoint);
      grpc_channel_args_destroy(exec_ctx, args->args);
      grpc_slice_buffer_destroy_internal(exec_ctx, args->read_buffer);
      gpr_free(args->read_buffer);
    }
  } else {
    // If the handshaking succeeded but there is no endpoint, then the
    // handshaker may have handed off the connection to some external
    // code, so we can just clean up here without creating a transport.
<<<<<<< HEAD
    if (args->endpoint != NULL) {
      grpc_transport* transport = grpc_create_chttp2_transport(
          exec_ctx, args->args, args->endpoint, false);
=======
    if (args->endpoint != nullptr) {
      grpc_transport* transport =
          grpc_create_chttp2_transport(exec_ctx, args->args, args->endpoint, 0);
>>>>>>> 366e23b6
      grpc_server_setup_transport(
          exec_ctx, connection_state->svr_state->server, transport,
          connection_state->accepting_pollset, args->args);
      // Use notify_on_receive_settings callback to enforce the
      // handshake deadline.
      connection_state->transport = (grpc_chttp2_transport*)transport;
      gpr_ref(&connection_state->refs);
      GRPC_CLOSURE_INIT(&connection_state->on_receive_settings,
                        on_receive_settings, connection_state,
                        grpc_schedule_on_exec_ctx);
      grpc_chttp2_transport_start_reading(
          exec_ctx, transport, args->read_buffer,
          &connection_state->on_receive_settings);
      grpc_channel_args_destroy(exec_ctx, args->args);
      gpr_ref(&connection_state->refs);
      GRPC_CHTTP2_REF_TRANSPORT((grpc_chttp2_transport*)transport,
                                "receive settings timeout");
      GRPC_CLOSURE_INIT(&connection_state->on_timeout, on_timeout,
                        connection_state, grpc_schedule_on_exec_ctx);
      grpc_timer_init(exec_ctx, &connection_state->timer,
                      connection_state->deadline,
                      &connection_state->on_timeout);
    }
  }
  grpc_handshake_manager_pending_list_remove(
      &connection_state->svr_state->pending_handshake_mgrs,
      connection_state->handshake_mgr);
  gpr_mu_unlock(&connection_state->svr_state->mu);
  grpc_handshake_manager_destroy(exec_ctx, connection_state->handshake_mgr);
  gpr_free(connection_state->acceptor);
  grpc_tcp_server_unref(exec_ctx, connection_state->svr_state->tcp_server);
  server_connection_state_unref(exec_ctx, connection_state);
}

static void on_accept(grpc_exec_ctx* exec_ctx, void* arg, grpc_endpoint* tcp,
                      grpc_pollset* accepting_pollset,
                      grpc_tcp_server_acceptor* acceptor) {
  server_state* state = (server_state*)arg;
  gpr_mu_lock(&state->mu);
  if (state->shutdown) {
    gpr_mu_unlock(&state->mu);
    grpc_endpoint_shutdown(exec_ctx, tcp, GRPC_ERROR_NONE);
    grpc_endpoint_destroy(exec_ctx, tcp);
    gpr_free(acceptor);
    return;
  }
  grpc_handshake_manager* handshake_mgr = grpc_handshake_manager_create();
  grpc_handshake_manager_pending_list_add(&state->pending_handshake_mgrs,
                                          handshake_mgr);
  gpr_mu_unlock(&state->mu);
  grpc_tcp_server_ref(state->tcp_server);
  server_connection_state* connection_state =
      (server_connection_state*)gpr_zalloc(sizeof(*connection_state));
  gpr_ref_init(&connection_state->refs, 1);
  connection_state->svr_state = state;
  connection_state->accepting_pollset = accepting_pollset;
  connection_state->acceptor = acceptor;
  connection_state->handshake_mgr = handshake_mgr;
  grpc_handshakers_add(exec_ctx, HANDSHAKER_SERVER, state->args,
                       connection_state->handshake_mgr);
  const grpc_arg* timeout_arg =
      grpc_channel_args_find(state->args, GRPC_ARG_SERVER_HANDSHAKE_TIMEOUT_MS);
  connection_state->deadline =
      grpc_exec_ctx_now(exec_ctx) +
      grpc_channel_arg_get_integer(timeout_arg,
                                   {120 * GPR_MS_PER_SEC, 1, INT_MAX});
  grpc_handshake_manager_do_handshake(exec_ctx, connection_state->handshake_mgr,
                                      tcp, state->args,
                                      connection_state->deadline, acceptor,
                                      on_handshake_done, connection_state);
}

/* Server callback: start listening on our ports */
static void server_start_listener(grpc_exec_ctx* exec_ctx, grpc_server* server,
                                  void* arg, grpc_pollset** pollsets,
                                  size_t pollset_count) {
  server_state* state = (server_state*)arg;
  gpr_mu_lock(&state->mu);
  state->shutdown = false;
  gpr_mu_unlock(&state->mu);
  grpc_tcp_server_start(exec_ctx, state->tcp_server, pollsets, pollset_count,
                        on_accept, state);
}

static void tcp_server_shutdown_complete(grpc_exec_ctx* exec_ctx, void* arg,
                                         grpc_error* error) {
  server_state* state = (server_state*)arg;
  /* ensure all threads have unlocked */
  gpr_mu_lock(&state->mu);
  grpc_closure* destroy_done = state->server_destroy_listener_done;
  GPR_ASSERT(state->shutdown);
  grpc_handshake_manager_pending_list_shutdown_all(
      exec_ctx, state->pending_handshake_mgrs, GRPC_ERROR_REF(error));
  gpr_mu_unlock(&state->mu);
  // Flush queued work before destroying handshaker factory, since that
  // may do a synchronous unref.
  grpc_exec_ctx_flush(exec_ctx);
  if (destroy_done != nullptr) {
    destroy_done->cb(exec_ctx, destroy_done->cb_arg, GRPC_ERROR_REF(error));
    grpc_exec_ctx_flush(exec_ctx);
  }
  grpc_channel_args_destroy(exec_ctx, state->args);
  gpr_mu_destroy(&state->mu);
  gpr_free(state);
}

/* Server callback: destroy the tcp listener (so we don't generate further
   callbacks) */
static void server_destroy_listener(grpc_exec_ctx* exec_ctx,
                                    grpc_server* server, void* arg,
                                    grpc_closure* destroy_done) {
  server_state* state = (server_state*)arg;
  gpr_mu_lock(&state->mu);
  state->shutdown = true;
  state->server_destroy_listener_done = destroy_done;
  grpc_tcp_server* tcp_server = state->tcp_server;
  gpr_mu_unlock(&state->mu);
  grpc_tcp_server_shutdown_listeners(exec_ctx, tcp_server);
  grpc_tcp_server_unref(exec_ctx, tcp_server);
}

grpc_error* grpc_chttp2_server_add_port(grpc_exec_ctx* exec_ctx,
                                        grpc_server* server, const char* addr,
                                        grpc_channel_args* args,
                                        int* port_num) {
  grpc_resolved_addresses* resolved = nullptr;
  grpc_tcp_server* tcp_server = nullptr;
  size_t i;
  size_t count = 0;
  int port_temp;
  grpc_error* err = GRPC_ERROR_NONE;
  server_state* state = nullptr;
  grpc_error** errors = nullptr;
  size_t naddrs = 0;

  *port_num = -1;

  /* resolve address */
  err = grpc_blocking_resolve_address(addr, "https", &resolved);
  if (err != GRPC_ERROR_NONE) {
    goto error;
  }
  state = (server_state*)gpr_zalloc(sizeof(*state));
  GRPC_CLOSURE_INIT(&state->tcp_server_shutdown_complete,
                    tcp_server_shutdown_complete, state,
                    grpc_schedule_on_exec_ctx);
  err = grpc_tcp_server_create(exec_ctx, &state->tcp_server_shutdown_complete,
                               args, &tcp_server);
  if (err != GRPC_ERROR_NONE) {
    goto error;
  }

  state->server = server;
  state->tcp_server = tcp_server;
  state->args = args;
  state->shutdown = true;
  gpr_mu_init(&state->mu);

  naddrs = resolved->naddrs;
  errors = (grpc_error**)gpr_malloc(sizeof(*errors) * naddrs);
  for (i = 0; i < naddrs; i++) {
    errors[i] =
        grpc_tcp_server_add_port(tcp_server, &resolved->addrs[i], &port_temp);
    if (errors[i] == GRPC_ERROR_NONE) {
      if (*port_num == -1) {
        *port_num = port_temp;
      } else {
        GPR_ASSERT(*port_num == port_temp);
      }
      count++;
    }
  }
  if (count == 0) {
    char* msg;
    gpr_asprintf(&msg, "No address added out of total %" PRIuPTR " resolved",
                 naddrs);
    err = GRPC_ERROR_CREATE_REFERENCING_FROM_COPIED_STRING(msg, errors, naddrs);
    gpr_free(msg);
    goto error;
  } else if (count != naddrs) {
    char* msg;
    gpr_asprintf(&msg,
                 "Only %" PRIuPTR " addresses added out of total %" PRIuPTR
                 " resolved",
                 count, naddrs);
    err = GRPC_ERROR_CREATE_REFERENCING_FROM_COPIED_STRING(msg, errors, naddrs);
    gpr_free(msg);

    const char* warning_message = grpc_error_string(err);
    gpr_log(GPR_INFO, "WARNING: %s", warning_message);

    /* we managed to bind some addresses: continue */
  }
  grpc_resolved_addresses_destroy(resolved);

  /* Register with the server only upon success */
  grpc_server_add_listener(exec_ctx, server, state, server_start_listener,
                           server_destroy_listener);
  goto done;

/* Error path: cleanup and return */
error:
  GPR_ASSERT(err != GRPC_ERROR_NONE);
  if (resolved) {
    grpc_resolved_addresses_destroy(resolved);
  }
  if (tcp_server) {
    grpc_tcp_server_unref(exec_ctx, tcp_server);
  } else {
    grpc_channel_args_destroy(exec_ctx, args);
    gpr_free(state);
  }
  *port_num = 0;

done:
  if (errors != nullptr) {
    for (i = 0; i < naddrs; i++) {
      GRPC_ERROR_UNREF(errors[i]);
    }
    gpr_free(errors);
  }
  return err;
}<|MERGE_RESOLUTION|>--- conflicted
+++ resolved
@@ -108,12 +108,7 @@
   if (error != GRPC_ERROR_NONE || connection_state->svr_state->shutdown) {
     const char* error_str = grpc_error_string(error);
     gpr_log(GPR_DEBUG, "Handshaking failed: %s", error_str);
-<<<<<<< HEAD
-    if (error == GRPC_ERROR_NONE && args->endpoint != NULL) {
-=======
-
     if (error == GRPC_ERROR_NONE && args->endpoint != nullptr) {
->>>>>>> 366e23b6
       // We were shut down after handshaking completed successfully, so
       // destroy the endpoint here.
       // TODO(ctiller): It is currently necessary to shutdown endpoints
@@ -130,15 +125,9 @@
     // If the handshaking succeeded but there is no endpoint, then the
     // handshaker may have handed off the connection to some external
     // code, so we can just clean up here without creating a transport.
-<<<<<<< HEAD
-    if (args->endpoint != NULL) {
+    if (args->endpoint != nullptr) {
       grpc_transport* transport = grpc_create_chttp2_transport(
           exec_ctx, args->args, args->endpoint, false);
-=======
-    if (args->endpoint != nullptr) {
-      grpc_transport* transport =
-          grpc_create_chttp2_transport(exec_ctx, args->args, args->endpoint, 0);
->>>>>>> 366e23b6
       grpc_server_setup_transport(
           exec_ctx, connection_state->svr_state->server, transport,
           connection_state->accepting_pollset, args->args);
