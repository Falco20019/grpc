/*
 *
 * Copyright 2015 gRPC authors.
 *
 * Licensed under the Apache License, Version 2.0 (the "License");
 * you may not use this file except in compliance with the License.
 * You may obtain a copy of the License at
 *
 *     http://www.apache.org/licenses/LICENSE-2.0
 *
 * Unless required by applicable law or agreed to in writing, software
 * distributed under the License is distributed on an "AS IS" BASIS,
 * WITHOUT WARRANTIES OR CONDITIONS OF ANY KIND, either express or implied.
 * See the License for the specific language governing permissions and
 * limitations under the License.
 *
 */

#include <grpc/support/port_platform.h>

#include "src/core/ext/filters/client_channel/client_channel.h"

#include <inttypes.h>
#include <limits.h>
#include <stdbool.h>
#include <stdio.h>
#include <string.h>

#include <grpc/support/alloc.h>
#include <grpc/support/log.h>
#include <grpc/support/string_util.h>
#include <grpc/support/sync.h>

#include "src/core/ext/filters/client_channel/backup_poller.h"
#include "src/core/ext/filters/client_channel/global_subchannel_pool.h"
#include "src/core/ext/filters/client_channel/http_connect_handshaker.h"
#include "src/core/ext/filters/client_channel/lb_policy_registry.h"
#include "src/core/ext/filters/client_channel/local_subchannel_pool.h"
#include "src/core/ext/filters/client_channel/proxy_mapper_registry.h"
#include "src/core/ext/filters/client_channel/resolver_registry.h"
#include "src/core/ext/filters/client_channel/resolver_result_parsing.h"
#include "src/core/ext/filters/client_channel/resolving_lb_policy.h"
#include "src/core/ext/filters/client_channel/retry_throttle.h"
#include "src/core/ext/filters/client_channel/service_config.h"
#include "src/core/ext/filters/client_channel/subchannel.h"
#include "src/core/ext/filters/deadline/deadline_filter.h"
#include "src/core/lib/backoff/backoff.h"
#include "src/core/lib/channel/channel_args.h"
#include "src/core/lib/channel/connected_channel.h"
#include "src/core/lib/channel/status_util.h"
#include "src/core/lib/gpr/string.h"
#include "src/core/lib/gprpp/inlined_vector.h"
#include "src/core/lib/gprpp/manual_constructor.h"
#include "src/core/lib/gprpp/sync.h"
#include "src/core/lib/iomgr/combiner.h"
#include "src/core/lib/iomgr/iomgr.h"
#include "src/core/lib/iomgr/polling_entity.h"
#include "src/core/lib/profiling/timers.h"
#include "src/core/lib/slice/slice_internal.h"
#include "src/core/lib/slice/slice_string_helpers.h"
#include "src/core/lib/surface/channel.h"
#include "src/core/lib/transport/connectivity_state.h"
#include "src/core/lib/transport/error_utils.h"
#include "src/core/lib/transport/metadata.h"
#include "src/core/lib/transport/metadata_batch.h"
#include "src/core/lib/transport/static_metadata.h"
#include "src/core/lib/transport/status_metadata.h"

using grpc_core::internal::ClientChannelMethodParsedObject;
using grpc_core::internal::ProcessedResolverResult;
using grpc_core::internal::ServerRetryThrottleData;

using grpc_core::LoadBalancingPolicy;

//
// Client channel filter
//

// By default, we buffer 256 KiB per RPC for retries.
// TODO(roth): Do we have any data to suggest a better value?
#define DEFAULT_PER_RPC_RETRY_BUFFER_SIZE (256 << 10)

// This value was picked arbitrarily.  It can be changed if there is
// any even moderately compelling reason to do so.
#define RETRY_BACKOFF_JITTER 0.2

grpc_core::TraceFlag grpc_client_channel_call_trace(false,
                                                    "client_channel_call");
grpc_core::TraceFlag grpc_client_channel_routing_trace(
    false, "client_channel_routing");

// Forward declarations.
static void start_pick_locked(void* arg, grpc_error* error);
static void maybe_apply_service_config_to_call_locked(grpc_call_element* elem);

namespace grpc_core {
namespace {

//
// ChannelData definition
//

class ChannelData {
 public:
  struct QueuedPick {
    LoadBalancingPolicy::PickArgs pick;
    grpc_call_element* elem;
    QueuedPick* next = nullptr;
  };

  static grpc_error* Init(grpc_channel_element* elem,
                          grpc_channel_element_args* args);
  static void Destroy(grpc_channel_element* elem);
  static void StartTransportOp(grpc_channel_element* elem,
                               grpc_transport_op* op);
  static void GetChannelInfo(grpc_channel_element* elem,
                             const grpc_channel_info* info);

  void set_channelz_node(channelz::ClientChannelNode* node) {
    channelz_node_ = node;
    resolving_lb_policy_->set_channelz_node(node->Ref());
  }
  void FillChildRefsForChannelz(channelz::ChildRefsList* child_subchannels,
                                channelz::ChildRefsList* child_channels) {
    if (resolving_lb_policy_ != nullptr) {
      resolving_lb_policy_->FillChildRefsForChannelz(child_subchannels,
                                                     child_channels);
    }
  }

  bool deadline_checking_enabled() const { return deadline_checking_enabled_; }
  bool enable_retries() const { return enable_retries_; }
  size_t per_rpc_retry_buffer_size() const {
    return per_rpc_retry_buffer_size_;
  }

  // Note: Does NOT return a new ref.
  grpc_error* disconnect_error() const {
    return disconnect_error_.Load(MemoryOrder::ACQUIRE);
  }

  grpc_combiner* data_plane_combiner() const { return data_plane_combiner_; }

  LoadBalancingPolicy::SubchannelPicker* picker() const {
    return picker_.get();
  }
  void AddQueuedPick(QueuedPick* pick, grpc_polling_entity* pollent);
  void RemoveQueuedPick(QueuedPick* to_remove, grpc_polling_entity* pollent);

  bool received_service_config_data() const {
    return received_service_config_data_;
  }
  RefCountedPtr<ServerRetryThrottleData> retry_throttle_data() const {
    return retry_throttle_data_;
  }
  RefCountedPtr<ClientChannelMethodParams> GetMethodParams(
      const grpc_slice& path) {
    if (method_params_table_ == nullptr) return nullptr;
    return ServiceConfig::MethodConfigTableLookup(*method_params_table_, path);
  }

  grpc_connectivity_state CheckConnectivityState(bool try_to_connect);
  void AddExternalConnectivityWatcher(grpc_polling_entity pollent,
                                      grpc_connectivity_state* state,
                                      grpc_closure* on_complete,
                                      grpc_closure* watcher_timer_init) {
    // Will delete itself.
    New<ExternalConnectivityWatcher>(this, pollent, state, on_complete,
                                     watcher_timer_init);
  }
  int NumExternalConnectivityWatchers() const {
    return external_connectivity_watcher_list_.size();
  }

 private:
  class ConnectivityStateAndPickerSetter;
  class ServiceConfigSetter;
  class ClientChannelControlHelper;

  class ExternalConnectivityWatcher {
   public:
    class WatcherList {
     public:
      WatcherList() { gpr_mu_init(&mu_); }
      ~WatcherList() { gpr_mu_destroy(&mu_); }

      int size() const;
      ExternalConnectivityWatcher* Lookup(grpc_closure* on_complete) const;
      void Add(ExternalConnectivityWatcher* watcher);
      void Remove(const ExternalConnectivityWatcher* watcher);

     private:
      // head_ is guarded by a mutex, since the size() method needs to
      // iterate over the list, and it's called from the C-core API
      // function grpc_channel_num_external_connectivity_watchers(), which
      // is synchronous and therefore cannot run in the combiner.
      mutable gpr_mu mu_;
      ExternalConnectivityWatcher* head_ = nullptr;
    };

    ExternalConnectivityWatcher(ChannelData* chand, grpc_polling_entity pollent,
                                grpc_connectivity_state* state,
                                grpc_closure* on_complete,
                                grpc_closure* watcher_timer_init);

    ~ExternalConnectivityWatcher();

   private:
    static void OnWatchCompleteLocked(void* arg, grpc_error* error);
    static void WatchConnectivityStateLocked(void* arg, grpc_error* ignored);

    ChannelData* chand_;
    grpc_polling_entity pollent_;
    grpc_connectivity_state* state_;
    grpc_closure* on_complete_;
    grpc_closure* watcher_timer_init_;
    grpc_closure my_closure_;
    ExternalConnectivityWatcher* next_ = nullptr;
  };

  ChannelData(grpc_channel_element_args* args, grpc_error** error);
  ~ChannelData();

  static bool ProcessResolverResultLocked(
      void* arg, Resolver::Result* result, const char** lb_policy_name,
      RefCountedPtr<LoadBalancingPolicy::Config>* lb_policy_config);

  grpc_error* DoPingLocked(grpc_transport_op* op);

  static void StartTransportOpLocked(void* arg, grpc_error* ignored);

  static void TryToConnectLocked(void* arg, grpc_error* error_ignored);

  //
  // Fields set at construction and never modified.
  //
  const bool deadline_checking_enabled_;
  const bool enable_retries_;
  const size_t per_rpc_retry_buffer_size_;
  grpc_channel_stack* owning_stack_;
  ClientChannelFactory* client_channel_factory_;
  // Initialized shortly after construction.
  channelz::ClientChannelNode* channelz_node_ = nullptr;

  //
  // Fields used in the data plane.  Guarded by data_plane_combiner.
  //
  grpc_combiner* data_plane_combiner_;
  UniquePtr<LoadBalancingPolicy::SubchannelPicker> picker_;
  QueuedPick* queued_picks_ = nullptr;  // Linked list of queued picks.
  // Data from service config.
<<<<<<< HEAD
  bool received_service_config_data;
  grpc_core::RefCountedPtr<ServerRetryThrottleData> retry_throttle_data;
  grpc_core::RefCountedPtr<grpc_core::ServiceConfig> service_config;
=======
  bool received_service_config_data_ = false;
  RefCountedPtr<ServerRetryThrottleData> retry_throttle_data_;
  RefCountedPtr<ClientChannelMethodParamsTable> method_params_table_;
>>>>>>> e498ba06

  //
  // Fields used in the control plane.  Guarded by combiner.
  //
  grpc_combiner* combiner_;
  grpc_pollset_set* interested_parties_;
  RefCountedPtr<SubchannelPoolInterface> subchannel_pool_;
  OrphanablePtr<LoadBalancingPolicy> resolving_lb_policy_;
  grpc_connectivity_state_tracker state_tracker_;
  ExternalConnectivityWatcher::WatcherList external_connectivity_watcher_list_;

  //
  // Fields accessed from both data plane and control plane combiners.
  //
  Atomic<grpc_error*> disconnect_error_;

  //
  // Fields guarded by a mutex, since they need to be accessed
  // synchronously via get_channel_info().
  //
  gpr_mu info_mu_;
  UniquePtr<char> info_lb_policy_name_;
  UniquePtr<char> info_service_config_json_;
};

//
// ChannelData::ConnectivityStateAndPickerSetter
//

// A fire-and-forget class that sets the channel's connectivity state
// and then hops into the data plane combiner to update the picker.
// Must be instantiated while holding the control plane combiner.
// Deletes itself when done.
class ChannelData::ConnectivityStateAndPickerSetter {
 public:
  ConnectivityStateAndPickerSetter(
      ChannelData* chand, grpc_connectivity_state state, const char* reason,
      UniquePtr<LoadBalancingPolicy::SubchannelPicker> picker)
      : chand_(chand), picker_(std::move(picker)) {
    // Update connectivity state here, while holding control plane combiner.
    grpc_connectivity_state_set(&chand->state_tracker_, state, reason);
    if (chand->channelz_node_ != nullptr) {
      chand->channelz_node_->AddTraceEvent(
          channelz::ChannelTrace::Severity::Info,
          grpc_slice_from_static_string(
              GetChannelConnectivityStateChangeString(state)));
    }
    // Bounce into the data plane combiner to reset the picker.
    GRPC_CHANNEL_STACK_REF(chand->owning_stack_,
                           "ConnectivityStateAndPickerSetter");
    GRPC_CLOSURE_INIT(&closure_, SetPicker, this,
                      grpc_combiner_scheduler(chand->data_plane_combiner_));
    GRPC_CLOSURE_SCHED(&closure_, GRPC_ERROR_NONE);
  }

 private:
  static const char* GetChannelConnectivityStateChangeString(
      grpc_connectivity_state state) {
    switch (state) {
      case GRPC_CHANNEL_IDLE:
        return "Channel state change to IDLE";
      case GRPC_CHANNEL_CONNECTING:
        return "Channel state change to CONNECTING";
      case GRPC_CHANNEL_READY:
        return "Channel state change to READY";
      case GRPC_CHANNEL_TRANSIENT_FAILURE:
        return "Channel state change to TRANSIENT_FAILURE";
      case GRPC_CHANNEL_SHUTDOWN:
        return "Channel state change to SHUTDOWN";
    }
    GPR_UNREACHABLE_CODE(return "UNKNOWN");
  }

  static void SetPicker(void* arg, grpc_error* ignored) {
    auto* self = static_cast<ConnectivityStateAndPickerSetter*>(arg);
    // Update picker.
    self->chand_->picker_ = std::move(self->picker_);
    // Re-process queued picks.
    for (QueuedPick* pick = self->chand_->queued_picks_; pick != nullptr;
         pick = pick->next) {
      start_pick_locked(pick->elem, GRPC_ERROR_NONE);
    }
    // Clean up.
    GRPC_CHANNEL_STACK_UNREF(self->chand_->owning_stack_,
                             "ConnectivityStateAndPickerSetter");
    Delete(self);
  }

  ChannelData* chand_;
  UniquePtr<LoadBalancingPolicy::SubchannelPicker> picker_;
  grpc_closure closure_;
};

//
// ChannelData::ServiceConfigSetter
//

// A fire-and-forget class that sets the channel's service config data
// in the data plane combiner.  Deletes itself when done.
class ChannelData::ServiceConfigSetter {
 public:
  ServiceConfigSetter(
      ChannelData* chand,
      RefCountedPtr<ServerRetryThrottleData> retry_throttle_data,
      RefCountedPtr<ServiceConfig> service_config)
      : chand_(chand),
        retry_throttle_data_(std::move(retry_throttle_data)),
<<<<<<< HEAD
        service_config_(std::move(service_config)) {
    GRPC_CHANNEL_STACK_REF(chand->owning_stack, "ServiceConfigSetter");
=======
        method_params_table_(std::move(method_params_table)) {
    GRPC_CHANNEL_STACK_REF(chand->owning_stack_, "ServiceConfigSetter");
>>>>>>> e498ba06
    GRPC_CLOSURE_INIT(&closure_, SetServiceConfigData, this,
                      grpc_combiner_scheduler(chand->data_plane_combiner_));
    GRPC_CLOSURE_SCHED(&closure_, GRPC_ERROR_NONE);
  }

 private:
  static void SetServiceConfigData(void* arg, grpc_error* ignored) {
    ServiceConfigSetter* self = static_cast<ServiceConfigSetter*>(arg);
    ChannelData* chand = self->chand_;
    // Update channel state.
<<<<<<< HEAD
    chand->received_service_config_data = true;
    chand->retry_throttle_data = std::move(self->retry_throttle_data_);
    chand->service_config = std::move(self->service_config_);
=======
    chand->received_service_config_data_ = true;
    chand->retry_throttle_data_ = std::move(self->retry_throttle_data_);
    chand->method_params_table_ = std::move(self->method_params_table_);
>>>>>>> e498ba06
    // Apply service config to queued picks.
    for (QueuedPick* pick = chand->queued_picks_; pick != nullptr;
         pick = pick->next) {
      maybe_apply_service_config_to_call_locked(pick->elem);
    }
    // Clean up.
    GRPC_CHANNEL_STACK_UNREF(self->chand_->owning_stack_,
                             "ServiceConfigSetter");
    Delete(self);
  }

  ChannelData* chand_;
  RefCountedPtr<ServerRetryThrottleData> retry_throttle_data_;
  RefCountedPtr<ServiceConfig> service_config_;
  grpc_closure closure_;
};

//
// ChannelData::ExternalConnectivityWatcher::WatcherList
//

int ChannelData::ExternalConnectivityWatcher::WatcherList::size() const {
  MutexLock lock(&mu_);
  int count = 0;
  for (ExternalConnectivityWatcher* w = head_; w != nullptr; w = w->next_) {
    ++count;
  }
  return count;
}

ChannelData::ExternalConnectivityWatcher*
ChannelData::ExternalConnectivityWatcher::WatcherList::Lookup(
    grpc_closure* on_complete) const {
  MutexLock lock(&mu_);
  ExternalConnectivityWatcher* w = head_;
  while (w != nullptr && w->on_complete_ != on_complete) {
    w = w->next_;
  }
  return w;
}

void ChannelData::ExternalConnectivityWatcher::WatcherList::Add(
    ExternalConnectivityWatcher* watcher) {
  GPR_ASSERT(Lookup(watcher->on_complete_) == nullptr);
  MutexLock lock(&mu_);
  GPR_ASSERT(watcher->next_ == nullptr);
  watcher->next_ = head_;
  head_ = watcher;
}

void ChannelData::ExternalConnectivityWatcher::WatcherList::Remove(
    const ExternalConnectivityWatcher* watcher) {
  MutexLock lock(&mu_);
  if (watcher == head_) {
    head_ = watcher->next_;
    return;
  }
  for (ExternalConnectivityWatcher* w = head_; w != nullptr; w = w->next_) {
    if (w->next_ == watcher) {
      w->next_ = w->next_->next_;
      return;
    }
  }
  GPR_UNREACHABLE_CODE(return );
}

//
// ChannelData::ExternalConnectivityWatcher
//

ChannelData::ExternalConnectivityWatcher::ExternalConnectivityWatcher(
    ChannelData* chand, grpc_polling_entity pollent,
    grpc_connectivity_state* state, grpc_closure* on_complete,
    grpc_closure* watcher_timer_init)
    : chand_(chand),
      pollent_(pollent),
      state_(state),
      on_complete_(on_complete),
      watcher_timer_init_(watcher_timer_init) {
  grpc_polling_entity_add_to_pollset_set(&pollent_,
                                         chand_->interested_parties_);
  GRPC_CHANNEL_STACK_REF(chand_->owning_stack_, "ExternalConnectivityWatcher");
  GRPC_CLOSURE_SCHED(
      GRPC_CLOSURE_INIT(&my_closure_, WatchConnectivityStateLocked, this,
                        grpc_combiner_scheduler(chand_->combiner_)),
      GRPC_ERROR_NONE);
}

ChannelData::ExternalConnectivityWatcher::~ExternalConnectivityWatcher() {
  grpc_polling_entity_del_from_pollset_set(&pollent_,
                                           chand_->interested_parties_);
  GRPC_CHANNEL_STACK_UNREF(chand_->owning_stack_,
                           "ExternalConnectivityWatcher");
}

void ChannelData::ExternalConnectivityWatcher::OnWatchCompleteLocked(
    void* arg, grpc_error* error) {
  ExternalConnectivityWatcher* self =
      static_cast<ExternalConnectivityWatcher*>(arg);
  grpc_closure* on_complete = self->on_complete_;
  self->chand_->external_connectivity_watcher_list_.Remove(self);
  Delete(self);
  GRPC_CLOSURE_SCHED(on_complete, GRPC_ERROR_REF(error));
}

void ChannelData::ExternalConnectivityWatcher::WatchConnectivityStateLocked(
    void* arg, grpc_error* ignored) {
  ExternalConnectivityWatcher* self =
      static_cast<ExternalConnectivityWatcher*>(arg);
  if (self->state_ == nullptr) {
    // Handle cancellation.
    GPR_ASSERT(self->watcher_timer_init_ == nullptr);
    ExternalConnectivityWatcher* found =
        self->chand_->external_connectivity_watcher_list_.Lookup(
            self->on_complete_);
    if (found != nullptr) {
      grpc_connectivity_state_notify_on_state_change(
          &found->chand_->state_tracker_, nullptr, &found->my_closure_);
    }
    Delete(self);
    return;
  }
  // New watcher.
  self->chand_->external_connectivity_watcher_list_.Add(self);
  // This assumes that the closure is scheduled on the ExecCtx scheduler
  // and that GRPC_CLOSURE_RUN would run the closure immediately.
  GRPC_CLOSURE_RUN(self->watcher_timer_init_, GRPC_ERROR_NONE);
  GRPC_CLOSURE_INIT(&self->my_closure_, OnWatchCompleteLocked, self,
                    grpc_combiner_scheduler(self->chand_->combiner_));
  grpc_connectivity_state_notify_on_state_change(
      &self->chand_->state_tracker_, self->state_, &self->my_closure_);
}

//
// ChannelData::ClientChannelControlHelper
//

class ChannelData::ClientChannelControlHelper
    : public LoadBalancingPolicy::ChannelControlHelper {
 public:
  explicit ClientChannelControlHelper(ChannelData* chand) : chand_(chand) {
    GRPC_CHANNEL_STACK_REF(chand_->owning_stack_, "ClientChannelControlHelper");
  }

  ~ClientChannelControlHelper() override {
    GRPC_CHANNEL_STACK_UNREF(chand_->owning_stack_,
                             "ClientChannelControlHelper");
  }

  Subchannel* CreateSubchannel(
      const grpc_channel_args& args,
      const HealthCheckParsedObject* health_check) override {
    grpc_arg arg = SubchannelPoolInterface::CreateChannelArg(
        chand_->subchannel_pool_.get());
    grpc_channel_args* new_args =
        grpc_channel_args_copy_and_add(&args, &arg, 1);
<<<<<<< HEAD
    Subchannel* subchannel = chand_->client_channel_factory->CreateSubchannel(
        new_args, health_check);
=======
    Subchannel* subchannel =
        chand_->client_channel_factory_->CreateSubchannel(new_args);
>>>>>>> e498ba06
    grpc_channel_args_destroy(new_args);
    return subchannel;
  }

  grpc_channel* CreateChannel(const char* target,
                              const grpc_channel_args& args) override {
    return chand_->client_channel_factory_->CreateChannel(target, &args);
  }

  void UpdateState(
      grpc_connectivity_state state,
      UniquePtr<LoadBalancingPolicy::SubchannelPicker> picker) override {
    grpc_error* disconnect_error =
        chand_->disconnect_error_.Load(MemoryOrder::ACQUIRE);
    if (grpc_client_channel_routing_trace.enabled()) {
      const char* extra = disconnect_error == GRPC_ERROR_NONE
                              ? ""
                              : " (ignoring -- channel shutting down)";
      gpr_log(GPR_INFO, "chand=%p: update: state=%s picker=%p%s", chand_,
              grpc_connectivity_state_name(state), picker.get(), extra);
    }
    // Do update only if not shutting down.
    if (disconnect_error == GRPC_ERROR_NONE) {
      // Will delete itself.
      New<ConnectivityStateAndPickerSetter>(chand_, state, "helper",
                                            std::move(picker));
    }
  }

  // No-op -- we should never get this from ResolvingLoadBalancingPolicy.
  void RequestReresolution() override {}

 private:
  ChannelData* chand_;
};

//
// ChannelData implementation
//

grpc_error* ChannelData::Init(grpc_channel_element* elem,
                              grpc_channel_element_args* args) {
  GPR_ASSERT(args->is_last);
  GPR_ASSERT(elem->filter == &grpc_client_channel_filter);
  grpc_error* error = GRPC_ERROR_NONE;
  new (elem->channel_data) ChannelData(args, &error);
  return error;
}

void ChannelData::Destroy(grpc_channel_element* elem) {
  ChannelData* chand = static_cast<ChannelData*>(elem->channel_data);
  chand->~ChannelData();
}

bool GetEnableRetries(const grpc_channel_args* args) {
  return grpc_channel_arg_get_bool(
      grpc_channel_args_find(args, GRPC_ARG_ENABLE_RETRIES), true);
}

size_t GetMaxPerRpcRetryBufferSize(const grpc_channel_args* args) {
  return static_cast<size_t>(grpc_channel_arg_get_integer(
      grpc_channel_args_find(args, GRPC_ARG_PER_RPC_RETRY_BUFFER_SIZE),
      {DEFAULT_PER_RPC_RETRY_BUFFER_SIZE, 0, INT_MAX}));
}

RefCountedPtr<SubchannelPoolInterface> GetSubchannelPool(
    const grpc_channel_args* args) {
  const bool use_local_subchannel_pool = grpc_channel_arg_get_bool(
      grpc_channel_args_find(args, GRPC_ARG_USE_LOCAL_SUBCHANNEL_POOL), false);
  if (use_local_subchannel_pool) {
    return MakeRefCounted<LocalSubchannelPool>();
  }
  return GlobalSubchannelPool::instance();
}

ChannelData::ChannelData(grpc_channel_element_args* args, grpc_error** error)
    : deadline_checking_enabled_(
          grpc_deadline_checking_enabled(args->channel_args)),
      enable_retries_(GetEnableRetries(args->channel_args)),
      per_rpc_retry_buffer_size_(
          GetMaxPerRpcRetryBufferSize(args->channel_args)),
      owning_stack_(args->channel_stack),
      client_channel_factory_(
          ClientChannelFactory::GetFromChannelArgs(args->channel_args)),
      data_plane_combiner_(grpc_combiner_create()),
      combiner_(grpc_combiner_create()),
      interested_parties_(grpc_pollset_set_create()),
      subchannel_pool_(GetSubchannelPool(args->channel_args)),
      disconnect_error_(GRPC_ERROR_NONE) {
  // Initialize data members.
  grpc_connectivity_state_init(&state_tracker_, GRPC_CHANNEL_IDLE,
                               "client_channel");
  gpr_mu_init(&info_mu_);
  // Start backup polling.
  grpc_client_channel_start_backup_polling(interested_parties_);
  // Check client channel factory.
  if (client_channel_factory_ == nullptr) {
    *error = GRPC_ERROR_CREATE_FROM_STATIC_STRING(
        "Missing client channel factory in args for client channel filter");
    return;
  }
  // Get server name to resolve, using proxy mapper if needed.
  const char* server_uri = grpc_channel_arg_get_string(
      grpc_channel_args_find(args->channel_args, GRPC_ARG_SERVER_URI));
  if (server_uri == nullptr) {
    *error = GRPC_ERROR_CREATE_FROM_STATIC_STRING(
        "server URI channel arg missing or wrong type in client channel "
        "filter");
    return;
  }
  char* proxy_name = nullptr;
  grpc_channel_args* new_args = nullptr;
  grpc_proxy_mappers_map_name(server_uri, args->channel_args, &proxy_name,
                              &new_args);
  UniquePtr<char> target_uri(proxy_name != nullptr ? proxy_name
                                                   : gpr_strdup(server_uri));
  // Instantiate resolving LB policy.
  LoadBalancingPolicy::Args lb_args;
  lb_args.combiner = combiner_;
  lb_args.channel_control_helper =
      UniquePtr<LoadBalancingPolicy::ChannelControlHelper>(
          New<ClientChannelControlHelper>(this));
  lb_args.args = new_args != nullptr ? new_args : args->channel_args;
  resolving_lb_policy_.reset(New<ResolvingLoadBalancingPolicy>(
      std::move(lb_args), &grpc_client_channel_routing_trace,
      std::move(target_uri), ProcessResolverResultLocked, this, error));
  grpc_channel_args_destroy(new_args);
  if (*error != GRPC_ERROR_NONE) {
    // Orphan the resolving LB policy and flush the exec_ctx to ensure
    // that it finishes shutting down.  This ensures that if we are
    // failing, we destroy the ClientChannelControlHelper (and thus
    // unref the channel stack) before we return.
    // TODO(roth): This is not a complete solution, because it only
    // catches the case where channel stack initialization fails in this
    // particular filter.  If there is a failure in a different filter, we
    // will leave a dangling ref here, which can cause a crash.  Fortunately,
    // in practice, there are no other filters that can cause failures in
    // channel stack initialization, so this works for now.
    resolving_lb_policy_.reset();
    ExecCtx::Get()->Flush();
  } else {
    grpc_pollset_set_add_pollset_set(resolving_lb_policy_->interested_parties(),
                                     interested_parties_);
    if (grpc_client_channel_routing_trace.enabled()) {
      gpr_log(GPR_INFO, "chand=%p: created resolving_lb_policy=%p", this,
              resolving_lb_policy_.get());
    }
  }
}

<<<<<<< HEAD
// Synchronous callback from chand->resolving_lb_policy to process a resolver
// result update.
static bool process_resolver_result_locked(
    void* arg, grpc_core::Resolver::Result* result, const char** lb_policy_name,
    const grpc_core::ParsedLoadBalancingConfig** lb_policy_config,
    const grpc_core::HealthCheckParsedObject** health_check) {
  channel_data* chand = static_cast<channel_data*>(arg);
  ProcessedResolverResult resolver_result(result, chand->enable_retries);
  const char* service_config_json = resolver_result.service_config_json();
=======
ChannelData::~ChannelData() {
  if (resolving_lb_policy_ != nullptr) {
    grpc_pollset_set_del_pollset_set(resolving_lb_policy_->interested_parties(),
                                     interested_parties_);
    resolving_lb_policy_.reset();
  }
  // Stop backup polling.
  grpc_client_channel_stop_backup_polling(interested_parties_);
  grpc_pollset_set_destroy(interested_parties_);
  GRPC_COMBINER_UNREF(data_plane_combiner_, "client_channel");
  GRPC_COMBINER_UNREF(combiner_, "client_channel");
  GRPC_ERROR_UNREF(disconnect_error_.Load(MemoryOrder::RELAXED));
  grpc_connectivity_state_destroy(&state_tracker_);
  gpr_mu_destroy(&info_mu_);
}

// Synchronous callback from ResolvingLoadBalancingPolicy to process a
// resolver result update.
bool ChannelData::ProcessResolverResultLocked(
    void* arg, Resolver::Result* result, const char** lb_policy_name,
    RefCountedPtr<LoadBalancingPolicy::Config>* lb_policy_config) {
  ChannelData* chand = static_cast<ChannelData*>(arg);
  ProcessedResolverResult resolver_result(result, chand->enable_retries_);
  UniquePtr<char> service_config_json = resolver_result.service_config_json();
>>>>>>> e498ba06
  if (grpc_client_channel_routing_trace.enabled()) {
    gpr_log(GPR_INFO, "chand=%p: resolver returned service config: \"%s\"",
            chand, service_config_json);
  }
  // Create service config setter to update channel state in the data
  // plane combiner.  Destroys itself when done.
<<<<<<< HEAD
  grpc_core::New<grpc_core::ServiceConfigSetter>(
      chand, resolver_result.retry_throttle_data(),
      resolver_result.service_config());
  // Swap out the data used by cc_get_channel_info().
  gpr_mu_lock(&chand->info_mu);
  chand->info_lb_policy_name = resolver_result.lb_policy_name();
  const bool service_config_changed =
      ((service_config_json == nullptr) !=
       (chand->info_service_config_json == nullptr)) ||
      (service_config_json != nullptr &&
       strcmp(service_config_json, chand->info_service_config_json.get()) != 0);
  chand->info_service_config_json.reset(gpr_strdup(service_config_json));
  gpr_mu_unlock(&chand->info_mu);
=======
  New<ServiceConfigSetter>(chand, resolver_result.retry_throttle_data(),
                           resolver_result.method_params_table());
  // Swap out the data used by GetChannelInfo().
  bool service_config_changed;
  {
    MutexLock lock(&chand->info_mu_);
    chand->info_lb_policy_name_ = resolver_result.lb_policy_name();
    service_config_changed =
        ((service_config_json == nullptr) !=
         (chand->info_service_config_json_ == nullptr)) ||
        (service_config_json != nullptr &&
         strcmp(service_config_json.get(),
                chand->info_service_config_json_.get()) != 0);
    chand->info_service_config_json_ = std::move(service_config_json);
  }
>>>>>>> e498ba06
  // Return results.
  *lb_policy_name = chand->info_lb_policy_name_.get();
  *lb_policy_config = resolver_result.lb_policy_config();
  *health_check = resolver_result.health_check();
  return service_config_changed;
}

grpc_error* ChannelData::DoPingLocked(grpc_transport_op* op) {
  if (grpc_connectivity_state_check(&state_tracker_) != GRPC_CHANNEL_READY) {
    return GRPC_ERROR_CREATE_FROM_STATIC_STRING("channel not connected");
  }
  LoadBalancingPolicy::PickArgs pick;
  grpc_error* error = GRPC_ERROR_NONE;
  picker_->Pick(&pick, &error);
  if (pick.connected_subchannel != nullptr) {
    pick.connected_subchannel->Ping(op->send_ping.on_initiate,
                                    op->send_ping.on_ack);
  } else {
    if (error == GRPC_ERROR_NONE) {
      error = GRPC_ERROR_CREATE_FROM_STATIC_STRING(
          "LB policy dropped call on ping");
    }
  }
  return error;
}

void ChannelData::StartTransportOpLocked(void* arg, grpc_error* ignored) {
  grpc_transport_op* op = static_cast<grpc_transport_op*>(arg);
  grpc_channel_element* elem =
      static_cast<grpc_channel_element*>(op->handler_private.extra_arg);
  ChannelData* chand = static_cast<ChannelData*>(elem->channel_data);
  // Connectivity watch.
  if (op->on_connectivity_state_change != nullptr) {
    grpc_connectivity_state_notify_on_state_change(
        &chand->state_tracker_, op->connectivity_state,
        op->on_connectivity_state_change);
    op->on_connectivity_state_change = nullptr;
    op->connectivity_state = nullptr;
  }
  // Ping.
  if (op->send_ping.on_initiate != nullptr || op->send_ping.on_ack != nullptr) {
    grpc_error* error = chand->DoPingLocked(op);
    if (error != GRPC_ERROR_NONE) {
      GRPC_CLOSURE_SCHED(op->send_ping.on_initiate, GRPC_ERROR_REF(error));
      GRPC_CLOSURE_SCHED(op->send_ping.on_ack, error);
    }
    op->bind_pollset = nullptr;
    op->send_ping.on_initiate = nullptr;
    op->send_ping.on_ack = nullptr;
  }
  // Reset backoff.
  if (op->reset_connect_backoff) {
    if (chand->resolving_lb_policy_ != nullptr) {
      chand->resolving_lb_policy_->ResetBackoffLocked();
    }
  }
  // Disconnect.
  if (op->disconnect_with_error != GRPC_ERROR_NONE) {
    grpc_error* error = GRPC_ERROR_NONE;
    GPR_ASSERT(chand->disconnect_error_.CompareExchangeStrong(
        &error, op->disconnect_with_error, MemoryOrder::ACQ_REL,
        MemoryOrder::ACQUIRE));
    grpc_pollset_set_del_pollset_set(
        chand->resolving_lb_policy_->interested_parties(),
        chand->interested_parties_);
    chand->resolving_lb_policy_.reset();
    // Will delete itself.
    New<ConnectivityStateAndPickerSetter>(
        chand, GRPC_CHANNEL_SHUTDOWN, "shutdown from API",
        UniquePtr<LoadBalancingPolicy::SubchannelPicker>(
            New<LoadBalancingPolicy::TransientFailurePicker>(
                GRPC_ERROR_REF(op->disconnect_with_error))));
  }
  GRPC_CHANNEL_STACK_UNREF(chand->owning_stack_, "start_transport_op");
  GRPC_CLOSURE_SCHED(op->on_consumed, GRPC_ERROR_NONE);
}

void ChannelData::StartTransportOp(grpc_channel_element* elem,
                                   grpc_transport_op* op) {
  ChannelData* chand = static_cast<ChannelData*>(elem->channel_data);
  GPR_ASSERT(op->set_accept_stream == false);
  // Handle bind_pollset.
  if (op->bind_pollset != nullptr) {
    grpc_pollset_set_add_pollset(chand->interested_parties_, op->bind_pollset);
  }
  // Pop into control plane combiner for remaining ops.
  op->handler_private.extra_arg = elem;
  GRPC_CHANNEL_STACK_REF(chand->owning_stack_, "start_transport_op");
  GRPC_CLOSURE_SCHED(
      GRPC_CLOSURE_INIT(&op->handler_private.closure,
                        ChannelData::StartTransportOpLocked, op,
                        grpc_combiner_scheduler(chand->combiner_)),
      GRPC_ERROR_NONE);
}

void ChannelData::GetChannelInfo(grpc_channel_element* elem,
                                 const grpc_channel_info* info) {
  ChannelData* chand = static_cast<ChannelData*>(elem->channel_data);
  MutexLock lock(&chand->info_mu_);
  if (info->lb_policy_name != nullptr) {
    *info->lb_policy_name = gpr_strdup(chand->info_lb_policy_name_.get());
  }
  if (info->service_config_json != nullptr) {
    *info->service_config_json =
        gpr_strdup(chand->info_service_config_json_.get());
  }
}

void ChannelData::AddQueuedPick(QueuedPick* pick,
                                grpc_polling_entity* pollent) {
  // Add call to queued picks list.
  pick->next = queued_picks_;
  queued_picks_ = pick;
  // Add call's pollent to channel's interested_parties, so that I/O
  // can be done under the call's CQ.
  grpc_polling_entity_add_to_pollset_set(pollent, interested_parties_);
}

void ChannelData::RemoveQueuedPick(QueuedPick* to_remove,
                                   grpc_polling_entity* pollent) {
  // Remove call's pollent from channel's interested_parties.
  grpc_polling_entity_del_from_pollset_set(pollent, interested_parties_);
  // Remove from queued picks list.
  for (QueuedPick** pick = &queued_picks_; *pick != nullptr;
       pick = &(*pick)->next) {
    if (*pick == to_remove) {
      *pick = to_remove->next;
      return;
    }
  }
}

<<<<<<< HEAD
/* Destructor for channel_data */
static void cc_destroy_channel_elem(grpc_channel_element* elem) {
  channel_data* chand = static_cast<channel_data*>(elem->channel_data);
  if (chand->resolving_lb_policy != nullptr) {
    grpc_pollset_set_del_pollset_set(
        chand->resolving_lb_policy->interested_parties(),
        chand->interested_parties);
    chand->resolving_lb_policy.reset();
  }
  // TODO(roth): Once we convert the filter API to C++, there will no
  // longer be any need to explicitly reset these smart pointer data members.
  chand->picker.reset();
  chand->subchannel_pool.reset();
  chand->info_lb_policy_name.reset();
  chand->info_service_config_json.reset();
  chand->retry_throttle_data.reset();
  chand->service_config.reset();
  grpc_client_channel_stop_backup_polling(chand->interested_parties);
  grpc_pollset_set_destroy(chand->interested_parties);
  GRPC_COMBINER_UNREF(chand->data_plane_combiner, "client_channel");
  GRPC_COMBINER_UNREF(chand->combiner, "client_channel");
  GRPC_ERROR_UNREF(
      chand->disconnect_error.Load(grpc_core::MemoryOrder::RELAXED));
  grpc_connectivity_state_destroy(&chand->state_tracker);
  gpr_mu_destroy(&chand->info_mu);
  chand->external_connectivity_watcher_list.Destroy();
=======
void ChannelData::TryToConnectLocked(void* arg, grpc_error* error_ignored) {
  auto* chand = static_cast<ChannelData*>(arg);
  if (chand->resolving_lb_policy_ != nullptr) {
    chand->resolving_lb_policy_->ExitIdleLocked();
  }
  GRPC_CHANNEL_STACK_UNREF(chand->owning_stack_, "TryToConnect");
>>>>>>> e498ba06
}

grpc_connectivity_state ChannelData::CheckConnectivityState(
    bool try_to_connect) {
  grpc_connectivity_state out = grpc_connectivity_state_check(&state_tracker_);
  if (out == GRPC_CHANNEL_IDLE && try_to_connect) {
    GRPC_CHANNEL_STACK_REF(owning_stack_, "TryToConnect");
    GRPC_CLOSURE_SCHED(GRPC_CLOSURE_CREATE(TryToConnectLocked, this,
                                           grpc_combiner_scheduler(combiner_)),
                       GRPC_ERROR_NONE);
  }
  return out;
}

}  // namespace
}  // namespace grpc_core

/*************************************************************************
 * PER-CALL FUNCTIONS
 */

using grpc_core::ChannelData;

// Max number of batches that can be pending on a call at any given
// time.  This includes one batch for each of the following ops:
//   recv_initial_metadata
//   send_initial_metadata
//   recv_message
//   send_message
//   recv_trailing_metadata
//   send_trailing_metadata
#define MAX_PENDING_BATCHES 6

// Retry support:
//
// In order to support retries, we act as a proxy for stream op batches.
// When we get a batch from the surface, we add it to our list of pending
// batches, and we then use those batches to construct separate "child"
// batches to be started on the subchannel call.  When the child batches
// return, we then decide which pending batches have been completed and
// schedule their callbacks accordingly.  If a subchannel call fails and
// we want to retry it, we do a new pick and start again, constructing
// new "child" batches for the new subchannel call.
//
// Note that retries are committed when receiving data from the server
// (except for Trailers-Only responses).  However, there may be many
// send ops started before receiving any data, so we may have already
// completed some number of send ops (and returned the completions up to
// the surface) by the time we realize that we need to retry.  To deal
// with this, we cache data for send ops, so that we can replay them on a
// different subchannel call even after we have completed the original
// batches.
//
// There are two sets of data to maintain:
// - In call_data (in the parent channel), we maintain a list of pending
//   ops and cached data for send ops.
// - In the subchannel call, we maintain state to indicate what ops have
//   already been sent down to that call.
//
// When constructing the "child" batches, we compare those two sets of
// data to see which batches need to be sent to the subchannel call.

// TODO(roth): In subsequent PRs:
// - add support for transparent retries (including initial metadata)
// - figure out how to record stats in census for retries
//   (census filter is on top of this one)
// - add census stats for retries

namespace grpc_core {
namespace {
class QueuedPickCanceller;
}  // namespace
}  // namespace grpc_core

namespace {

struct call_data;

// State used for starting a retryable batch on a subchannel call.
// This provides its own grpc_transport_stream_op_batch and other data
// structures needed to populate the ops in the batch.
// We allocate one struct on the arena for each attempt at starting a
// batch on a given subchannel call.
struct subchannel_batch_data {
  subchannel_batch_data(grpc_call_element* elem, call_data* calld, int refcount,
                        bool set_on_complete);
  // All dtor code must be added in `destroy`. This is because we may
  // call closures in `subchannel_batch_data` after they are unrefed by
  // `batch_data_unref`, and msan would complain about accessing this class
  // after calling dtor. As a result we cannot call the `dtor` in
  // `batch_data_unref`.
  // TODO(soheil): We should try to call the dtor in `batch_data_unref`.
  ~subchannel_batch_data() { destroy(); }
  void destroy();

  gpr_refcount refs;
  grpc_call_element* elem;
  grpc_core::RefCountedPtr<grpc_core::SubchannelCall> subchannel_call;
  // The batch to use in the subchannel call.
  // Its payload field points to subchannel_call_retry_state.batch_payload.
  grpc_transport_stream_op_batch batch;
  // For intercepting on_complete.
  grpc_closure on_complete;
};

// Retry state associated with a subchannel call.
// Stored in the parent_data of the subchannel call object.
struct subchannel_call_retry_state {
  explicit subchannel_call_retry_state(grpc_call_context_element* context)
      : batch_payload(context),
        started_send_initial_metadata(false),
        completed_send_initial_metadata(false),
        started_send_trailing_metadata(false),
        completed_send_trailing_metadata(false),
        started_recv_initial_metadata(false),
        completed_recv_initial_metadata(false),
        started_recv_trailing_metadata(false),
        completed_recv_trailing_metadata(false),
        retry_dispatched(false) {}

  // subchannel_batch_data.batch.payload points to this.
  grpc_transport_stream_op_batch_payload batch_payload;
  // For send_initial_metadata.
  // Note that we need to make a copy of the initial metadata for each
  // subchannel call instead of just referring to the copy in call_data,
  // because filters in the subchannel stack will probably add entries,
  // so we need to start in a pristine state for each attempt of the call.
  grpc_linked_mdelem* send_initial_metadata_storage;
  grpc_metadata_batch send_initial_metadata;
  // For send_message.
  grpc_core::ManualConstructor<grpc_core::ByteStreamCache::CachingByteStream>
      send_message;
  // For send_trailing_metadata.
  grpc_linked_mdelem* send_trailing_metadata_storage;
  grpc_metadata_batch send_trailing_metadata;
  // For intercepting recv_initial_metadata.
  grpc_metadata_batch recv_initial_metadata;
  grpc_closure recv_initial_metadata_ready;
  bool trailing_metadata_available = false;
  // For intercepting recv_message.
  grpc_closure recv_message_ready;
  grpc_core::OrphanablePtr<grpc_core::ByteStream> recv_message;
  // For intercepting recv_trailing_metadata.
  grpc_metadata_batch recv_trailing_metadata;
  grpc_transport_stream_stats collect_stats;
  grpc_closure recv_trailing_metadata_ready;
  // These fields indicate which ops have been started and completed on
  // this subchannel call.
  size_t started_send_message_count = 0;
  size_t completed_send_message_count = 0;
  size_t started_recv_message_count = 0;
  size_t completed_recv_message_count = 0;
  bool started_send_initial_metadata : 1;
  bool completed_send_initial_metadata : 1;
  bool started_send_trailing_metadata : 1;
  bool completed_send_trailing_metadata : 1;
  bool started_recv_initial_metadata : 1;
  bool completed_recv_initial_metadata : 1;
  bool started_recv_trailing_metadata : 1;
  bool completed_recv_trailing_metadata : 1;
  // State for callback processing.
  subchannel_batch_data* recv_initial_metadata_ready_deferred_batch = nullptr;
  grpc_error* recv_initial_metadata_error = GRPC_ERROR_NONE;
  subchannel_batch_data* recv_message_ready_deferred_batch = nullptr;
  grpc_error* recv_message_error = GRPC_ERROR_NONE;
  subchannel_batch_data* recv_trailing_metadata_internal_batch = nullptr;
  // NOTE: Do not move this next to the metadata bitfields above. That would
  //       save space but will also result in a data race because compiler will
  //       generate a 2 byte store which overwrites the meta-data fields upon
  //       setting this field.
  bool retry_dispatched : 1;
};

// Pending batches stored in call data.
struct pending_batch {
  // The pending batch.  If nullptr, this slot is empty.
  grpc_transport_stream_op_batch* batch;
  // Indicates whether payload for send ops has been cached in call data.
  bool send_ops_cached;
};

/** Call data.  Holds a pointer to SubchannelCall and the
    associated machinery to create such a pointer.
    Handles queueing of stream ops until a call object is ready, waiting
    for initial metadata before trying to create a call object,
    and handling cancellation gracefully. */
struct call_data {
  call_data(grpc_call_element* elem, const ChannelData& chand,
            const grpc_call_element_args& args)
      : deadline_state(elem, args.call_stack, args.call_combiner,
                       GPR_LIKELY(chand.deadline_checking_enabled())
                           ? args.deadline
                           : GRPC_MILLIS_INF_FUTURE),
        path(grpc_slice_ref_internal(args.path)),
        call_start_time(args.start_time),
        deadline(args.deadline),
        arena(args.arena),
        owning_call(args.call_stack),
        call_combiner(args.call_combiner),
        call_context(args.context),
        pending_send_initial_metadata(false),
        pending_send_message(false),
        pending_send_trailing_metadata(false),
        enable_retries(chand.enable_retries()),
        retry_committed(false),
        last_attempt_got_server_pushback(false) {}

  ~call_data() {
    grpc_slice_unref_internal(path);
    GRPC_ERROR_UNREF(cancel_error);
    for (size_t i = 0; i < GPR_ARRAY_SIZE(pending_batches); ++i) {
      GPR_ASSERT(pending_batches[i].batch == nullptr);
    }
  }

  // State for handling deadlines.
  // The code in deadline_filter.c requires this to be the first field.
  // TODO(roth): This is slightly sub-optimal in that grpc_deadline_state
  // and this struct both independently store pointers to the call stack
  // and call combiner.  If/when we have time, find a way to avoid this
  // without breaking the grpc_deadline_state abstraction.
  grpc_deadline_state deadline_state;

  grpc_slice path;  // Request path.
  gpr_timespec call_start_time;
  grpc_millis deadline;
  gpr_arena* arena;
  grpc_call_stack* owning_call;
  grpc_call_combiner* call_combiner;
  grpc_call_context_element* call_context;

  grpc_core::RefCountedPtr<ServerRetryThrottleData> retry_throttle_data;
  grpc_core::RefCountedPtr<grpc_core::ServiceConfig> service_config;
  ClientChannelMethodParsedObject* method_params = nullptr;

  grpc_core::RefCountedPtr<grpc_core::SubchannelCall> subchannel_call;

  // Set when we get a cancel_stream op.
  grpc_error* cancel_error = GRPC_ERROR_NONE;

  ChannelData::QueuedPick pick;
  bool pick_queued = false;
  bool service_config_applied = false;
  grpc_core::QueuedPickCanceller* pick_canceller = nullptr;
  grpc_closure pick_closure;

  grpc_polling_entity* pollent = nullptr;

  // Batches are added to this list when received from above.
  // They are removed when we are done handling the batch (i.e., when
  // either we have invoked all of the batch's callbacks or we have
  // passed the batch down to the subchannel call and are not
  // intercepting any of its callbacks).
  pending_batch pending_batches[MAX_PENDING_BATCHES] = {};
  bool pending_send_initial_metadata : 1;
  bool pending_send_message : 1;
  bool pending_send_trailing_metadata : 1;

  // Retry state.
  bool enable_retries : 1;
  bool retry_committed : 1;
  bool last_attempt_got_server_pushback : 1;
  int num_attempts_completed = 0;
  size_t bytes_buffered_for_retry = 0;
  grpc_core::ManualConstructor<grpc_core::BackOff> retry_backoff;
  grpc_timer retry_timer;

  // The number of pending retriable subchannel batches containing send ops.
  // We hold a ref to the call stack while this is non-zero, since replay
  // batches may not complete until after all callbacks have been returned
  // to the surface, and we need to make sure that the call is not destroyed
  // until all of these batches have completed.
  // Note that we actually only need to track replay batches, but it's
  // easier to track all batches with send ops.
  int num_pending_retriable_subchannel_send_batches = 0;

  // Cached data for retrying send ops.
  // send_initial_metadata
  bool seen_send_initial_metadata = false;
  grpc_linked_mdelem* send_initial_metadata_storage = nullptr;
  grpc_metadata_batch send_initial_metadata;
  uint32_t send_initial_metadata_flags;
  gpr_atm* peer_string;
  // send_message
  // When we get a send_message op, we replace the original byte stream
  // with a CachingByteStream that caches the slices to a local buffer for
  // use in retries.
  // Note: We inline the cache for the first 3 send_message ops and use
  // dynamic allocation after that.  This number was essentially picked
  // at random; it could be changed in the future to tune performance.
  grpc_core::InlinedVector<grpc_core::ByteStreamCache*, 3> send_messages;
  // send_trailing_metadata
  bool seen_send_trailing_metadata = false;
  grpc_linked_mdelem* send_trailing_metadata_storage = nullptr;
  grpc_metadata_batch send_trailing_metadata;
};

}  // namespace

// Forward declarations.
static void retry_commit(grpc_call_element* elem,
                         subchannel_call_retry_state* retry_state);
static void start_internal_recv_trailing_metadata(grpc_call_element* elem);
static void on_complete(void* arg, grpc_error* error);
static void start_retriable_subchannel_batches(void* arg, grpc_error* ignored);
static void remove_call_from_queued_picks_locked(grpc_call_element* elem);

//
// send op data caching
//

// Caches data for send ops so that it can be retried later, if not
// already cached.
static void maybe_cache_send_ops_for_batch(call_data* calld,
                                           pending_batch* pending) {
  if (pending->send_ops_cached) return;
  pending->send_ops_cached = true;
  grpc_transport_stream_op_batch* batch = pending->batch;
  // Save a copy of metadata for send_initial_metadata ops.
  if (batch->send_initial_metadata) {
    calld->seen_send_initial_metadata = true;
    GPR_ASSERT(calld->send_initial_metadata_storage == nullptr);
    grpc_metadata_batch* send_initial_metadata =
        batch->payload->send_initial_metadata.send_initial_metadata;
    calld->send_initial_metadata_storage = (grpc_linked_mdelem*)gpr_arena_alloc(
        calld->arena,
        sizeof(grpc_linked_mdelem) * send_initial_metadata->list.count);
    grpc_metadata_batch_copy(send_initial_metadata,
                             &calld->send_initial_metadata,
                             calld->send_initial_metadata_storage);
    calld->send_initial_metadata_flags =
        batch->payload->send_initial_metadata.send_initial_metadata_flags;
    calld->peer_string = batch->payload->send_initial_metadata.peer_string;
  }
  // Set up cache for send_message ops.
  if (batch->send_message) {
    grpc_core::ByteStreamCache* cache =
        static_cast<grpc_core::ByteStreamCache*>(
            gpr_arena_alloc(calld->arena, sizeof(grpc_core::ByteStreamCache)));
    new (cache) grpc_core::ByteStreamCache(
        std::move(batch->payload->send_message.send_message));
    calld->send_messages.push_back(cache);
  }
  // Save metadata batch for send_trailing_metadata ops.
  if (batch->send_trailing_metadata) {
    calld->seen_send_trailing_metadata = true;
    GPR_ASSERT(calld->send_trailing_metadata_storage == nullptr);
    grpc_metadata_batch* send_trailing_metadata =
        batch->payload->send_trailing_metadata.send_trailing_metadata;
    calld->send_trailing_metadata_storage =
        (grpc_linked_mdelem*)gpr_arena_alloc(
            calld->arena,
            sizeof(grpc_linked_mdelem) * send_trailing_metadata->list.count);
    grpc_metadata_batch_copy(send_trailing_metadata,
                             &calld->send_trailing_metadata,
                             calld->send_trailing_metadata_storage);
  }
}

// Frees cached send_initial_metadata.
static void free_cached_send_initial_metadata(ChannelData* chand,
                                              call_data* calld) {
  if (grpc_client_channel_call_trace.enabled()) {
    gpr_log(GPR_INFO,
            "chand=%p calld=%p: destroying calld->send_initial_metadata", chand,
            calld);
  }
  grpc_metadata_batch_destroy(&calld->send_initial_metadata);
}

// Frees cached send_message at index idx.
static void free_cached_send_message(ChannelData* chand, call_data* calld,
                                     size_t idx) {
  if (grpc_client_channel_call_trace.enabled()) {
    gpr_log(GPR_INFO,
            "chand=%p calld=%p: destroying calld->send_messages[%" PRIuPTR "]",
            chand, calld, idx);
  }
  calld->send_messages[idx]->Destroy();
}

// Frees cached send_trailing_metadata.
static void free_cached_send_trailing_metadata(ChannelData* chand,
                                               call_data* calld) {
  if (grpc_client_channel_call_trace.enabled()) {
    gpr_log(GPR_INFO,
            "chand=%p calld=%p: destroying calld->send_trailing_metadata",
            chand, calld);
  }
  grpc_metadata_batch_destroy(&calld->send_trailing_metadata);
}

// Frees cached send ops that have already been completed after
// committing the call.
static void free_cached_send_op_data_after_commit(
    grpc_call_element* elem, subchannel_call_retry_state* retry_state) {
  ChannelData* chand = static_cast<ChannelData*>(elem->channel_data);
  call_data* calld = static_cast<call_data*>(elem->call_data);
  if (retry_state->completed_send_initial_metadata) {
    free_cached_send_initial_metadata(chand, calld);
  }
  for (size_t i = 0; i < retry_state->completed_send_message_count; ++i) {
    free_cached_send_message(chand, calld, i);
  }
  if (retry_state->completed_send_trailing_metadata) {
    free_cached_send_trailing_metadata(chand, calld);
  }
}

// Frees cached send ops that were completed by the completed batch in
// batch_data.  Used when batches are completed after the call is committed.
static void free_cached_send_op_data_for_completed_batch(
    grpc_call_element* elem, subchannel_batch_data* batch_data,
    subchannel_call_retry_state* retry_state) {
  ChannelData* chand = static_cast<ChannelData*>(elem->channel_data);
  call_data* calld = static_cast<call_data*>(elem->call_data);
  if (batch_data->batch.send_initial_metadata) {
    free_cached_send_initial_metadata(chand, calld);
  }
  if (batch_data->batch.send_message) {
    free_cached_send_message(chand, calld,
                             retry_state->completed_send_message_count - 1);
  }
  if (batch_data->batch.send_trailing_metadata) {
    free_cached_send_trailing_metadata(chand, calld);
  }
}

//
// LB recv_trailing_metadata_ready handling
//

void maybe_inject_recv_trailing_metadata_ready_for_lb(
    const LoadBalancingPolicy::PickArgs& pick,
    grpc_transport_stream_op_batch* batch) {
  if (pick.recv_trailing_metadata_ready != nullptr) {
    *pick.original_recv_trailing_metadata_ready =
        batch->payload->recv_trailing_metadata.recv_trailing_metadata_ready;
    batch->payload->recv_trailing_metadata.recv_trailing_metadata_ready =
        pick.recv_trailing_metadata_ready;
    if (pick.recv_trailing_metadata != nullptr) {
      *pick.recv_trailing_metadata =
          batch->payload->recv_trailing_metadata.recv_trailing_metadata;
    }
  }
}

//
// pending_batches management
//

// Returns the index into calld->pending_batches to be used for batch.
static size_t get_batch_index(grpc_transport_stream_op_batch* batch) {
  // Note: It is important the send_initial_metadata be the first entry
  // here, since the code in pick_subchannel_locked() assumes it will be.
  if (batch->send_initial_metadata) return 0;
  if (batch->send_message) return 1;
  if (batch->send_trailing_metadata) return 2;
  if (batch->recv_initial_metadata) return 3;
  if (batch->recv_message) return 4;
  if (batch->recv_trailing_metadata) return 5;
  GPR_UNREACHABLE_CODE(return (size_t)-1);
}

// This is called via the call combiner, so access to calld is synchronized.
static void pending_batches_add(grpc_call_element* elem,
                                grpc_transport_stream_op_batch* batch) {
  ChannelData* chand = static_cast<ChannelData*>(elem->channel_data);
  call_data* calld = static_cast<call_data*>(elem->call_data);
  const size_t idx = get_batch_index(batch);
  if (grpc_client_channel_call_trace.enabled()) {
    gpr_log(GPR_INFO,
            "chand=%p calld=%p: adding pending batch at index %" PRIuPTR, chand,
            calld, idx);
  }
  pending_batch* pending = &calld->pending_batches[idx];
  GPR_ASSERT(pending->batch == nullptr);
  pending->batch = batch;
  pending->send_ops_cached = false;
  if (calld->enable_retries) {
    // Update state in calld about pending batches.
    // Also check if the batch takes us over the retry buffer limit.
    // Note: We don't check the size of trailing metadata here, because
    // gRPC clients do not send trailing metadata.
    if (batch->send_initial_metadata) {
      calld->pending_send_initial_metadata = true;
      calld->bytes_buffered_for_retry += grpc_metadata_batch_size(
          batch->payload->send_initial_metadata.send_initial_metadata);
    }
    if (batch->send_message) {
      calld->pending_send_message = true;
      calld->bytes_buffered_for_retry +=
          batch->payload->send_message.send_message->length();
    }
    if (batch->send_trailing_metadata) {
      calld->pending_send_trailing_metadata = true;
    }
    if (GPR_UNLIKELY(calld->bytes_buffered_for_retry >
                     chand->per_rpc_retry_buffer_size())) {
      if (grpc_client_channel_call_trace.enabled()) {
        gpr_log(GPR_INFO,
                "chand=%p calld=%p: exceeded retry buffer size, committing",
                chand, calld);
      }
      subchannel_call_retry_state* retry_state =
          calld->subchannel_call == nullptr
              ? nullptr
              : static_cast<subchannel_call_retry_state*>(

                    calld->subchannel_call->GetParentData());
      retry_commit(elem, retry_state);
      // If we are not going to retry and have not yet started, pretend
      // retries are disabled so that we don't bother with retry overhead.
      if (calld->num_attempts_completed == 0) {
        if (grpc_client_channel_call_trace.enabled()) {
          gpr_log(GPR_INFO,
                  "chand=%p calld=%p: disabling retries before first attempt",
                  chand, calld);
        }
        calld->enable_retries = false;
      }
    }
  }
}

static void pending_batch_clear(call_data* calld, pending_batch* pending) {
  if (calld->enable_retries) {
    if (pending->batch->send_initial_metadata) {
      calld->pending_send_initial_metadata = false;
    }
    if (pending->batch->send_message) {
      calld->pending_send_message = false;
    }
    if (pending->batch->send_trailing_metadata) {
      calld->pending_send_trailing_metadata = false;
    }
  }
  pending->batch = nullptr;
}

// This is called via the call combiner, so access to calld is synchronized.
static void fail_pending_batch_in_call_combiner(void* arg, grpc_error* error) {
  grpc_transport_stream_op_batch* batch =
      static_cast<grpc_transport_stream_op_batch*>(arg);
  call_data* calld = static_cast<call_data*>(batch->handler_private.extra_arg);
  // Note: This will release the call combiner.
  grpc_transport_stream_op_batch_finish_with_failure(
      batch, GRPC_ERROR_REF(error), calld->call_combiner);
}

// This is called via the call combiner, so access to calld is synchronized.
// If yield_call_combiner_predicate returns true, assumes responsibility for
// yielding the call combiner.
typedef bool (*YieldCallCombinerPredicate)(
    const grpc_core::CallCombinerClosureList& closures);
static bool yield_call_combiner(
    const grpc_core::CallCombinerClosureList& closures) {
  return true;
}
static bool no_yield_call_combiner(
    const grpc_core::CallCombinerClosureList& closures) {
  return false;
}
static bool yield_call_combiner_if_pending_batches_found(
    const grpc_core::CallCombinerClosureList& closures) {
  return closures.size() > 0;
}
static void pending_batches_fail(
    grpc_call_element* elem, grpc_error* error,
    YieldCallCombinerPredicate yield_call_combiner_predicate) {
  GPR_ASSERT(error != GRPC_ERROR_NONE);
  call_data* calld = static_cast<call_data*>(elem->call_data);
  if (grpc_client_channel_call_trace.enabled()) {
    size_t num_batches = 0;
    for (size_t i = 0; i < GPR_ARRAY_SIZE(calld->pending_batches); ++i) {
      if (calld->pending_batches[i].batch != nullptr) ++num_batches;
    }
    gpr_log(GPR_INFO,
            "chand=%p calld=%p: failing %" PRIuPTR " pending batches: %s",
            elem->channel_data, calld, num_batches, grpc_error_string(error));
  }
  grpc_core::CallCombinerClosureList closures;
  for (size_t i = 0; i < GPR_ARRAY_SIZE(calld->pending_batches); ++i) {
    pending_batch* pending = &calld->pending_batches[i];
    grpc_transport_stream_op_batch* batch = pending->batch;
    if (batch != nullptr) {
      if (batch->recv_trailing_metadata) {
        maybe_inject_recv_trailing_metadata_ready_for_lb(calld->pick.pick,
                                                         batch);
      }
      batch->handler_private.extra_arg = calld;
      GRPC_CLOSURE_INIT(&batch->handler_private.closure,
                        fail_pending_batch_in_call_combiner, batch,
                        grpc_schedule_on_exec_ctx);
      closures.Add(&batch->handler_private.closure, GRPC_ERROR_REF(error),
                   "pending_batches_fail");
      pending_batch_clear(calld, pending);
    }
  }
  if (yield_call_combiner_predicate(closures)) {
    closures.RunClosures(calld->call_combiner);
  } else {
    closures.RunClosuresWithoutYielding(calld->call_combiner);
  }
  GRPC_ERROR_UNREF(error);
}

// This is called via the call combiner, so access to calld is synchronized.
static void resume_pending_batch_in_call_combiner(void* arg,
                                                  grpc_error* ignored) {
  grpc_transport_stream_op_batch* batch =
      static_cast<grpc_transport_stream_op_batch*>(arg);
  grpc_core::SubchannelCall* subchannel_call =
      static_cast<grpc_core::SubchannelCall*>(batch->handler_private.extra_arg);
  // Note: This will release the call combiner.
  subchannel_call->StartTransportStreamOpBatch(batch);
}

// This is called via the call combiner, so access to calld is synchronized.
static void pending_batches_resume(grpc_call_element* elem) {
  ChannelData* chand = static_cast<ChannelData*>(elem->channel_data);
  call_data* calld = static_cast<call_data*>(elem->call_data);
  if (calld->enable_retries) {
    start_retriable_subchannel_batches(elem, GRPC_ERROR_NONE);
    return;
  }
  // Retries not enabled; send down batches as-is.
  if (grpc_client_channel_call_trace.enabled()) {
    size_t num_batches = 0;
    for (size_t i = 0; i < GPR_ARRAY_SIZE(calld->pending_batches); ++i) {
      if (calld->pending_batches[i].batch != nullptr) ++num_batches;
    }
    gpr_log(GPR_INFO,
            "chand=%p calld=%p: starting %" PRIuPTR
            " pending batches on subchannel_call=%p",
            chand, calld, num_batches, calld->subchannel_call.get());
  }
  grpc_core::CallCombinerClosureList closures;
  for (size_t i = 0; i < GPR_ARRAY_SIZE(calld->pending_batches); ++i) {
    pending_batch* pending = &calld->pending_batches[i];
    grpc_transport_stream_op_batch* batch = pending->batch;
    if (batch != nullptr) {
      if (batch->recv_trailing_metadata) {
        maybe_inject_recv_trailing_metadata_ready_for_lb(calld->pick.pick,
                                                         batch);
      }
      batch->handler_private.extra_arg = calld->subchannel_call.get();
      GRPC_CLOSURE_INIT(&batch->handler_private.closure,
                        resume_pending_batch_in_call_combiner, batch,
                        grpc_schedule_on_exec_ctx);
      closures.Add(&batch->handler_private.closure, GRPC_ERROR_NONE,
                   "pending_batches_resume");
      pending_batch_clear(calld, pending);
    }
  }
  // Note: This will release the call combiner.
  closures.RunClosures(calld->call_combiner);
}

static void maybe_clear_pending_batch(grpc_call_element* elem,
                                      pending_batch* pending) {
  ChannelData* chand = static_cast<ChannelData*>(elem->channel_data);
  call_data* calld = static_cast<call_data*>(elem->call_data);
  grpc_transport_stream_op_batch* batch = pending->batch;
  // We clear the pending batch if all of its callbacks have been
  // scheduled and reset to nullptr.
  if (batch->on_complete == nullptr &&
      (!batch->recv_initial_metadata ||
       batch->payload->recv_initial_metadata.recv_initial_metadata_ready ==
           nullptr) &&
      (!batch->recv_message ||
       batch->payload->recv_message.recv_message_ready == nullptr) &&
      (!batch->recv_trailing_metadata ||
       batch->payload->recv_trailing_metadata.recv_trailing_metadata_ready ==
           nullptr)) {
    if (grpc_client_channel_call_trace.enabled()) {
      gpr_log(GPR_INFO, "chand=%p calld=%p: clearing pending batch", chand,
              calld);
    }
    pending_batch_clear(calld, pending);
  }
}

// Returns a pointer to the first pending batch for which predicate(batch)
// returns true, or null if not found.
template <typename Predicate>
static pending_batch* pending_batch_find(grpc_call_element* elem,
                                         const char* log_message,
                                         Predicate predicate) {
  ChannelData* chand = static_cast<ChannelData*>(elem->channel_data);
  call_data* calld = static_cast<call_data*>(elem->call_data);
  for (size_t i = 0; i < GPR_ARRAY_SIZE(calld->pending_batches); ++i) {
    pending_batch* pending = &calld->pending_batches[i];
    grpc_transport_stream_op_batch* batch = pending->batch;
    if (batch != nullptr && predicate(batch)) {
      if (grpc_client_channel_call_trace.enabled()) {
        gpr_log(GPR_INFO,
                "chand=%p calld=%p: %s pending batch at index %" PRIuPTR, chand,
                calld, log_message, i);
      }
      return pending;
    }
  }
  return nullptr;
}

//
// retry code
//

// Commits the call so that no further retry attempts will be performed.
static void retry_commit(grpc_call_element* elem,
                         subchannel_call_retry_state* retry_state) {
  ChannelData* chand = static_cast<ChannelData*>(elem->channel_data);
  call_data* calld = static_cast<call_data*>(elem->call_data);
  if (calld->retry_committed) return;
  calld->retry_committed = true;
  if (grpc_client_channel_call_trace.enabled()) {
    gpr_log(GPR_INFO, "chand=%p calld=%p: committing retries", chand, calld);
  }
  if (retry_state != nullptr) {
    free_cached_send_op_data_after_commit(elem, retry_state);
  }
}

// Starts a retry after appropriate back-off.
static void do_retry(grpc_call_element* elem,
                     subchannel_call_retry_state* retry_state,
                     grpc_millis server_pushback_ms) {
  ChannelData* chand = static_cast<ChannelData*>(elem->channel_data);
  call_data* calld = static_cast<call_data*>(elem->call_data);
  GPR_ASSERT(calld->method_params != nullptr);
  const auto* retry_policy = calld->method_params->retry_policy();
  GPR_ASSERT(retry_policy != nullptr);
  // Reset subchannel call and connected subchannel.
  calld->subchannel_call.reset();
  calld->pick.pick.connected_subchannel.reset();
  // Compute backoff delay.
  grpc_millis next_attempt_time;
  if (server_pushback_ms >= 0) {
    next_attempt_time = grpc_core::ExecCtx::Get()->Now() + server_pushback_ms;
    calld->last_attempt_got_server_pushback = true;
  } else {
    if (calld->num_attempts_completed == 1 ||
        calld->last_attempt_got_server_pushback) {
      calld->retry_backoff.Init(
          grpc_core::BackOff::Options()
              .set_initial_backoff(retry_policy->initial_backoff)
              .set_multiplier(retry_policy->backoff_multiplier)
              .set_jitter(RETRY_BACKOFF_JITTER)
              .set_max_backoff(retry_policy->max_backoff));
      calld->last_attempt_got_server_pushback = false;
    }
    next_attempt_time = calld->retry_backoff->NextAttemptTime();
  }
  if (grpc_client_channel_call_trace.enabled()) {
    gpr_log(GPR_INFO,
            "chand=%p calld=%p: retrying failed call in %" PRId64 " ms", chand,
            calld, next_attempt_time - grpc_core::ExecCtx::Get()->Now());
  }
  // Schedule retry after computed delay.
  GRPC_CLOSURE_INIT(&calld->pick_closure, start_pick_locked, elem,
                    grpc_combiner_scheduler(chand->data_plane_combiner()));
  grpc_timer_init(&calld->retry_timer, next_attempt_time, &calld->pick_closure);
  // Update bookkeeping.
  if (retry_state != nullptr) retry_state->retry_dispatched = true;
}

// Returns true if the call is being retried.
static bool maybe_retry(grpc_call_element* elem,
                        subchannel_batch_data* batch_data,
                        grpc_status_code status,
                        grpc_mdelem* server_pushback_md) {
  ChannelData* chand = static_cast<ChannelData*>(elem->channel_data);
  call_data* calld = static_cast<call_data*>(elem->call_data);
  // Get retry policy.
  if (calld->method_params == nullptr) return false;
  const auto* retry_policy = calld->method_params->retry_policy();
  if (retry_policy == nullptr) return false;
  // If we've already dispatched a retry from this call, return true.
  // This catches the case where the batch has multiple callbacks
  // (i.e., it includes either recv_message or recv_initial_metadata).
  subchannel_call_retry_state* retry_state = nullptr;
  if (batch_data != nullptr) {
    retry_state = static_cast<subchannel_call_retry_state*>(
        batch_data->subchannel_call->GetParentData());
    if (retry_state->retry_dispatched) {
      if (grpc_client_channel_call_trace.enabled()) {
        gpr_log(GPR_INFO, "chand=%p calld=%p: retry already dispatched", chand,
                calld);
      }
      return true;
    }
  }
  // Check status.
  if (GPR_LIKELY(status == GRPC_STATUS_OK)) {
    if (calld->retry_throttle_data != nullptr) {
      calld->retry_throttle_data->RecordSuccess();
    }
    if (grpc_client_channel_call_trace.enabled()) {
      gpr_log(GPR_INFO, "chand=%p calld=%p: call succeeded", chand, calld);
    }
    return false;
  }
  // Status is not OK.  Check whether the status is retryable.
  if (!retry_policy->retryable_status_codes.Contains(status)) {
    if (grpc_client_channel_call_trace.enabled()) {
      gpr_log(GPR_INFO,
              "chand=%p calld=%p: status %s not configured as retryable", chand,
              calld, grpc_status_code_to_string(status));
    }
    return false;
  }
  // Record the failure and check whether retries are throttled.
  // Note that it's important for this check to come after the status
  // code check above, since we should only record failures whose statuses
  // match the configured retryable status codes, so that we don't count
  // things like failures due to malformed requests (INVALID_ARGUMENT).
  // Conversely, it's important for this to come before the remaining
  // checks, so that we don't fail to record failures due to other factors.
  if (calld->retry_throttle_data != nullptr &&
      !calld->retry_throttle_data->RecordFailure()) {
    if (grpc_client_channel_call_trace.enabled()) {
      gpr_log(GPR_INFO, "chand=%p calld=%p: retries throttled", chand, calld);
    }
    return false;
  }
  // Check whether the call is committed.
  if (calld->retry_committed) {
    if (grpc_client_channel_call_trace.enabled()) {
      gpr_log(GPR_INFO, "chand=%p calld=%p: retries already committed", chand,
              calld);
    }
    return false;
  }
  // Check whether we have retries remaining.
  ++calld->num_attempts_completed;
  if (calld->num_attempts_completed >= retry_policy->max_attempts) {
    if (grpc_client_channel_call_trace.enabled()) {
      gpr_log(GPR_INFO, "chand=%p calld=%p: exceeded %d retry attempts", chand,
              calld, retry_policy->max_attempts);
    }
    return false;
  }
  // If the call was cancelled from the surface, don't retry.
  if (calld->cancel_error != GRPC_ERROR_NONE) {
    if (grpc_client_channel_call_trace.enabled()) {
      gpr_log(GPR_INFO,
              "chand=%p calld=%p: call cancelled from surface, not retrying",
              chand, calld);
    }
    return false;
  }
  // Check server push-back.
  grpc_millis server_pushback_ms = -1;
  if (server_pushback_md != nullptr) {
    // If the value is "-1" or any other unparseable string, we do not retry.
    uint32_t ms;
    if (!grpc_parse_slice_to_uint32(GRPC_MDVALUE(*server_pushback_md), &ms)) {
      if (grpc_client_channel_call_trace.enabled()) {
        gpr_log(GPR_INFO,
                "chand=%p calld=%p: not retrying due to server push-back",
                chand, calld);
      }
      return false;
    } else {
      if (grpc_client_channel_call_trace.enabled()) {
        gpr_log(GPR_INFO, "chand=%p calld=%p: server push-back: retry in %u ms",
                chand, calld, ms);
      }
      server_pushback_ms = (grpc_millis)ms;
    }
  }
  do_retry(elem, retry_state, server_pushback_ms);
  return true;
}

//
// subchannel_batch_data
//

namespace {

subchannel_batch_data::subchannel_batch_data(grpc_call_element* elem,
                                             call_data* calld, int refcount,
                                             bool set_on_complete)
    : elem(elem), subchannel_call(calld->subchannel_call) {
  subchannel_call_retry_state* retry_state =
      static_cast<subchannel_call_retry_state*>(
          calld->subchannel_call->GetParentData());
  batch.payload = &retry_state->batch_payload;
  gpr_ref_init(&refs, refcount);
  if (set_on_complete) {
    GRPC_CLOSURE_INIT(&on_complete, ::on_complete, this,
                      grpc_schedule_on_exec_ctx);
    batch.on_complete = &on_complete;
  }
  GRPC_CALL_STACK_REF(calld->owning_call, "batch_data");
}

void subchannel_batch_data::destroy() {
  subchannel_call_retry_state* retry_state =
      static_cast<subchannel_call_retry_state*>(
          subchannel_call->GetParentData());
  if (batch.send_initial_metadata) {
    grpc_metadata_batch_destroy(&retry_state->send_initial_metadata);
  }
  if (batch.send_trailing_metadata) {
    grpc_metadata_batch_destroy(&retry_state->send_trailing_metadata);
  }
  if (batch.recv_initial_metadata) {
    grpc_metadata_batch_destroy(&retry_state->recv_initial_metadata);
  }
  if (batch.recv_trailing_metadata) {
    grpc_metadata_batch_destroy(&retry_state->recv_trailing_metadata);
  }
  subchannel_call.reset();
  call_data* calld = static_cast<call_data*>(elem->call_data);
  GRPC_CALL_STACK_UNREF(calld->owning_call, "batch_data");
}

}  // namespace

// Creates a subchannel_batch_data object on the call's arena with the
// specified refcount.  If set_on_complete is true, the batch's
// on_complete callback will be set to point to on_complete();
// otherwise, the batch's on_complete callback will be null.
static subchannel_batch_data* batch_data_create(grpc_call_element* elem,
                                                int refcount,
                                                bool set_on_complete) {
  call_data* calld = static_cast<call_data*>(elem->call_data);
  subchannel_batch_data* batch_data =
      new (gpr_arena_alloc(calld->arena, sizeof(*batch_data)))
          subchannel_batch_data(elem, calld, refcount, set_on_complete);
  return batch_data;
}

static void batch_data_unref(subchannel_batch_data* batch_data) {
  if (gpr_unref(&batch_data->refs)) {
    batch_data->destroy();
  }
}

//
// recv_initial_metadata callback handling
//

// Invokes recv_initial_metadata_ready for a subchannel batch.
static void invoke_recv_initial_metadata_callback(void* arg,
                                                  grpc_error* error) {
  subchannel_batch_data* batch_data = static_cast<subchannel_batch_data*>(arg);
  // Find pending batch.
  pending_batch* pending = pending_batch_find(
      batch_data->elem, "invoking recv_initial_metadata_ready for",
      [](grpc_transport_stream_op_batch* batch) {
        return batch->recv_initial_metadata &&
               batch->payload->recv_initial_metadata
                       .recv_initial_metadata_ready != nullptr;
      });
  GPR_ASSERT(pending != nullptr);
  // Return metadata.
  subchannel_call_retry_state* retry_state =
      static_cast<subchannel_call_retry_state*>(
          batch_data->subchannel_call->GetParentData());
  grpc_metadata_batch_move(
      &retry_state->recv_initial_metadata,
      pending->batch->payload->recv_initial_metadata.recv_initial_metadata);
  // Update bookkeeping.
  // Note: Need to do this before invoking the callback, since invoking
  // the callback will result in yielding the call combiner.
  grpc_closure* recv_initial_metadata_ready =
      pending->batch->payload->recv_initial_metadata
          .recv_initial_metadata_ready;
  pending->batch->payload->recv_initial_metadata.recv_initial_metadata_ready =
      nullptr;
  maybe_clear_pending_batch(batch_data->elem, pending);
  batch_data_unref(batch_data);
  // Invoke callback.
  GRPC_CLOSURE_RUN(recv_initial_metadata_ready, GRPC_ERROR_REF(error));
}

// Intercepts recv_initial_metadata_ready callback for retries.
// Commits the call and returns the initial metadata up the stack.
static void recv_initial_metadata_ready(void* arg, grpc_error* error) {
  subchannel_batch_data* batch_data = static_cast<subchannel_batch_data*>(arg);
  grpc_call_element* elem = batch_data->elem;
  ChannelData* chand = static_cast<ChannelData*>(elem->channel_data);
  call_data* calld = static_cast<call_data*>(elem->call_data);
  if (grpc_client_channel_call_trace.enabled()) {
    gpr_log(GPR_INFO,
            "chand=%p calld=%p: got recv_initial_metadata_ready, error=%s",
            chand, calld, grpc_error_string(error));
  }
  subchannel_call_retry_state* retry_state =
      static_cast<subchannel_call_retry_state*>(
          batch_data->subchannel_call->GetParentData());
  retry_state->completed_recv_initial_metadata = true;
  // If a retry was already dispatched, then we're not going to use the
  // result of this recv_initial_metadata op, so do nothing.
  if (retry_state->retry_dispatched) {
    GRPC_CALL_COMBINER_STOP(
        calld->call_combiner,
        "recv_initial_metadata_ready after retry dispatched");
    return;
  }
  // If we got an error or a Trailers-Only response and have not yet gotten
  // the recv_trailing_metadata_ready callback, then defer propagating this
  // callback back to the surface.  We can evaluate whether to retry when
  // recv_trailing_metadata comes back.
  if (GPR_UNLIKELY((retry_state->trailing_metadata_available ||
                    error != GRPC_ERROR_NONE) &&
                   !retry_state->completed_recv_trailing_metadata)) {
    if (grpc_client_channel_call_trace.enabled()) {
      gpr_log(GPR_INFO,
              "chand=%p calld=%p: deferring recv_initial_metadata_ready "
              "(Trailers-Only)",
              chand, calld);
    }
    retry_state->recv_initial_metadata_ready_deferred_batch = batch_data;
    retry_state->recv_initial_metadata_error = GRPC_ERROR_REF(error);
    if (!retry_state->started_recv_trailing_metadata) {
      // recv_trailing_metadata not yet started by application; start it
      // ourselves to get status.
      start_internal_recv_trailing_metadata(elem);
    } else {
      GRPC_CALL_COMBINER_STOP(
          calld->call_combiner,
          "recv_initial_metadata_ready trailers-only or error");
    }
    return;
  }
  // Received valid initial metadata, so commit the call.
  retry_commit(elem, retry_state);
  // Invoke the callback to return the result to the surface.
  // Manually invoking a callback function; it does not take ownership of error.
  invoke_recv_initial_metadata_callback(batch_data, error);
}

//
// recv_message callback handling
//

// Invokes recv_message_ready for a subchannel batch.
static void invoke_recv_message_callback(void* arg, grpc_error* error) {
  subchannel_batch_data* batch_data = static_cast<subchannel_batch_data*>(arg);
  // Find pending op.
  pending_batch* pending = pending_batch_find(
      batch_data->elem, "invoking recv_message_ready for",
      [](grpc_transport_stream_op_batch* batch) {
        return batch->recv_message &&
               batch->payload->recv_message.recv_message_ready != nullptr;
      });
  GPR_ASSERT(pending != nullptr);
  // Return payload.
  subchannel_call_retry_state* retry_state =
      static_cast<subchannel_call_retry_state*>(
          batch_data->subchannel_call->GetParentData());
  *pending->batch->payload->recv_message.recv_message =
      std::move(retry_state->recv_message);
  // Update bookkeeping.
  // Note: Need to do this before invoking the callback, since invoking
  // the callback will result in yielding the call combiner.
  grpc_closure* recv_message_ready =
      pending->batch->payload->recv_message.recv_message_ready;
  pending->batch->payload->recv_message.recv_message_ready = nullptr;
  maybe_clear_pending_batch(batch_data->elem, pending);
  batch_data_unref(batch_data);
  // Invoke callback.
  GRPC_CLOSURE_RUN(recv_message_ready, GRPC_ERROR_REF(error));
}

// Intercepts recv_message_ready callback for retries.
// Commits the call and returns the message up the stack.
static void recv_message_ready(void* arg, grpc_error* error) {
  subchannel_batch_data* batch_data = static_cast<subchannel_batch_data*>(arg);
  grpc_call_element* elem = batch_data->elem;
  ChannelData* chand = static_cast<ChannelData*>(elem->channel_data);
  call_data* calld = static_cast<call_data*>(elem->call_data);
  if (grpc_client_channel_call_trace.enabled()) {
    gpr_log(GPR_INFO, "chand=%p calld=%p: got recv_message_ready, error=%s",
            chand, calld, grpc_error_string(error));
  }
  subchannel_call_retry_state* retry_state =
      static_cast<subchannel_call_retry_state*>(
          batch_data->subchannel_call->GetParentData());
  ++retry_state->completed_recv_message_count;
  // If a retry was already dispatched, then we're not going to use the
  // result of this recv_message op, so do nothing.
  if (retry_state->retry_dispatched) {
    GRPC_CALL_COMBINER_STOP(calld->call_combiner,
                            "recv_message_ready after retry dispatched");
    return;
  }
  // If we got an error or the payload was nullptr and we have not yet gotten
  // the recv_trailing_metadata_ready callback, then defer propagating this
  // callback back to the surface.  We can evaluate whether to retry when
  // recv_trailing_metadata comes back.
  if (GPR_UNLIKELY(
          (retry_state->recv_message == nullptr || error != GRPC_ERROR_NONE) &&
          !retry_state->completed_recv_trailing_metadata)) {
    if (grpc_client_channel_call_trace.enabled()) {
      gpr_log(GPR_INFO,
              "chand=%p calld=%p: deferring recv_message_ready (nullptr "
              "message and recv_trailing_metadata pending)",
              chand, calld);
    }
    retry_state->recv_message_ready_deferred_batch = batch_data;
    retry_state->recv_message_error = GRPC_ERROR_REF(error);
    if (!retry_state->started_recv_trailing_metadata) {
      // recv_trailing_metadata not yet started by application; start it
      // ourselves to get status.
      start_internal_recv_trailing_metadata(elem);
    } else {
      GRPC_CALL_COMBINER_STOP(calld->call_combiner, "recv_message_ready null");
    }
    return;
  }
  // Received a valid message, so commit the call.
  retry_commit(elem, retry_state);
  // Invoke the callback to return the result to the surface.
  // Manually invoking a callback function; it does not take ownership of error.
  invoke_recv_message_callback(batch_data, error);
}

//
// recv_trailing_metadata handling
//

// Sets *status and *server_pushback_md based on md_batch and error.
// Only sets *server_pushback_md if server_pushback_md != nullptr.
static void get_call_status(grpc_call_element* elem,
                            grpc_metadata_batch* md_batch, grpc_error* error,
                            grpc_status_code* status,
                            grpc_mdelem** server_pushback_md) {
  call_data* calld = static_cast<call_data*>(elem->call_data);
  if (error != GRPC_ERROR_NONE) {
    grpc_error_get_status(error, calld->deadline, status, nullptr, nullptr,
                          nullptr);
  } else {
    GPR_ASSERT(md_batch->idx.named.grpc_status != nullptr);
    *status =
        grpc_get_status_code_from_metadata(md_batch->idx.named.grpc_status->md);
    if (server_pushback_md != nullptr &&
        md_batch->idx.named.grpc_retry_pushback_ms != nullptr) {
      *server_pushback_md = &md_batch->idx.named.grpc_retry_pushback_ms->md;
    }
  }
  GRPC_ERROR_UNREF(error);
}

// Adds recv_trailing_metadata_ready closure to closures.
static void add_closure_for_recv_trailing_metadata_ready(
    grpc_call_element* elem, subchannel_batch_data* batch_data,
    grpc_error* error, grpc_core::CallCombinerClosureList* closures) {
  // Find pending batch.
  pending_batch* pending = pending_batch_find(
      elem, "invoking recv_trailing_metadata for",
      [](grpc_transport_stream_op_batch* batch) {
        return batch->recv_trailing_metadata &&
               batch->payload->recv_trailing_metadata
                       .recv_trailing_metadata_ready != nullptr;
      });
  // If we generated the recv_trailing_metadata op internally via
  // start_internal_recv_trailing_metadata(), then there will be no
  // pending batch.
  if (pending == nullptr) {
    GRPC_ERROR_UNREF(error);
    return;
  }
  // Return metadata.
  subchannel_call_retry_state* retry_state =
      static_cast<subchannel_call_retry_state*>(
          batch_data->subchannel_call->GetParentData());
  grpc_metadata_batch_move(
      &retry_state->recv_trailing_metadata,
      pending->batch->payload->recv_trailing_metadata.recv_trailing_metadata);
  // Add closure.
  closures->Add(pending->batch->payload->recv_trailing_metadata
                    .recv_trailing_metadata_ready,
                error, "recv_trailing_metadata_ready for pending batch");
  // Update bookkeeping.
  pending->batch->payload->recv_trailing_metadata.recv_trailing_metadata_ready =
      nullptr;
  maybe_clear_pending_batch(elem, pending);
}

// Adds any necessary closures for deferred recv_initial_metadata and
// recv_message callbacks to closures.
static void add_closures_for_deferred_recv_callbacks(
    subchannel_batch_data* batch_data, subchannel_call_retry_state* retry_state,
    grpc_core::CallCombinerClosureList* closures) {
  if (batch_data->batch.recv_trailing_metadata) {
    // Add closure for deferred recv_initial_metadata_ready.
    if (GPR_UNLIKELY(retry_state->recv_initial_metadata_ready_deferred_batch !=
                     nullptr)) {
      GRPC_CLOSURE_INIT(&retry_state->recv_initial_metadata_ready,
                        invoke_recv_initial_metadata_callback,
                        retry_state->recv_initial_metadata_ready_deferred_batch,
                        grpc_schedule_on_exec_ctx);
      closures->Add(&retry_state->recv_initial_metadata_ready,
                    retry_state->recv_initial_metadata_error,
                    "resuming recv_initial_metadata_ready");
      retry_state->recv_initial_metadata_ready_deferred_batch = nullptr;
    }
    // Add closure for deferred recv_message_ready.
    if (GPR_UNLIKELY(retry_state->recv_message_ready_deferred_batch !=
                     nullptr)) {
      GRPC_CLOSURE_INIT(&retry_state->recv_message_ready,
                        invoke_recv_message_callback,
                        retry_state->recv_message_ready_deferred_batch,
                        grpc_schedule_on_exec_ctx);
      closures->Add(&retry_state->recv_message_ready,
                    retry_state->recv_message_error,
                    "resuming recv_message_ready");
      retry_state->recv_message_ready_deferred_batch = nullptr;
    }
  }
}

// Returns true if any op in the batch was not yet started.
// Only looks at send ops, since recv ops are always started immediately.
static bool pending_batch_is_unstarted(
    pending_batch* pending, call_data* calld,
    subchannel_call_retry_state* retry_state) {
  if (pending->batch == nullptr || pending->batch->on_complete == nullptr) {
    return false;
  }
  if (pending->batch->send_initial_metadata &&
      !retry_state->started_send_initial_metadata) {
    return true;
  }
  if (pending->batch->send_message &&
      retry_state->started_send_message_count < calld->send_messages.size()) {
    return true;
  }
  if (pending->batch->send_trailing_metadata &&
      !retry_state->started_send_trailing_metadata) {
    return true;
  }
  return false;
}

// For any pending batch containing an op that has not yet been started,
// adds the pending batch's completion closures to closures.
static void add_closures_to_fail_unstarted_pending_batches(
    grpc_call_element* elem, subchannel_call_retry_state* retry_state,
    grpc_error* error, grpc_core::CallCombinerClosureList* closures) {
  ChannelData* chand = static_cast<ChannelData*>(elem->channel_data);
  call_data* calld = static_cast<call_data*>(elem->call_data);
  for (size_t i = 0; i < GPR_ARRAY_SIZE(calld->pending_batches); ++i) {
    pending_batch* pending = &calld->pending_batches[i];
    if (pending_batch_is_unstarted(pending, calld, retry_state)) {
      if (grpc_client_channel_call_trace.enabled()) {
        gpr_log(GPR_INFO,
                "chand=%p calld=%p: failing unstarted pending batch at index "
                "%" PRIuPTR,
                chand, calld, i);
      }
      closures->Add(pending->batch->on_complete, GRPC_ERROR_REF(error),
                    "failing on_complete for pending batch");
      pending->batch->on_complete = nullptr;
      maybe_clear_pending_batch(elem, pending);
    }
  }
  GRPC_ERROR_UNREF(error);
}

// Runs necessary closures upon completion of a call attempt.
static void run_closures_for_completed_call(subchannel_batch_data* batch_data,
                                            grpc_error* error) {
  grpc_call_element* elem = batch_data->elem;
  call_data* calld = static_cast<call_data*>(elem->call_data);
  subchannel_call_retry_state* retry_state =
      static_cast<subchannel_call_retry_state*>(
          batch_data->subchannel_call->GetParentData());
  // Construct list of closures to execute.
  grpc_core::CallCombinerClosureList closures;
  // First, add closure for recv_trailing_metadata_ready.
  add_closure_for_recv_trailing_metadata_ready(
      elem, batch_data, GRPC_ERROR_REF(error), &closures);
  // If there are deferred recv_initial_metadata_ready or recv_message_ready
  // callbacks, add them to closures.
  add_closures_for_deferred_recv_callbacks(batch_data, retry_state, &closures);
  // Add closures to fail any pending batches that have not yet been started.
  add_closures_to_fail_unstarted_pending_batches(
      elem, retry_state, GRPC_ERROR_REF(error), &closures);
  // Don't need batch_data anymore.
  batch_data_unref(batch_data);
  // Schedule all of the closures identified above.
  // Note: This will release the call combiner.
  closures.RunClosures(calld->call_combiner);
  GRPC_ERROR_UNREF(error);
}

// Intercepts recv_trailing_metadata_ready callback for retries.
// Commits the call and returns the trailing metadata up the stack.
static void recv_trailing_metadata_ready(void* arg, grpc_error* error) {
  subchannel_batch_data* batch_data = static_cast<subchannel_batch_data*>(arg);
  grpc_call_element* elem = batch_data->elem;
  ChannelData* chand = static_cast<ChannelData*>(elem->channel_data);
  call_data* calld = static_cast<call_data*>(elem->call_data);
  if (grpc_client_channel_call_trace.enabled()) {
    gpr_log(GPR_INFO,
            "chand=%p calld=%p: got recv_trailing_metadata_ready, error=%s",
            chand, calld, grpc_error_string(error));
  }
  subchannel_call_retry_state* retry_state =
      static_cast<subchannel_call_retry_state*>(
          batch_data->subchannel_call->GetParentData());
  retry_state->completed_recv_trailing_metadata = true;
  // Get the call's status and check for server pushback metadata.
  grpc_status_code status = GRPC_STATUS_OK;
  grpc_mdelem* server_pushback_md = nullptr;
  grpc_metadata_batch* md_batch =
      batch_data->batch.payload->recv_trailing_metadata.recv_trailing_metadata;
  get_call_status(elem, md_batch, GRPC_ERROR_REF(error), &status,
                  &server_pushback_md);
  if (grpc_client_channel_call_trace.enabled()) {
    gpr_log(GPR_INFO, "chand=%p calld=%p: call finished, status=%s", chand,
            calld, grpc_status_code_to_string(status));
  }
  // Check if we should retry.
  if (maybe_retry(elem, batch_data, status, server_pushback_md)) {
    // Unref batch_data for deferred recv_initial_metadata_ready or
    // recv_message_ready callbacks, if any.
    if (retry_state->recv_initial_metadata_ready_deferred_batch != nullptr) {
      batch_data_unref(batch_data);
      GRPC_ERROR_UNREF(retry_state->recv_initial_metadata_error);
    }
    if (retry_state->recv_message_ready_deferred_batch != nullptr) {
      batch_data_unref(batch_data);
      GRPC_ERROR_UNREF(retry_state->recv_message_error);
    }
    batch_data_unref(batch_data);
    return;
  }
  // Not retrying, so commit the call.
  retry_commit(elem, retry_state);
  // Run any necessary closures.
  run_closures_for_completed_call(batch_data, GRPC_ERROR_REF(error));
}

//
// on_complete callback handling
//

// Adds the on_complete closure for the pending batch completed in
// batch_data to closures.
static void add_closure_for_completed_pending_batch(
    grpc_call_element* elem, subchannel_batch_data* batch_data,
    subchannel_call_retry_state* retry_state, grpc_error* error,
    grpc_core::CallCombinerClosureList* closures) {
  pending_batch* pending = pending_batch_find(
      elem, "completed", [batch_data](grpc_transport_stream_op_batch* batch) {
        // Match the pending batch with the same set of send ops as the
        // subchannel batch we've just completed.
        return batch->on_complete != nullptr &&
               batch_data->batch.send_initial_metadata ==
                   batch->send_initial_metadata &&
               batch_data->batch.send_message == batch->send_message &&
               batch_data->batch.send_trailing_metadata ==
                   batch->send_trailing_metadata;
      });
  // If batch_data is a replay batch, then there will be no pending
  // batch to complete.
  if (pending == nullptr) {
    GRPC_ERROR_UNREF(error);
    return;
  }
  // Add closure.
  closures->Add(pending->batch->on_complete, error,
                "on_complete for pending batch");
  pending->batch->on_complete = nullptr;
  maybe_clear_pending_batch(elem, pending);
}

// If there are any cached ops to replay or pending ops to start on the
// subchannel call, adds a closure to closures to invoke
// start_retriable_subchannel_batches().
static void add_closures_for_replay_or_pending_send_ops(
    grpc_call_element* elem, subchannel_batch_data* batch_data,
    subchannel_call_retry_state* retry_state,
    grpc_core::CallCombinerClosureList* closures) {
  ChannelData* chand = static_cast<ChannelData*>(elem->channel_data);
  call_data* calld = static_cast<call_data*>(elem->call_data);
  bool have_pending_send_message_ops =
      retry_state->started_send_message_count < calld->send_messages.size();
  bool have_pending_send_trailing_metadata_op =
      calld->seen_send_trailing_metadata &&
      !retry_state->started_send_trailing_metadata;
  if (!have_pending_send_message_ops &&
      !have_pending_send_trailing_metadata_op) {
    for (size_t i = 0; i < GPR_ARRAY_SIZE(calld->pending_batches); ++i) {
      pending_batch* pending = &calld->pending_batches[i];
      grpc_transport_stream_op_batch* batch = pending->batch;
      if (batch == nullptr || pending->send_ops_cached) continue;
      if (batch->send_message) have_pending_send_message_ops = true;
      if (batch->send_trailing_metadata) {
        have_pending_send_trailing_metadata_op = true;
      }
    }
  }
  if (have_pending_send_message_ops || have_pending_send_trailing_metadata_op) {
    if (grpc_client_channel_call_trace.enabled()) {
      gpr_log(GPR_INFO,
              "chand=%p calld=%p: starting next batch for pending send op(s)",
              chand, calld);
    }
    GRPC_CLOSURE_INIT(&batch_data->batch.handler_private.closure,
                      start_retriable_subchannel_batches, elem,
                      grpc_schedule_on_exec_ctx);
    closures->Add(&batch_data->batch.handler_private.closure, GRPC_ERROR_NONE,
                  "starting next batch for send_* op(s)");
  }
}

// Callback used to intercept on_complete from subchannel calls.
// Called only when retries are enabled.
static void on_complete(void* arg, grpc_error* error) {
  subchannel_batch_data* batch_data = static_cast<subchannel_batch_data*>(arg);
  grpc_call_element* elem = batch_data->elem;
  ChannelData* chand = static_cast<ChannelData*>(elem->channel_data);
  call_data* calld = static_cast<call_data*>(elem->call_data);
  if (grpc_client_channel_call_trace.enabled()) {
    char* batch_str = grpc_transport_stream_op_batch_string(&batch_data->batch);
    gpr_log(GPR_INFO, "chand=%p calld=%p: got on_complete, error=%s, batch=%s",
            chand, calld, grpc_error_string(error), batch_str);
    gpr_free(batch_str);
  }
  subchannel_call_retry_state* retry_state =
      static_cast<subchannel_call_retry_state*>(
          batch_data->subchannel_call->GetParentData());
  // Update bookkeeping in retry_state.
  if (batch_data->batch.send_initial_metadata) {
    retry_state->completed_send_initial_metadata = true;
  }
  if (batch_data->batch.send_message) {
    ++retry_state->completed_send_message_count;
  }
  if (batch_data->batch.send_trailing_metadata) {
    retry_state->completed_send_trailing_metadata = true;
  }
  // If the call is committed, free cached data for send ops that we've just
  // completed.
  if (calld->retry_committed) {
    free_cached_send_op_data_for_completed_batch(elem, batch_data, retry_state);
  }
  // Construct list of closures to execute.
  grpc_core::CallCombinerClosureList closures;
  // If a retry was already dispatched, that means we saw
  // recv_trailing_metadata before this, so we do nothing here.
  // Otherwise, invoke the callback to return the result to the surface.
  if (!retry_state->retry_dispatched) {
    // Add closure for the completed pending batch, if any.
    add_closure_for_completed_pending_batch(elem, batch_data, retry_state,
                                            GRPC_ERROR_REF(error), &closures);
    // If needed, add a callback to start any replay or pending send ops on
    // the subchannel call.
    if (!retry_state->completed_recv_trailing_metadata) {
      add_closures_for_replay_or_pending_send_ops(elem, batch_data, retry_state,
                                                  &closures);
    }
  }
  // Track number of pending subchannel send batches and determine if this
  // was the last one.
  --calld->num_pending_retriable_subchannel_send_batches;
  const bool last_send_batch_complete =
      calld->num_pending_retriable_subchannel_send_batches == 0;
  // Don't need batch_data anymore.
  batch_data_unref(batch_data);
  // Schedule all of the closures identified above.
  // Note: This yeilds the call combiner.
  closures.RunClosures(calld->call_combiner);
  // If this was the last subchannel send batch, unref the call stack.
  if (last_send_batch_complete) {
    GRPC_CALL_STACK_UNREF(calld->owning_call, "subchannel_send_batches");
  }
}

//
// subchannel batch construction
//

// Helper function used to start a subchannel batch in the call combiner.
static void start_batch_in_call_combiner(void* arg, grpc_error* ignored) {
  grpc_transport_stream_op_batch* batch =
      static_cast<grpc_transport_stream_op_batch*>(arg);
  grpc_core::SubchannelCall* subchannel_call =
      static_cast<grpc_core::SubchannelCall*>(batch->handler_private.extra_arg);
  // Note: This will release the call combiner.
  subchannel_call->StartTransportStreamOpBatch(batch);
}

// Adds a closure to closures that will execute batch in the call combiner.
static void add_closure_for_subchannel_batch(
    grpc_call_element* elem, grpc_transport_stream_op_batch* batch,
    grpc_core::CallCombinerClosureList* closures) {
  ChannelData* chand = static_cast<ChannelData*>(elem->channel_data);
  call_data* calld = static_cast<call_data*>(elem->call_data);
  batch->handler_private.extra_arg = calld->subchannel_call.get();
  GRPC_CLOSURE_INIT(&batch->handler_private.closure,
                    start_batch_in_call_combiner, batch,
                    grpc_schedule_on_exec_ctx);
  if (grpc_client_channel_call_trace.enabled()) {
    char* batch_str = grpc_transport_stream_op_batch_string(batch);
    gpr_log(GPR_INFO, "chand=%p calld=%p: starting subchannel batch: %s", chand,
            calld, batch_str);
    gpr_free(batch_str);
  }
  closures->Add(&batch->handler_private.closure, GRPC_ERROR_NONE,
                "start_subchannel_batch");
}

// Adds retriable send_initial_metadata op to batch_data.
static void add_retriable_send_initial_metadata_op(
    call_data* calld, subchannel_call_retry_state* retry_state,
    subchannel_batch_data* batch_data) {
  // Maps the number of retries to the corresponding metadata value slice.
  static const grpc_slice* retry_count_strings[] = {
      &GRPC_MDSTR_1, &GRPC_MDSTR_2, &GRPC_MDSTR_3, &GRPC_MDSTR_4};
  // We need to make a copy of the metadata batch for each attempt, since
  // the filters in the subchannel stack may modify this batch, and we don't
  // want those modifications to be passed forward to subsequent attempts.
  //
  // If we've already completed one or more attempts, add the
  // grpc-retry-attempts header.
  retry_state->send_initial_metadata_storage =
      static_cast<grpc_linked_mdelem*>(gpr_arena_alloc(
          calld->arena, sizeof(grpc_linked_mdelem) *
                            (calld->send_initial_metadata.list.count +
                             (calld->num_attempts_completed > 0))));
  grpc_metadata_batch_copy(&calld->send_initial_metadata,
                           &retry_state->send_initial_metadata,
                           retry_state->send_initial_metadata_storage);
  if (GPR_UNLIKELY(retry_state->send_initial_metadata.idx.named
                       .grpc_previous_rpc_attempts != nullptr)) {
    grpc_metadata_batch_remove(&retry_state->send_initial_metadata,
                               retry_state->send_initial_metadata.idx.named
                                   .grpc_previous_rpc_attempts);
  }
  if (GPR_UNLIKELY(calld->num_attempts_completed > 0)) {
    grpc_mdelem retry_md = grpc_mdelem_create(
        GRPC_MDSTR_GRPC_PREVIOUS_RPC_ATTEMPTS,
        *retry_count_strings[calld->num_attempts_completed - 1], nullptr);
    grpc_error* error = grpc_metadata_batch_add_tail(
        &retry_state->send_initial_metadata,
        &retry_state->send_initial_metadata_storage[calld->send_initial_metadata
                                                        .list.count],
        retry_md);
    if (GPR_UNLIKELY(error != GRPC_ERROR_NONE)) {
      gpr_log(GPR_ERROR, "error adding retry metadata: %s",
              grpc_error_string(error));
      GPR_ASSERT(false);
    }
  }
  retry_state->started_send_initial_metadata = true;
  batch_data->batch.send_initial_metadata = true;
  batch_data->batch.payload->send_initial_metadata.send_initial_metadata =
      &retry_state->send_initial_metadata;
  batch_data->batch.payload->send_initial_metadata.send_initial_metadata_flags =
      calld->send_initial_metadata_flags;
  batch_data->batch.payload->send_initial_metadata.peer_string =
      calld->peer_string;
}

// Adds retriable send_message op to batch_data.
static void add_retriable_send_message_op(
    grpc_call_element* elem, subchannel_call_retry_state* retry_state,
    subchannel_batch_data* batch_data) {
  ChannelData* chand = static_cast<ChannelData*>(elem->channel_data);
  call_data* calld = static_cast<call_data*>(elem->call_data);
  if (grpc_client_channel_call_trace.enabled()) {
    gpr_log(GPR_INFO,
            "chand=%p calld=%p: starting calld->send_messages[%" PRIuPTR "]",
            chand, calld, retry_state->started_send_message_count);
  }
  grpc_core::ByteStreamCache* cache =
      calld->send_messages[retry_state->started_send_message_count];
  ++retry_state->started_send_message_count;
  retry_state->send_message.Init(cache);
  batch_data->batch.send_message = true;
  batch_data->batch.payload->send_message.send_message.reset(
      retry_state->send_message.get());
}

// Adds retriable send_trailing_metadata op to batch_data.
static void add_retriable_send_trailing_metadata_op(
    call_data* calld, subchannel_call_retry_state* retry_state,
    subchannel_batch_data* batch_data) {
  // We need to make a copy of the metadata batch for each attempt, since
  // the filters in the subchannel stack may modify this batch, and we don't
  // want those modifications to be passed forward to subsequent attempts.
  retry_state->send_trailing_metadata_storage =
      static_cast<grpc_linked_mdelem*>(gpr_arena_alloc(
          calld->arena, sizeof(grpc_linked_mdelem) *
                            calld->send_trailing_metadata.list.count));
  grpc_metadata_batch_copy(&calld->send_trailing_metadata,
                           &retry_state->send_trailing_metadata,
                           retry_state->send_trailing_metadata_storage);
  retry_state->started_send_trailing_metadata = true;
  batch_data->batch.send_trailing_metadata = true;
  batch_data->batch.payload->send_trailing_metadata.send_trailing_metadata =
      &retry_state->send_trailing_metadata;
}

// Adds retriable recv_initial_metadata op to batch_data.
static void add_retriable_recv_initial_metadata_op(
    call_data* calld, subchannel_call_retry_state* retry_state,
    subchannel_batch_data* batch_data) {
  retry_state->started_recv_initial_metadata = true;
  batch_data->batch.recv_initial_metadata = true;
  grpc_metadata_batch_init(&retry_state->recv_initial_metadata);
  batch_data->batch.payload->recv_initial_metadata.recv_initial_metadata =
      &retry_state->recv_initial_metadata;
  batch_data->batch.payload->recv_initial_metadata.trailing_metadata_available =
      &retry_state->trailing_metadata_available;
  GRPC_CLOSURE_INIT(&retry_state->recv_initial_metadata_ready,
                    recv_initial_metadata_ready, batch_data,
                    grpc_schedule_on_exec_ctx);
  batch_data->batch.payload->recv_initial_metadata.recv_initial_metadata_ready =
      &retry_state->recv_initial_metadata_ready;
}

// Adds retriable recv_message op to batch_data.
static void add_retriable_recv_message_op(
    call_data* calld, subchannel_call_retry_state* retry_state,
    subchannel_batch_data* batch_data) {
  ++retry_state->started_recv_message_count;
  batch_data->batch.recv_message = true;
  batch_data->batch.payload->recv_message.recv_message =
      &retry_state->recv_message;
  GRPC_CLOSURE_INIT(&retry_state->recv_message_ready, recv_message_ready,
                    batch_data, grpc_schedule_on_exec_ctx);
  batch_data->batch.payload->recv_message.recv_message_ready =
      &retry_state->recv_message_ready;
}

// Adds retriable recv_trailing_metadata op to batch_data.
static void add_retriable_recv_trailing_metadata_op(
    call_data* calld, subchannel_call_retry_state* retry_state,
    subchannel_batch_data* batch_data) {
  retry_state->started_recv_trailing_metadata = true;
  batch_data->batch.recv_trailing_metadata = true;
  grpc_metadata_batch_init(&retry_state->recv_trailing_metadata);
  batch_data->batch.payload->recv_trailing_metadata.recv_trailing_metadata =
      &retry_state->recv_trailing_metadata;
  batch_data->batch.payload->recv_trailing_metadata.collect_stats =
      &retry_state->collect_stats;
  GRPC_CLOSURE_INIT(&retry_state->recv_trailing_metadata_ready,
                    recv_trailing_metadata_ready, batch_data,
                    grpc_schedule_on_exec_ctx);
  batch_data->batch.payload->recv_trailing_metadata
      .recv_trailing_metadata_ready =
      &retry_state->recv_trailing_metadata_ready;
  maybe_inject_recv_trailing_metadata_ready_for_lb(calld->pick.pick,
                                                   &batch_data->batch);
}

// Helper function used to start a recv_trailing_metadata batch.  This
// is used in the case where a recv_initial_metadata or recv_message
// op fails in a way that we know the call is over but when the application
// has not yet started its own recv_trailing_metadata op.
static void start_internal_recv_trailing_metadata(grpc_call_element* elem) {
  ChannelData* chand = static_cast<ChannelData*>(elem->channel_data);
  call_data* calld = static_cast<call_data*>(elem->call_data);
  if (grpc_client_channel_call_trace.enabled()) {
    gpr_log(GPR_INFO,
            "chand=%p calld=%p: call failed but recv_trailing_metadata not "
            "started; starting it internally",
            chand, calld);
  }
  subchannel_call_retry_state* retry_state =
      static_cast<subchannel_call_retry_state*>(
          calld->subchannel_call->GetParentData());
  // Create batch_data with 2 refs, since this batch will be unreffed twice:
  // once for the recv_trailing_metadata_ready callback when the subchannel
  // batch returns, and again when we actually get a recv_trailing_metadata
  // op from the surface.
  subchannel_batch_data* batch_data =
      batch_data_create(elem, 2, false /* set_on_complete */);
  add_retriable_recv_trailing_metadata_op(calld, retry_state, batch_data);
  retry_state->recv_trailing_metadata_internal_batch = batch_data;
  // Note: This will release the call combiner.
  calld->subchannel_call->StartTransportStreamOpBatch(&batch_data->batch);
}

// If there are any cached send ops that need to be replayed on the
// current subchannel call, creates and returns a new subchannel batch
// to replay those ops.  Otherwise, returns nullptr.
static subchannel_batch_data* maybe_create_subchannel_batch_for_replay(
    grpc_call_element* elem, subchannel_call_retry_state* retry_state) {
  ChannelData* chand = static_cast<ChannelData*>(elem->channel_data);
  call_data* calld = static_cast<call_data*>(elem->call_data);
  subchannel_batch_data* replay_batch_data = nullptr;
  // send_initial_metadata.
  if (calld->seen_send_initial_metadata &&
      !retry_state->started_send_initial_metadata &&
      !calld->pending_send_initial_metadata) {
    if (grpc_client_channel_call_trace.enabled()) {
      gpr_log(GPR_INFO,
              "chand=%p calld=%p: replaying previously completed "
              "send_initial_metadata op",
              chand, calld);
    }
    replay_batch_data = batch_data_create(elem, 1, true /* set_on_complete */);
    add_retriable_send_initial_metadata_op(calld, retry_state,
                                           replay_batch_data);
  }
  // send_message.
  // Note that we can only have one send_message op in flight at a time.
  if (retry_state->started_send_message_count < calld->send_messages.size() &&
      retry_state->started_send_message_count ==
          retry_state->completed_send_message_count &&
      !calld->pending_send_message) {
    if (grpc_client_channel_call_trace.enabled()) {
      gpr_log(GPR_INFO,
              "chand=%p calld=%p: replaying previously completed "
              "send_message op",
              chand, calld);
    }
    if (replay_batch_data == nullptr) {
      replay_batch_data =
          batch_data_create(elem, 1, true /* set_on_complete */);
    }
    add_retriable_send_message_op(elem, retry_state, replay_batch_data);
  }
  // send_trailing_metadata.
  // Note that we only add this op if we have no more send_message ops
  // to start, since we can't send down any more send_message ops after
  // send_trailing_metadata.
  if (calld->seen_send_trailing_metadata &&
      retry_state->started_send_message_count == calld->send_messages.size() &&
      !retry_state->started_send_trailing_metadata &&
      !calld->pending_send_trailing_metadata) {
    if (grpc_client_channel_call_trace.enabled()) {
      gpr_log(GPR_INFO,
              "chand=%p calld=%p: replaying previously completed "
              "send_trailing_metadata op",
              chand, calld);
    }
    if (replay_batch_data == nullptr) {
      replay_batch_data =
          batch_data_create(elem, 1, true /* set_on_complete */);
    }
    add_retriable_send_trailing_metadata_op(calld, retry_state,
                                            replay_batch_data);
  }
  return replay_batch_data;
}

// Adds subchannel batches for pending batches to batches, updating
// *num_batches as needed.
static void add_subchannel_batches_for_pending_batches(
    grpc_call_element* elem, subchannel_call_retry_state* retry_state,
    grpc_core::CallCombinerClosureList* closures) {
  call_data* calld = static_cast<call_data*>(elem->call_data);
  for (size_t i = 0; i < GPR_ARRAY_SIZE(calld->pending_batches); ++i) {
    pending_batch* pending = &calld->pending_batches[i];
    grpc_transport_stream_op_batch* batch = pending->batch;
    if (batch == nullptr) continue;
    // Skip any batch that either (a) has already been started on this
    // subchannel call or (b) we can't start yet because we're still
    // replaying send ops that need to be completed first.
    // TODO(roth): Note that if any one op in the batch can't be sent
    // yet due to ops that we're replaying, we don't start any of the ops
    // in the batch.  This is probably okay, but it could conceivably
    // lead to increased latency in some cases -- e.g., we could delay
    // starting a recv op due to it being in the same batch with a send
    // op.  If/when we revamp the callback protocol in
    // transport_stream_op_batch, we may be able to fix this.
    if (batch->send_initial_metadata &&
        retry_state->started_send_initial_metadata) {
      continue;
    }
    if (batch->send_message && retry_state->completed_send_message_count <
                                   retry_state->started_send_message_count) {
      continue;
    }
    // Note that we only start send_trailing_metadata if we have no more
    // send_message ops to start, since we can't send down any more
    // send_message ops after send_trailing_metadata.
    if (batch->send_trailing_metadata &&
        (retry_state->started_send_message_count + batch->send_message <
             calld->send_messages.size() ||
         retry_state->started_send_trailing_metadata)) {
      continue;
    }
    if (batch->recv_initial_metadata &&
        retry_state->started_recv_initial_metadata) {
      continue;
    }
    if (batch->recv_message && retry_state->completed_recv_message_count <
                                   retry_state->started_recv_message_count) {
      continue;
    }
    if (batch->recv_trailing_metadata &&
        retry_state->started_recv_trailing_metadata) {
      // If we previously completed a recv_trailing_metadata op
      // initiated by start_internal_recv_trailing_metadata(), use the
      // result of that instead of trying to re-start this op.
      if (GPR_UNLIKELY((retry_state->recv_trailing_metadata_internal_batch !=
                        nullptr))) {
        // If the batch completed, then trigger the completion callback
        // directly, so that we return the previously returned results to
        // the application.  Otherwise, just unref the internally
        // started subchannel batch, since we'll propagate the
        // completion when it completes.
        if (retry_state->completed_recv_trailing_metadata) {
          // Batches containing recv_trailing_metadata always succeed.
          closures->Add(
              &retry_state->recv_trailing_metadata_ready, GRPC_ERROR_NONE,
              "re-executing recv_trailing_metadata_ready to propagate "
              "internally triggered result");
        } else {
          batch_data_unref(retry_state->recv_trailing_metadata_internal_batch);
        }
        retry_state->recv_trailing_metadata_internal_batch = nullptr;
      }
      continue;
    }
    // If we're not retrying, just send the batch as-is.
    if (calld->method_params == nullptr ||
        calld->method_params->retry_policy() == nullptr ||
        calld->retry_committed) {
      add_closure_for_subchannel_batch(elem, batch, closures);
      pending_batch_clear(calld, pending);
      continue;
    }
    // Create batch with the right number of callbacks.
    const bool has_send_ops = batch->send_initial_metadata ||
                              batch->send_message ||
                              batch->send_trailing_metadata;
    const int num_callbacks = has_send_ops + batch->recv_initial_metadata +
                              batch->recv_message +
                              batch->recv_trailing_metadata;
    subchannel_batch_data* batch_data = batch_data_create(
        elem, num_callbacks, has_send_ops /* set_on_complete */);
    // Cache send ops if needed.
    maybe_cache_send_ops_for_batch(calld, pending);
    // send_initial_metadata.
    if (batch->send_initial_metadata) {
      add_retriable_send_initial_metadata_op(calld, retry_state, batch_data);
    }
    // send_message.
    if (batch->send_message) {
      add_retriable_send_message_op(elem, retry_state, batch_data);
    }
    // send_trailing_metadata.
    if (batch->send_trailing_metadata) {
      add_retriable_send_trailing_metadata_op(calld, retry_state, batch_data);
    }
    // recv_initial_metadata.
    if (batch->recv_initial_metadata) {
      // recv_flags is only used on the server side.
      GPR_ASSERT(batch->payload->recv_initial_metadata.recv_flags == nullptr);
      add_retriable_recv_initial_metadata_op(calld, retry_state, batch_data);
    }
    // recv_message.
    if (batch->recv_message) {
      add_retriable_recv_message_op(calld, retry_state, batch_data);
    }
    // recv_trailing_metadata.
    if (batch->recv_trailing_metadata) {
      add_retriable_recv_trailing_metadata_op(calld, retry_state, batch_data);
    }
    add_closure_for_subchannel_batch(elem, &batch_data->batch, closures);
    // Track number of pending subchannel send batches.
    // If this is the first one, take a ref to the call stack.
    if (batch->send_initial_metadata || batch->send_message ||
        batch->send_trailing_metadata) {
      if (calld->num_pending_retriable_subchannel_send_batches == 0) {
        GRPC_CALL_STACK_REF(calld->owning_call, "subchannel_send_batches");
      }
      ++calld->num_pending_retriable_subchannel_send_batches;
    }
  }
}

// Constructs and starts whatever subchannel batches are needed on the
// subchannel call.
static void start_retriable_subchannel_batches(void* arg, grpc_error* ignored) {
  grpc_call_element* elem = static_cast<grpc_call_element*>(arg);
  ChannelData* chand = static_cast<ChannelData*>(elem->channel_data);
  call_data* calld = static_cast<call_data*>(elem->call_data);
  if (grpc_client_channel_call_trace.enabled()) {
    gpr_log(GPR_INFO, "chand=%p calld=%p: constructing retriable batches",
            chand, calld);
  }
  subchannel_call_retry_state* retry_state =
      static_cast<subchannel_call_retry_state*>(
          calld->subchannel_call->GetParentData());
  // Construct list of closures to execute, one for each pending batch.
  grpc_core::CallCombinerClosureList closures;
  // Replay previously-returned send_* ops if needed.
  subchannel_batch_data* replay_batch_data =
      maybe_create_subchannel_batch_for_replay(elem, retry_state);
  if (replay_batch_data != nullptr) {
    add_closure_for_subchannel_batch(elem, &replay_batch_data->batch,
                                     &closures);
    // Track number of pending subchannel send batches.
    // If this is the first one, take a ref to the call stack.
    if (calld->num_pending_retriable_subchannel_send_batches == 0) {
      GRPC_CALL_STACK_REF(calld->owning_call, "subchannel_send_batches");
    }
    ++calld->num_pending_retriable_subchannel_send_batches;
  }
  // Now add pending batches.
  add_subchannel_batches_for_pending_batches(elem, retry_state, &closures);
  // Start batches on subchannel call.
  if (grpc_client_channel_call_trace.enabled()) {
    gpr_log(GPR_INFO,
            "chand=%p calld=%p: starting %" PRIuPTR
            " retriable batches on subchannel_call=%p",
            chand, calld, closures.size(), calld->subchannel_call.get());
  }
  // Note: This will yield the call combiner.
  closures.RunClosures(calld->call_combiner);
}

//
// LB pick
//

static void create_subchannel_call(grpc_call_element* elem) {
  ChannelData* chand = static_cast<ChannelData*>(elem->channel_data);
  call_data* calld = static_cast<call_data*>(elem->call_data);
  const size_t parent_data_size =
      calld->enable_retries ? sizeof(subchannel_call_retry_state) : 0;
  const grpc_core::ConnectedSubchannel::CallArgs call_args = {
      calld->pollent,          // pollent
      calld->path,             // path
      calld->call_start_time,  // start_time
      calld->deadline,         // deadline
      calld->arena,            // arena
      // TODO(roth): When we implement hedging support, we will probably
      // need to use a separate call context for each subchannel call.
      calld->call_context,   // context
      calld->call_combiner,  // call_combiner
      parent_data_size       // parent_data_size
  };
  grpc_error* error = GRPC_ERROR_NONE;
  calld->subchannel_call =
      calld->pick.pick.connected_subchannel->CreateCall(call_args, &error);
  if (grpc_client_channel_routing_trace.enabled()) {
    gpr_log(GPR_INFO, "chand=%p calld=%p: create subchannel_call=%p: error=%s",
            chand, calld, calld->subchannel_call.get(),
            grpc_error_string(error));
  }
  if (GPR_UNLIKELY(error != GRPC_ERROR_NONE)) {
    pending_batches_fail(elem, error, yield_call_combiner);
  } else {
    if (parent_data_size > 0) {
      new (calld->subchannel_call->GetParentData())
          subchannel_call_retry_state(calld->call_context);
    }
    pending_batches_resume(elem);
  }
}

// Invoked when a pick is completed, on both success or failure.
static void pick_done(void* arg, grpc_error* error) {
  grpc_call_element* elem = static_cast<grpc_call_element*>(arg);
  ChannelData* chand = static_cast<ChannelData*>(elem->channel_data);
  call_data* calld = static_cast<call_data*>(elem->call_data);
  if (error != GRPC_ERROR_NONE) {
    if (grpc_client_channel_routing_trace.enabled()) {
      gpr_log(GPR_INFO,
              "chand=%p calld=%p: failed to pick subchannel: error=%s", chand,
              calld, grpc_error_string(error));
    }
    pending_batches_fail(elem, GRPC_ERROR_REF(error), yield_call_combiner);
    return;
  }
  create_subchannel_call(elem);
}

namespace grpc_core {
namespace {

// A class to handle the call combiner cancellation callback for a
// queued pick.
class QueuedPickCanceller {
 public:
  explicit QueuedPickCanceller(grpc_call_element* elem) : elem_(elem) {
    auto* calld = static_cast<call_data*>(elem->call_data);
    auto* chand = static_cast<ChannelData*>(elem->channel_data);
    GRPC_CALL_STACK_REF(calld->owning_call, "QueuedPickCanceller");
    GRPC_CLOSURE_INIT(&closure_, &CancelLocked, this,
                      grpc_combiner_scheduler(chand->data_plane_combiner()));
    grpc_call_combiner_set_notify_on_cancel(calld->call_combiner, &closure_);
  }

 private:
  static void CancelLocked(void* arg, grpc_error* error) {
    auto* self = static_cast<QueuedPickCanceller*>(arg);
    auto* chand = static_cast<ChannelData*>(self->elem_->channel_data);
    auto* calld = static_cast<call_data*>(self->elem_->call_data);
    if (grpc_client_channel_routing_trace.enabled()) {
      gpr_log(GPR_INFO,
              "chand=%p calld=%p: cancelling queued pick: "
              "error=%s self=%p calld->pick_canceller=%p",
              chand, calld, grpc_error_string(error), self,
              calld->pick_canceller);
    }
    if (calld->pick_canceller == self && error != GRPC_ERROR_NONE) {
      // Remove pick from list of queued picks.
      remove_call_from_queued_picks_locked(self->elem_);
      // Fail pending batches on the call.
      pending_batches_fail(self->elem_, GRPC_ERROR_REF(error),
                           yield_call_combiner_if_pending_batches_found);
    }
    GRPC_CALL_STACK_UNREF(calld->owning_call, "QueuedPickCanceller");
    Delete(self);
  }

  grpc_call_element* elem_;
  grpc_closure closure_;
};

}  // namespace
}  // namespace grpc_core

// Removes the call from the channel's list of queued picks.
static void remove_call_from_queued_picks_locked(grpc_call_element* elem) {
  auto* chand = static_cast<ChannelData*>(elem->channel_data);
  auto* calld = static_cast<call_data*>(elem->call_data);
  if (grpc_client_channel_routing_trace.enabled()) {
    gpr_log(GPR_INFO, "chand=%p calld=%p: removing from queued picks list",
            chand, calld);
  }
  chand->RemoveQueuedPick(&calld->pick, calld->pollent);
  calld->pick_queued = false;
  // Lame the call combiner canceller.
  calld->pick_canceller = nullptr;
}

// Adds the call to the channel's list of queued picks.
static void add_call_to_queued_picks_locked(grpc_call_element* elem) {
  auto* chand = static_cast<ChannelData*>(elem->channel_data);
  auto* calld = static_cast<call_data*>(elem->call_data);
  if (grpc_client_channel_routing_trace.enabled()) {
    gpr_log(GPR_INFO, "chand=%p calld=%p: adding to queued picks list", chand,
            calld);
  }
  calld->pick_queued = true;
  calld->pick.elem = elem;
  chand->AddQueuedPick(&calld->pick, calld->pollent);
  // Register call combiner cancellation callback.
  calld->pick_canceller = grpc_core::New<grpc_core::QueuedPickCanceller>(elem);
}

// Applies service config to the call.  Must be invoked once we know
// that the resolver has returned results to the channel.
static void apply_service_config_to_call_locked(grpc_call_element* elem) {
  ChannelData* chand = static_cast<ChannelData*>(elem->channel_data);
  call_data* calld = static_cast<call_data*>(elem->call_data);
  if (grpc_client_channel_routing_trace.enabled()) {
    gpr_log(GPR_INFO, "chand=%p calld=%p: applying service config to call",
            chand, calld);
  }
<<<<<<< HEAD
  if (chand->service_config != nullptr) {
    calld->service_config = chand->service_config;
    calld->call_context[GRPC_SERVICE_CONFIG].value = &calld->service_config;
    const auto* method_params_vector_ptr =
        chand->service_config->GetMethodServiceConfigObjectsVector(calld->path);
    if (method_params_vector_ptr != nullptr) {
      calld->method_params = static_cast<ClientChannelMethodParsedObject*>(
          ((*method_params_vector_ptr)
               [grpc_core::internal::ClientChannelServiceConfigParser::
                    client_channel_service_config_parser_index()])
              .get());
      calld->call_context[GRPC_SERVICE_CONFIG_METHOD_PARAMS].value =
          const_cast<grpc_core::ServiceConfig::ServiceConfigObjectsVector*>(
              method_params_vector_ptr);
    }
  }
  if (chand->retry_throttle_data != nullptr) {
    calld->retry_throttle_data = chand->retry_throttle_data->Ref();
  }
  if (calld->method_params != nullptr) {
    // If the deadline from the service config is shorter than the one
    // from the client API, reset the deadline timer.
    if (chand->deadline_checking_enabled &&
=======
  calld->retry_throttle_data = chand->retry_throttle_data();
  calld->method_params = chand->GetMethodParams(calld->path);
  if (calld->method_params != nullptr) {
    // If the deadline from the service config is shorter than the one
    // from the client API, reset the deadline timer.
    if (chand->deadline_checking_enabled() &&
>>>>>>> e498ba06
        calld->method_params->timeout() != 0) {
      const grpc_millis per_method_deadline =
          grpc_timespec_to_millis_round_up(calld->call_start_time) +
          calld->method_params->timeout();
      if (per_method_deadline < calld->deadline) {
        calld->deadline = per_method_deadline;
        grpc_deadline_state_reset(elem, calld->deadline);
      }
    }
    // If the service config set wait_for_ready and the application
    // did not explicitly set it, use the value from the service config.
    uint32_t* send_initial_metadata_flags =
        &calld->pending_batches[0]
             .batch->payload->send_initial_metadata.send_initial_metadata_flags;
<<<<<<< HEAD
    if (calld->method_params->wait_for_ready().has_value() &&
        !(*send_initial_metadata_flags &
          GRPC_INITIAL_METADATA_WAIT_FOR_READY_EXPLICITLY_SET)) {
      if (calld->method_params->wait_for_ready().value()) {
=======
    if (GPR_UNLIKELY(calld->method_params->wait_for_ready() !=
                         ClientChannelMethodParams::WAIT_FOR_READY_UNSET &&
                     !(*send_initial_metadata_flags &
                       GRPC_INITIAL_METADATA_WAIT_FOR_READY_EXPLICITLY_SET))) {
      if (calld->method_params->wait_for_ready() ==
          ClientChannelMethodParams::WAIT_FOR_READY_TRUE) {
>>>>>>> e498ba06
        *send_initial_metadata_flags |= GRPC_INITIAL_METADATA_WAIT_FOR_READY;
      } else {
        *send_initial_metadata_flags &= ~GRPC_INITIAL_METADATA_WAIT_FOR_READY;
      }
    }
  }
  // If no retry policy, disable retries.
  // TODO(roth): Remove this when adding support for transparent retries.
  if (calld->method_params == nullptr ||
      calld->method_params->retry_policy() == nullptr) {
    calld->enable_retries = false;
  }
}

// Invoked once resolver results are available.
static void maybe_apply_service_config_to_call_locked(grpc_call_element* elem) {
  ChannelData* chand = static_cast<ChannelData*>(elem->channel_data);
  call_data* calld = static_cast<call_data*>(elem->call_data);
  // Apply service config data to the call only once, and only if the
  // channel has the data available.
  if (GPR_LIKELY(chand->received_service_config_data() &&
                 !calld->service_config_applied)) {
    calld->service_config_applied = true;
    apply_service_config_to_call_locked(elem);
  }
}

static const char* pick_result_name(LoadBalancingPolicy::PickResult result) {
  switch (result) {
    case LoadBalancingPolicy::PICK_COMPLETE:
      return "COMPLETE";
    case LoadBalancingPolicy::PICK_QUEUE:
      return "QUEUE";
    case LoadBalancingPolicy::PICK_TRANSIENT_FAILURE:
      return "TRANSIENT_FAILURE";
  }
  GPR_UNREACHABLE_CODE(return "UNKNOWN");
}

static void start_pick_locked(void* arg, grpc_error* error) {
  grpc_call_element* elem = static_cast<grpc_call_element*>(arg);
  call_data* calld = static_cast<call_data*>(elem->call_data);
  ChannelData* chand = static_cast<ChannelData*>(elem->channel_data);
  GPR_ASSERT(calld->pick.pick.connected_subchannel == nullptr);
  GPR_ASSERT(calld->subchannel_call == nullptr);
  // If this is a retry, use the send_initial_metadata payload that
  // we've cached; otherwise, use the pending batch.  The
  // send_initial_metadata batch will be the first pending batch in the
  // list, as set by get_batch_index() above.
  // TODO(roth): What if the LB policy needs to add something to the
  // call's initial metadata, and then there's a retry?  We don't want
  // the new metadata to be added twice.  We might need to somehow
  // allocate the subchannel batch earlier so that we can give the
  // subchannel's copy of the metadata batch (which is copied for each
  // attempt) to the LB policy instead the one from the parent channel.
  calld->pick.pick.initial_metadata =
      calld->seen_send_initial_metadata
          ? &calld->send_initial_metadata
          : calld->pending_batches[0]
                .batch->payload->send_initial_metadata.send_initial_metadata;
  uint32_t* send_initial_metadata_flags =
      calld->seen_send_initial_metadata
          ? &calld->send_initial_metadata_flags
          : &calld->pending_batches[0]
                 .batch->payload->send_initial_metadata
                 .send_initial_metadata_flags;
  // Apply service config to call if needed.
  maybe_apply_service_config_to_call_locked(elem);
  // When done, we schedule this closure to leave the data plane combiner.
  GRPC_CLOSURE_INIT(&calld->pick_closure, pick_done, elem,
                    grpc_schedule_on_exec_ctx);
  // Attempt pick.
  error = GRPC_ERROR_NONE;
  auto pick_result = chand->picker()->Pick(&calld->pick.pick, &error);
  if (grpc_client_channel_routing_trace.enabled()) {
    gpr_log(GPR_INFO,
            "chand=%p calld=%p: LB pick returned %s (connected_subchannel=%p, "
            "error=%s)",
            chand, calld, pick_result_name(pick_result),
            calld->pick.pick.connected_subchannel.get(),
            grpc_error_string(error));
  }
  switch (pick_result) {
    case LoadBalancingPolicy::PICK_TRANSIENT_FAILURE: {
      // If we're shutting down, fail all RPCs.
      grpc_error* disconnect_error = chand->disconnect_error();
      if (disconnect_error != GRPC_ERROR_NONE) {
        GRPC_ERROR_UNREF(error);
        GRPC_CLOSURE_SCHED(&calld->pick_closure,
                           GRPC_ERROR_REF(disconnect_error));
        break;
      }
      // If wait_for_ready is false, then the error indicates the RPC
      // attempt's final status.
      if ((*send_initial_metadata_flags &
           GRPC_INITIAL_METADATA_WAIT_FOR_READY) == 0) {
        // Retry if appropriate; otherwise, fail.
        grpc_status_code status = GRPC_STATUS_OK;
        grpc_error_get_status(error, calld->deadline, &status, nullptr, nullptr,
                              nullptr);
        if (!calld->enable_retries ||
            !maybe_retry(elem, nullptr /* batch_data */, status,
                         nullptr /* server_pushback_md */)) {
          grpc_error* new_error =
              GRPC_ERROR_CREATE_REFERENCING_FROM_STATIC_STRING(
                  "Failed to pick subchannel", &error, 1);
          GRPC_ERROR_UNREF(error);
          GRPC_CLOSURE_SCHED(&calld->pick_closure, new_error);
        }
        if (calld->pick_queued) remove_call_from_queued_picks_locked(elem);
        break;
      }
      // If wait_for_ready is true, then queue to retry when we get a new
      // picker.
      GRPC_ERROR_UNREF(error);
    }
    // Fallthrough
    case LoadBalancingPolicy::PICK_QUEUE:
      if (!calld->pick_queued) add_call_to_queued_picks_locked(elem);
      break;
    default:  // PICK_COMPLETE
      // Handle drops.
      if (GPR_UNLIKELY(calld->pick.pick.connected_subchannel == nullptr)) {
        error = GRPC_ERROR_CREATE_FROM_STATIC_STRING(
            "Call dropped by load balancing policy");
      }
      GRPC_CLOSURE_SCHED(&calld->pick_closure, error);
      if (calld->pick_queued) remove_call_from_queued_picks_locked(elem);
  }
}

//
// filter call vtable functions
//

static void cc_start_transport_stream_op_batch(
    grpc_call_element* elem, grpc_transport_stream_op_batch* batch) {
  GPR_TIMER_SCOPE("cc_start_transport_stream_op_batch", 0);
  call_data* calld = static_cast<call_data*>(elem->call_data);
  ChannelData* chand = static_cast<ChannelData*>(elem->channel_data);
  if (GPR_LIKELY(chand->deadline_checking_enabled())) {
    grpc_deadline_state_client_start_transport_stream_op_batch(elem, batch);
  }
  // If we've previously been cancelled, immediately fail any new batches.
  if (GPR_UNLIKELY(calld->cancel_error != GRPC_ERROR_NONE)) {
    if (grpc_client_channel_call_trace.enabled()) {
      gpr_log(GPR_INFO, "chand=%p calld=%p: failing batch with error: %s",
              chand, calld, grpc_error_string(calld->cancel_error));
    }
    // Note: This will release the call combiner.
    grpc_transport_stream_op_batch_finish_with_failure(
        batch, GRPC_ERROR_REF(calld->cancel_error), calld->call_combiner);
    return;
  }
  // Handle cancellation.
  if (GPR_UNLIKELY(batch->cancel_stream)) {
    // Stash a copy of cancel_error in our call data, so that we can use
    // it for subsequent operations.  This ensures that if the call is
    // cancelled before any batches are passed down (e.g., if the deadline
    // is in the past when the call starts), we can return the right
    // error to the caller when the first batch does get passed down.
    GRPC_ERROR_UNREF(calld->cancel_error);
    calld->cancel_error =
        GRPC_ERROR_REF(batch->payload->cancel_stream.cancel_error);
    if (grpc_client_channel_call_trace.enabled()) {
      gpr_log(GPR_INFO, "chand=%p calld=%p: recording cancel_error=%s", chand,
              calld, grpc_error_string(calld->cancel_error));
    }
    // If we do not have a subchannel call (i.e., a pick has not yet
    // been started), fail all pending batches.  Otherwise, send the
    // cancellation down to the subchannel call.
    if (calld->subchannel_call == nullptr) {
      // TODO(roth): If there is a pending retry callback, do we need to
      // cancel it here?
      pending_batches_fail(elem, GRPC_ERROR_REF(calld->cancel_error),
                           no_yield_call_combiner);
      // Note: This will release the call combiner.
      grpc_transport_stream_op_batch_finish_with_failure(
          batch, GRPC_ERROR_REF(calld->cancel_error), calld->call_combiner);
    } else {
      // Note: This will release the call combiner.
      calld->subchannel_call->StartTransportStreamOpBatch(batch);
    }
    return;
  }
  // Add the batch to the pending list.
  pending_batches_add(elem, batch);
  // Check if we've already gotten a subchannel call.
  // Note that once we have completed the pick, we do not need to enter
  // the channel combiner, which is more efficient (especially for
  // streaming calls).
  if (calld->subchannel_call != nullptr) {
    if (grpc_client_channel_call_trace.enabled()) {
      gpr_log(GPR_INFO,
              "chand=%p calld=%p: starting batch on subchannel_call=%p", chand,
              calld, calld->subchannel_call.get());
    }
    pending_batches_resume(elem);
    return;
  }
  // We do not yet have a subchannel call.
  // For batches containing a send_initial_metadata op, enter the channel
  // combiner to start a pick.
  if (GPR_LIKELY(batch->send_initial_metadata)) {
    if (grpc_client_channel_call_trace.enabled()) {
      gpr_log(GPR_INFO, "chand=%p calld=%p: entering client_channel combiner",
              chand, calld);
    }
    GRPC_CLOSURE_SCHED(
        GRPC_CLOSURE_INIT(
            &batch->handler_private.closure, start_pick_locked, elem,
            grpc_combiner_scheduler(chand->data_plane_combiner())),
        GRPC_ERROR_NONE);
  } else {
    // For all other batches, release the call combiner.
    if (grpc_client_channel_call_trace.enabled()) {
      gpr_log(GPR_INFO,
              "chand=%p calld=%p: saved batch, yielding call combiner", chand,
              calld);
    }
    GRPC_CALL_COMBINER_STOP(calld->call_combiner,
                            "batch does not include send_initial_metadata");
  }
}

/* Constructor for call_data */
static grpc_error* cc_init_call_elem(grpc_call_element* elem,
                                     const grpc_call_element_args* args) {
  ChannelData* chand = static_cast<ChannelData*>(elem->channel_data);
  new (elem->call_data) call_data(elem, *chand, *args);
  return GRPC_ERROR_NONE;
}

/* Destructor for call_data */
static void cc_destroy_call_elem(grpc_call_element* elem,
                                 const grpc_call_final_info* final_info,
                                 grpc_closure* then_schedule_closure) {
  call_data* calld = static_cast<call_data*>(elem->call_data);
  if (GPR_LIKELY(calld->subchannel_call != nullptr)) {
    calld->subchannel_call->SetAfterCallStackDestroy(then_schedule_closure);
    then_schedule_closure = nullptr;
  }
  calld->~call_data();
  GRPC_CLOSURE_SCHED(then_schedule_closure, GRPC_ERROR_NONE);
}

static void cc_set_pollset_or_pollset_set(grpc_call_element* elem,
                                          grpc_polling_entity* pollent) {
  call_data* calld = static_cast<call_data*>(elem->call_data);
  calld->pollent = pollent;
}

/*************************************************************************
 * EXPORTED SYMBOLS
 */

const grpc_channel_filter grpc_client_channel_filter = {
    cc_start_transport_stream_op_batch,
    ChannelData::StartTransportOp,
    sizeof(call_data),
    cc_init_call_elem,
    cc_set_pollset_or_pollset_set,
    cc_destroy_call_elem,
    sizeof(ChannelData),
    ChannelData::Init,
    ChannelData::Destroy,
    ChannelData::GetChannelInfo,
    "client-channel",
};

void grpc_client_channel_set_channelz_node(
    grpc_channel_element* elem, grpc_core::channelz::ClientChannelNode* node) {
  auto* chand = static_cast<ChannelData*>(elem->channel_data);
  chand->set_channelz_node(node);
}

void grpc_client_channel_populate_child_refs(
    grpc_channel_element* elem,
    grpc_core::channelz::ChildRefsList* child_subchannels,
    grpc_core::channelz::ChildRefsList* child_channels) {
  auto* chand = static_cast<ChannelData*>(elem->channel_data);
  chand->FillChildRefsForChannelz(child_subchannels, child_channels);
}

grpc_connectivity_state grpc_client_channel_check_connectivity_state(
    grpc_channel_element* elem, int try_to_connect) {
  auto* chand = static_cast<ChannelData*>(elem->channel_data);
  return chand->CheckConnectivityState(try_to_connect);
}

int grpc_client_channel_num_external_connectivity_watchers(
    grpc_channel_element* elem) {
  auto* chand = static_cast<ChannelData*>(elem->channel_data);
  return chand->NumExternalConnectivityWatchers();
}

void grpc_client_channel_watch_connectivity_state(
    grpc_channel_element* elem, grpc_polling_entity pollent,
    grpc_connectivity_state* state, grpc_closure* closure,
    grpc_closure* watcher_timer_init) {
  auto* chand = static_cast<ChannelData*>(elem->channel_data);
  return chand->AddExternalConnectivityWatcher(pollent, state, closure,
                                               watcher_timer_init);
}

grpc_core::RefCountedPtr<grpc_core::SubchannelCall>
grpc_client_channel_get_subchannel_call(grpc_call_element* elem) {
  call_data* calld = static_cast<call_data*>(elem->call_data);
  return calld->subchannel_call;
}<|MERGE_RESOLUTION|>--- conflicted
+++ resolved
@@ -153,10 +153,8 @@
   RefCountedPtr<ServerRetryThrottleData> retry_throttle_data() const {
     return retry_throttle_data_;
   }
-  RefCountedPtr<ClientChannelMethodParams> GetMethodParams(
-      const grpc_slice& path) {
-    if (method_params_table_ == nullptr) return nullptr;
-    return ServiceConfig::MethodConfigTableLookup(*method_params_table_, path);
+  RefCountedPtr<ServiceConfig> service_config() const {
+    return service_config_;
   }
 
   grpc_connectivity_state CheckConnectivityState(bool try_to_connect);
@@ -223,7 +221,8 @@
 
   static bool ProcessResolverResultLocked(
       void* arg, Resolver::Result* result, const char** lb_policy_name,
-      RefCountedPtr<LoadBalancingPolicy::Config>* lb_policy_config);
+      const ParsedLoadBalancingConfig** lb_policy_config,
+      const HealthCheckParsedObject** health_check);
 
   grpc_error* DoPingLocked(grpc_transport_op* op);
 
@@ -249,15 +248,9 @@
   UniquePtr<LoadBalancingPolicy::SubchannelPicker> picker_;
   QueuedPick* queued_picks_ = nullptr;  // Linked list of queued picks.
   // Data from service config.
-<<<<<<< HEAD
-  bool received_service_config_data;
-  grpc_core::RefCountedPtr<ServerRetryThrottleData> retry_throttle_data;
-  grpc_core::RefCountedPtr<grpc_core::ServiceConfig> service_config;
-=======
   bool received_service_config_data_ = false;
-  RefCountedPtr<ServerRetryThrottleData> retry_throttle_data_;
-  RefCountedPtr<ClientChannelMethodParamsTable> method_params_table_;
->>>>>>> e498ba06
+  grpc_core::RefCountedPtr<ServerRetryThrottleData> retry_throttle_data_;
+  grpc_core::RefCountedPtr<grpc_core::ServiceConfig> service_config_;
 
   //
   // Fields used in the control plane.  Guarded by combiner.
@@ -365,13 +358,8 @@
       RefCountedPtr<ServiceConfig> service_config)
       : chand_(chand),
         retry_throttle_data_(std::move(retry_throttle_data)),
-<<<<<<< HEAD
         service_config_(std::move(service_config)) {
-    GRPC_CHANNEL_STACK_REF(chand->owning_stack, "ServiceConfigSetter");
-=======
-        method_params_table_(std::move(method_params_table)) {
     GRPC_CHANNEL_STACK_REF(chand->owning_stack_, "ServiceConfigSetter");
->>>>>>> e498ba06
     GRPC_CLOSURE_INIT(&closure_, SetServiceConfigData, this,
                       grpc_combiner_scheduler(chand->data_plane_combiner_));
     GRPC_CLOSURE_SCHED(&closure_, GRPC_ERROR_NONE);
@@ -382,15 +370,9 @@
     ServiceConfigSetter* self = static_cast<ServiceConfigSetter*>(arg);
     ChannelData* chand = self->chand_;
     // Update channel state.
-<<<<<<< HEAD
-    chand->received_service_config_data = true;
-    chand->retry_throttle_data = std::move(self->retry_throttle_data_);
-    chand->service_config = std::move(self->service_config_);
-=======
     chand->received_service_config_data_ = true;
     chand->retry_throttle_data_ = std::move(self->retry_throttle_data_);
-    chand->method_params_table_ = std::move(self->method_params_table_);
->>>>>>> e498ba06
+    chand->service_config_ = std::move(self->service_config_);
     // Apply service config to queued picks.
     for (QueuedPick* pick = chand->queued_picks_; pick != nullptr;
          pick = pick->next) {
@@ -547,13 +529,8 @@
         chand_->subchannel_pool_.get());
     grpc_channel_args* new_args =
         grpc_channel_args_copy_and_add(&args, &arg, 1);
-<<<<<<< HEAD
-    Subchannel* subchannel = chand_->client_channel_factory->CreateSubchannel(
+    Subchannel* subchannel = chand_->client_channel_factory_->CreateSubchannel(
         new_args, health_check);
-=======
-    Subchannel* subchannel =
-        chand_->client_channel_factory_->CreateSubchannel(new_args);
->>>>>>> e498ba06
     grpc_channel_args_destroy(new_args);
     return subchannel;
   }
@@ -704,17 +681,6 @@
   }
 }
 
-<<<<<<< HEAD
-// Synchronous callback from chand->resolving_lb_policy to process a resolver
-// result update.
-static bool process_resolver_result_locked(
-    void* arg, grpc_core::Resolver::Result* result, const char** lb_policy_name,
-    const grpc_core::ParsedLoadBalancingConfig** lb_policy_config,
-    const grpc_core::HealthCheckParsedObject** health_check) {
-  channel_data* chand = static_cast<channel_data*>(arg);
-  ProcessedResolverResult resolver_result(result, chand->enable_retries);
-  const char* service_config_json = resolver_result.service_config_json();
-=======
 ChannelData::~ChannelData() {
   if (resolving_lb_policy_ != nullptr) {
     grpc_pollset_set_del_pollset_set(resolving_lb_policy_->interested_parties(),
@@ -735,34 +701,19 @@
 // resolver result update.
 bool ChannelData::ProcessResolverResultLocked(
     void* arg, Resolver::Result* result, const char** lb_policy_name,
-    RefCountedPtr<LoadBalancingPolicy::Config>* lb_policy_config) {
+    const ParsedLoadBalancingConfig** lb_policy_config,
+    const grpc_core::HealthCheckParsedObject** health_check) {
   ChannelData* chand = static_cast<ChannelData*>(arg);
   ProcessedResolverResult resolver_result(result, chand->enable_retries_);
-  UniquePtr<char> service_config_json = resolver_result.service_config_json();
->>>>>>> e498ba06
+  const char* service_config_json = resolver_result.service_config_json();
   if (grpc_client_channel_routing_trace.enabled()) {
     gpr_log(GPR_INFO, "chand=%p: resolver returned service config: \"%s\"",
             chand, service_config_json);
   }
   // Create service config setter to update channel state in the data
   // plane combiner.  Destroys itself when done.
-<<<<<<< HEAD
-  grpc_core::New<grpc_core::ServiceConfigSetter>(
-      chand, resolver_result.retry_throttle_data(),
-      resolver_result.service_config());
-  // Swap out the data used by cc_get_channel_info().
-  gpr_mu_lock(&chand->info_mu);
-  chand->info_lb_policy_name = resolver_result.lb_policy_name();
-  const bool service_config_changed =
-      ((service_config_json == nullptr) !=
-       (chand->info_service_config_json == nullptr)) ||
-      (service_config_json != nullptr &&
-       strcmp(service_config_json, chand->info_service_config_json.get()) != 0);
-  chand->info_service_config_json.reset(gpr_strdup(service_config_json));
-  gpr_mu_unlock(&chand->info_mu);
-=======
   New<ServiceConfigSetter>(chand, resolver_result.retry_throttle_data(),
-                           resolver_result.method_params_table());
+                           resolver_result.service_config());
   // Swap out the data used by GetChannelInfo().
   bool service_config_changed;
   {
@@ -772,11 +723,10 @@
         ((service_config_json == nullptr) !=
          (chand->info_service_config_json_ == nullptr)) ||
         (service_config_json != nullptr &&
-         strcmp(service_config_json.get(),
-                chand->info_service_config_json_.get()) != 0);
-    chand->info_service_config_json_ = std::move(service_config_json);
-  }
->>>>>>> e498ba06
+         strcmp(service_config_json, chand->info_service_config_json_.get()) !=
+             0);
+    chand->info_service_config_json_.reset(gpr_strdup(service_config_json));
+  }
   // Return results.
   *lb_policy_name = chand->info_lb_policy_name_.get();
   *lb_policy_config = resolver_result.lb_policy_config();
@@ -909,41 +859,12 @@
   }
 }
 
-<<<<<<< HEAD
-/* Destructor for channel_data */
-static void cc_destroy_channel_elem(grpc_channel_element* elem) {
-  channel_data* chand = static_cast<channel_data*>(elem->channel_data);
-  if (chand->resolving_lb_policy != nullptr) {
-    grpc_pollset_set_del_pollset_set(
-        chand->resolving_lb_policy->interested_parties(),
-        chand->interested_parties);
-    chand->resolving_lb_policy.reset();
-  }
-  // TODO(roth): Once we convert the filter API to C++, there will no
-  // longer be any need to explicitly reset these smart pointer data members.
-  chand->picker.reset();
-  chand->subchannel_pool.reset();
-  chand->info_lb_policy_name.reset();
-  chand->info_service_config_json.reset();
-  chand->retry_throttle_data.reset();
-  chand->service_config.reset();
-  grpc_client_channel_stop_backup_polling(chand->interested_parties);
-  grpc_pollset_set_destroy(chand->interested_parties);
-  GRPC_COMBINER_UNREF(chand->data_plane_combiner, "client_channel");
-  GRPC_COMBINER_UNREF(chand->combiner, "client_channel");
-  GRPC_ERROR_UNREF(
-      chand->disconnect_error.Load(grpc_core::MemoryOrder::RELAXED));
-  grpc_connectivity_state_destroy(&chand->state_tracker);
-  gpr_mu_destroy(&chand->info_mu);
-  chand->external_connectivity_watcher_list.Destroy();
-=======
 void ChannelData::TryToConnectLocked(void* arg, grpc_error* error_ignored) {
   auto* chand = static_cast<ChannelData*>(arg);
   if (chand->resolving_lb_policy_ != nullptr) {
     chand->resolving_lb_policy_->ExitIdleLocked();
   }
   GRPC_CHANNEL_STACK_UNREF(chand->owning_stack_, "TryToConnect");
->>>>>>> e498ba06
 }
 
 grpc_connectivity_state ChannelData::CheckConnectivityState(
@@ -3004,12 +2925,12 @@
     gpr_log(GPR_INFO, "chand=%p calld=%p: applying service config to call",
             chand, calld);
   }
-<<<<<<< HEAD
-  if (chand->service_config != nullptr) {
-    calld->service_config = chand->service_config;
+  if (chand->service_config() != nullptr) {
+    calld->service_config = chand->service_config();
     calld->call_context[GRPC_SERVICE_CONFIG].value = &calld->service_config;
     const auto* method_params_vector_ptr =
-        chand->service_config->GetMethodServiceConfigObjectsVector(calld->path);
+        chand->service_config()->GetMethodServiceConfigObjectsVector(
+            calld->path);
     if (method_params_vector_ptr != nullptr) {
       calld->method_params = static_cast<ClientChannelMethodParsedObject*>(
           ((*method_params_vector_ptr)
@@ -3021,21 +2942,11 @@
               method_params_vector_ptr);
     }
   }
-  if (chand->retry_throttle_data != nullptr) {
-    calld->retry_throttle_data = chand->retry_throttle_data->Ref();
-  }
-  if (calld->method_params != nullptr) {
-    // If the deadline from the service config is shorter than the one
-    // from the client API, reset the deadline timer.
-    if (chand->deadline_checking_enabled &&
-=======
   calld->retry_throttle_data = chand->retry_throttle_data();
-  calld->method_params = chand->GetMethodParams(calld->path);
   if (calld->method_params != nullptr) {
     // If the deadline from the service config is shorter than the one
     // from the client API, reset the deadline timer.
     if (chand->deadline_checking_enabled() &&
->>>>>>> e498ba06
         calld->method_params->timeout() != 0) {
       const grpc_millis per_method_deadline =
           grpc_timespec_to_millis_round_up(calld->call_start_time) +
@@ -3050,19 +2961,10 @@
     uint32_t* send_initial_metadata_flags =
         &calld->pending_batches[0]
              .batch->payload->send_initial_metadata.send_initial_metadata_flags;
-<<<<<<< HEAD
     if (calld->method_params->wait_for_ready().has_value() &&
         !(*send_initial_metadata_flags &
           GRPC_INITIAL_METADATA_WAIT_FOR_READY_EXPLICITLY_SET)) {
       if (calld->method_params->wait_for_ready().value()) {
-=======
-    if (GPR_UNLIKELY(calld->method_params->wait_for_ready() !=
-                         ClientChannelMethodParams::WAIT_FOR_READY_UNSET &&
-                     !(*send_initial_metadata_flags &
-                       GRPC_INITIAL_METADATA_WAIT_FOR_READY_EXPLICITLY_SET))) {
-      if (calld->method_params->wait_for_ready() ==
-          ClientChannelMethodParams::WAIT_FOR_READY_TRUE) {
->>>>>>> e498ba06
         *send_initial_metadata_flags |= GRPC_INITIAL_METADATA_WAIT_FOR_READY;
       } else {
         *send_initial_metadata_flags &= ~GRPC_INITIAL_METADATA_WAIT_FOR_READY;
