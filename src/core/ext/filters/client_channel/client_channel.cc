/*
 *
 * Copyright 2015 gRPC authors.
 *
 * Licensed under the Apache License, Version 2.0 (the "License");
 * you may not use this file except in compliance with the License.
 * You may obtain a copy of the License at
 *
 *     http://www.apache.org/licenses/LICENSE-2.0
 *
 * Unless required by applicable law or agreed to in writing, software
 * distributed under the License is distributed on an "AS IS" BASIS,
 * WITHOUT WARRANTIES OR CONDITIONS OF ANY KIND, either express or implied.
 * See the License for the specific language governing permissions and
 * limitations under the License.
 *
 */

#include <grpc/support/port_platform.h>

#include "src/core/ext/filters/client_channel/client_channel.h"

#include <inttypes.h>
#include <limits.h>
#include <stdbool.h>
#include <stdio.h>
#include <string.h>

#include <grpc/support/alloc.h>
#include <grpc/support/log.h>
#include <grpc/support/string_util.h>
#include <grpc/support/sync.h>

#include "src/core/ext/filters/client_channel/backup_poller.h"
#include "src/core/ext/filters/client_channel/http_connect_handshaker.h"
#include "src/core/ext/filters/client_channel/lb_policy_registry.h"
#include "src/core/ext/filters/client_channel/proxy_mapper_registry.h"
#include "src/core/ext/filters/client_channel/request_routing.h"
#include "src/core/ext/filters/client_channel/resolver_registry.h"
#include "src/core/ext/filters/client_channel/resolver_result_parsing.h"
#include "src/core/ext/filters/client_channel/retry_throttle.h"
#include "src/core/ext/filters/client_channel/subchannel.h"
#include "src/core/ext/filters/deadline/deadline_filter.h"
#include "src/core/lib/backoff/backoff.h"
#include "src/core/lib/channel/channel_args.h"
#include "src/core/lib/channel/connected_channel.h"
#include "src/core/lib/channel/status_util.h"
#include "src/core/lib/gpr/string.h"
#include "src/core/lib/gprpp/inlined_vector.h"
#include "src/core/lib/gprpp/manual_constructor.h"
#include "src/core/lib/iomgr/combiner.h"
#include "src/core/lib/iomgr/iomgr.h"
#include "src/core/lib/iomgr/polling_entity.h"
#include "src/core/lib/profiling/timers.h"
#include "src/core/lib/slice/slice_internal.h"
#include "src/core/lib/slice/slice_string_helpers.h"
#include "src/core/lib/surface/channel.h"
#include "src/core/lib/transport/connectivity_state.h"
#include "src/core/lib/transport/error_utils.h"
#include "src/core/lib/transport/metadata.h"
#include "src/core/lib/transport/metadata_batch.h"
#include "src/core/lib/transport/service_config.h"
#include "src/core/lib/transport/static_metadata.h"
#include "src/core/lib/transport/status_metadata.h"

using grpc_core::internal::ClientChannelMethodParams;
using grpc_core::internal::ClientChannelMethodParamsTable;
using grpc_core::internal::ProcessedResolverResult;
using grpc_core::internal::ServerRetryThrottleData;

/* Client channel implementation */

// By default, we buffer 256 KiB per RPC for retries.
// TODO(roth): Do we have any data to suggest a better value?
#define DEFAULT_PER_RPC_RETRY_BUFFER_SIZE (256 << 10)

// This value was picked arbitrarily.  It can be changed if there is
// any even moderately compelling reason to do so.
#define RETRY_BACKOFF_JITTER 0.2

grpc_core::TraceFlag grpc_client_channel_trace(false, "client_channel");

/*************************************************************************
 * CHANNEL-WIDE FUNCTIONS
 */

struct external_connectivity_watcher;

typedef struct client_channel_channel_data {
  grpc_core::ManualConstructor<grpc_core::RequestRouter> request_router;

  bool deadline_checking_enabled;
  bool enable_retries;
  size_t per_rpc_retry_buffer_size;

  /** combiner protecting all variables below in this data structure */
  grpc_combiner* combiner;
  /** retry throttle data */
  grpc_core::RefCountedPtr<ServerRetryThrottleData> retry_throttle_data;
  /** maps method names to method_parameters structs */
  grpc_core::RefCountedPtr<ClientChannelMethodParamsTable> method_params_table;
  /** owning stack */
  grpc_channel_stack* owning_stack;
  /** interested parties (owned) */
  grpc_pollset_set* interested_parties;

  /* external_connectivity_watcher_list head is guarded by its own mutex, since
   * counts need to be grabbed immediately without polling on a cq */
  gpr_mu external_connectivity_watcher_list_mu;
  struct external_connectivity_watcher* external_connectivity_watcher_list_head;

  /* the following properties are guarded by a mutex since APIs require them
     to be instantaneously available */
  gpr_mu info_mu;
  grpc_core::UniquePtr<char> info_lb_policy_name;
  /** service config in JSON form */
  grpc_core::UniquePtr<char> info_service_config_json;
} channel_data;

// Synchronous callback from chand->request_router to process a resolver
// result update.
static bool process_resolver_result_locked(void* arg,
                                           const grpc_channel_args& args,
                                           const char** lb_policy_name,
                                           grpc_json** lb_policy_config) {
  channel_data* chand = static_cast<channel_data*>(arg);
  ProcessedResolverResult resolver_result(args, chand->enable_retries);
  grpc_core::UniquePtr<char> service_config_json =
      resolver_result.service_config_json();
  if (grpc_client_channel_trace.enabled()) {
    gpr_log(GPR_INFO, "chand=%p: resolver returned service config: \"%s\"",
            chand, service_config_json.get());
  }
  // Update channel state.
  chand->retry_throttle_data = resolver_result.retry_throttle_data();
  chand->method_params_table = resolver_result.method_params_table();
  // Swap out the data used by cc_get_channel_info().
  gpr_mu_lock(&chand->info_mu);
  chand->info_lb_policy_name = resolver_result.lb_policy_name();
  const bool service_config_changed =
      ((service_config_json == nullptr) !=
       (chand->info_service_config_json == nullptr)) ||
      (service_config_json != nullptr &&
       strcmp(service_config_json.get(),
              chand->info_service_config_json.get()) != 0);
  chand->info_service_config_json = std::move(service_config_json);
  gpr_mu_unlock(&chand->info_mu);
  // Return results.
  *lb_policy_name = chand->info_lb_policy_name.get();
  *lb_policy_config = resolver_result.lb_policy_config();
  return service_config_changed;
}

static void start_transport_op_locked(void* arg, grpc_error* error_ignored) {
  grpc_transport_op* op = static_cast<grpc_transport_op*>(arg);
  grpc_channel_element* elem =
      static_cast<grpc_channel_element*>(op->handler_private.extra_arg);
  channel_data* chand = static_cast<channel_data*>(elem->channel_data);

  if (op->on_connectivity_state_change != nullptr) {
    chand->request_router->NotifyOnConnectivityStateChange(
        op->connectivity_state, op->on_connectivity_state_change);
    op->on_connectivity_state_change = nullptr;
    op->connectivity_state = nullptr;
  }

  if (op->send_ping.on_initiate != nullptr || op->send_ping.on_ack != nullptr) {
    if (chand->request_router->lb_policy() == nullptr) {
      grpc_error* error =
          GRPC_ERROR_CREATE_FROM_STATIC_STRING("Ping with no load balancing");
      GRPC_CLOSURE_SCHED(op->send_ping.on_initiate, GRPC_ERROR_REF(error));
      GRPC_CLOSURE_SCHED(op->send_ping.on_ack, error);
    } else {
      grpc_error* error = GRPC_ERROR_NONE;
      grpc_core::LoadBalancingPolicy::PickState pick_state;
      // Pick must return synchronously, because pick_state.on_complete is null.
      GPR_ASSERT(
          chand->request_router->lb_policy()->PickLocked(&pick_state, &error));
      if (pick_state.connected_subchannel != nullptr) {
        pick_state.connected_subchannel->Ping(op->send_ping.on_initiate,
                                              op->send_ping.on_ack);
      } else {
        if (error == GRPC_ERROR_NONE) {
          error = GRPC_ERROR_CREATE_FROM_STATIC_STRING(
              "LB policy dropped call on ping");
        }
        GRPC_CLOSURE_SCHED(op->send_ping.on_initiate, GRPC_ERROR_REF(error));
        GRPC_CLOSURE_SCHED(op->send_ping.on_ack, error);
      }
      op->bind_pollset = nullptr;
    }
    op->send_ping.on_initiate = nullptr;
    op->send_ping.on_ack = nullptr;
  }

  if (op->disconnect_with_error != GRPC_ERROR_NONE) {
    chand->request_router->ShutdownLocked(op->disconnect_with_error);
  }

  if (op->reset_connect_backoff) {
    chand->request_router->ResetConnectionBackoffLocked();
  }

  GRPC_CHANNEL_STACK_UNREF(chand->owning_stack, "start_transport_op");
  GRPC_CLOSURE_SCHED(op->on_consumed, GRPC_ERROR_NONE);
}

static void cc_start_transport_op(grpc_channel_element* elem,
                                  grpc_transport_op* op) {
  channel_data* chand = static_cast<channel_data*>(elem->channel_data);

  GPR_ASSERT(op->set_accept_stream == false);
  if (op->bind_pollset != nullptr) {
    grpc_pollset_set_add_pollset(chand->interested_parties, op->bind_pollset);
  }

  op->handler_private.extra_arg = elem;
  GRPC_CHANNEL_STACK_REF(chand->owning_stack, "start_transport_op");
  GRPC_CLOSURE_SCHED(
      GRPC_CLOSURE_INIT(&op->handler_private.closure, start_transport_op_locked,
                        op, grpc_combiner_scheduler(chand->combiner)),
      GRPC_ERROR_NONE);
}

static void cc_get_channel_info(grpc_channel_element* elem,
                                const grpc_channel_info* info) {
  channel_data* chand = static_cast<channel_data*>(elem->channel_data);
  gpr_mu_lock(&chand->info_mu);
  if (info->lb_policy_name != nullptr) {
    *info->lb_policy_name = gpr_strdup(chand->info_lb_policy_name.get());
  }
  if (info->service_config_json != nullptr) {
    *info->service_config_json =
        gpr_strdup(chand->info_service_config_json.get());
  }
  gpr_mu_unlock(&chand->info_mu);
}

/* Constructor for channel_data */
static grpc_error* cc_init_channel_elem(grpc_channel_element* elem,
                                        grpc_channel_element_args* args) {
  channel_data* chand = static_cast<channel_data*>(elem->channel_data);
  GPR_ASSERT(args->is_last);
  GPR_ASSERT(elem->filter == &grpc_client_channel_filter);
  // Initialize data members.
  chand->combiner = grpc_combiner_create();
  gpr_mu_init(&chand->info_mu);
  gpr_mu_init(&chand->external_connectivity_watcher_list_mu);

  gpr_mu_lock(&chand->external_connectivity_watcher_list_mu);
  chand->external_connectivity_watcher_list_head = nullptr;
  gpr_mu_unlock(&chand->external_connectivity_watcher_list_mu);

  chand->owning_stack = args->channel_stack;
  chand->deadline_checking_enabled =
      grpc_deadline_checking_enabled(args->channel_args);
  chand->interested_parties = grpc_pollset_set_create();
  grpc_client_channel_start_backup_polling(chand->interested_parties);
  // Record max per-RPC retry buffer size.
  const grpc_arg* arg = grpc_channel_args_find(
      args->channel_args, GRPC_ARG_PER_RPC_RETRY_BUFFER_SIZE);
  chand->per_rpc_retry_buffer_size = (size_t)grpc_channel_arg_get_integer(
      arg, {DEFAULT_PER_RPC_RETRY_BUFFER_SIZE, 0, INT_MAX});
  // Record enable_retries.
  arg = grpc_channel_args_find(args->channel_args, GRPC_ARG_ENABLE_RETRIES);
  chand->enable_retries = grpc_channel_arg_get_bool(arg, true);
  // Record client channel factory.
  arg = grpc_channel_args_find(args->channel_args,
                               GRPC_ARG_CLIENT_CHANNEL_FACTORY);
  if (arg == nullptr) {
    return GRPC_ERROR_CREATE_FROM_STATIC_STRING(
        "Missing client channel factory in args for client channel filter");
  }
  if (arg->type != GRPC_ARG_POINTER) {
    return GRPC_ERROR_CREATE_FROM_STATIC_STRING(
        "client channel factory arg must be a pointer");
  }
  grpc_client_channel_factory* client_channel_factory =
      static_cast<grpc_client_channel_factory*>(arg->value.pointer.p);
  // Get server name to resolve, using proxy mapper if needed.
  arg = grpc_channel_args_find(args->channel_args, GRPC_ARG_SERVER_URI);
  if (arg == nullptr) {
    return GRPC_ERROR_CREATE_FROM_STATIC_STRING(
        "Missing server uri in args for client channel filter");
  }
  if (arg->type != GRPC_ARG_STRING) {
    return GRPC_ERROR_CREATE_FROM_STATIC_STRING(
        "server uri arg must be a string");
  }
  char* proxy_name = nullptr;
  grpc_channel_args* new_args = nullptr;
  grpc_proxy_mappers_map_name(arg->value.string, args->channel_args,
                              &proxy_name, &new_args);
  // Instantiate request router.
  grpc_client_channel_factory_ref(client_channel_factory);
  grpc_error* error = GRPC_ERROR_NONE;
  chand->request_router.Init(
      chand->owning_stack, chand->combiner, client_channel_factory,
      chand->interested_parties, &grpc_client_channel_trace,
      process_resolver_result_locked, chand,
      proxy_name != nullptr ? proxy_name : arg->value.string /* target_uri */,
      new_args != nullptr ? new_args : args->channel_args, &error);
  gpr_free(proxy_name);
  grpc_channel_args_destroy(new_args);
  return error;
}

/* Destructor for channel_data */
static void cc_destroy_channel_elem(grpc_channel_element* elem) {
  channel_data* chand = static_cast<channel_data*>(elem->channel_data);
  chand->request_router.Destroy();
  // TODO(roth): Once we convert the filter API to C++, there will no
  // longer be any need to explicitly reset these smart pointer data members.
  chand->info_lb_policy_name.reset();
  chand->info_service_config_json.reset();
  chand->retry_throttle_data.reset();
  chand->method_params_table.reset();
  grpc_client_channel_stop_backup_polling(chand->interested_parties);
  grpc_pollset_set_destroy(chand->interested_parties);
  GRPC_COMBINER_UNREF(chand->combiner, "client_channel");
  gpr_mu_destroy(&chand->info_mu);
  gpr_mu_destroy(&chand->external_connectivity_watcher_list_mu);
}

/*************************************************************************
 * PER-CALL FUNCTIONS
 */

// Max number of batches that can be pending on a call at any given
// time.  This includes one batch for each of the following ops:
//   recv_initial_metadata
//   send_initial_metadata
//   recv_message
//   send_message
//   recv_trailing_metadata
//   send_trailing_metadata
#define MAX_PENDING_BATCHES 6

// Retry support:
//
// In order to support retries, we act as a proxy for stream op batches.
// When we get a batch from the surface, we add it to our list of pending
// batches, and we then use those batches to construct separate "child"
// batches to be started on the subchannel call.  When the child batches
// return, we then decide which pending batches have been completed and
// schedule their callbacks accordingly.  If a subchannel call fails and
// we want to retry it, we do a new pick and start again, constructing
// new "child" batches for the new subchannel call.
//
// Note that retries are committed when receiving data from the server
// (except for Trailers-Only responses).  However, there may be many
// send ops started before receiving any data, so we may have already
// completed some number of send ops (and returned the completions up to
// the surface) by the time we realize that we need to retry.  To deal
// with this, we cache data for send ops, so that we can replay them on a
// different subchannel call even after we have completed the original
// batches.
//
// There are two sets of data to maintain:
// - In call_data (in the parent channel), we maintain a list of pending
//   ops and cached data for send ops.
// - In the subchannel call, we maintain state to indicate what ops have
//   already been sent down to that call.
//
// When constructing the "child" batches, we compare those two sets of
// data to see which batches need to be sent to the subchannel call.

// TODO(roth): In subsequent PRs:
// - add support for transparent retries (including initial metadata)
// - figure out how to record stats in census for retries
//   (census filter is on top of this one)
// - add census stats for retries

namespace {

struct call_data;

// State used for starting a retryable batch on a subchannel call.
// This provides its own grpc_transport_stream_op_batch and other data
// structures needed to populate the ops in the batch.
// We allocate one struct on the arena for each attempt at starting a
// batch on a given subchannel call.
struct subchannel_batch_data {
  subchannel_batch_data(grpc_call_element* elem, call_data* calld, int refcount,
                        bool set_on_complete);
  // All dtor code must be added in `destroy`. This is because we may
  // call closures in `subchannel_batch_data` after they are unrefed by
  // `batch_data_unref`, and msan would complain about accessing this class
  // after calling dtor. As a result we cannot call the `dtor` in
  // `batch_data_unref`.
  // TODO(soheil): We should try to call the dtor in `batch_data_unref`.
  ~subchannel_batch_data() { destroy(); }
  void destroy();

  gpr_refcount refs;
  grpc_call_element* elem;
  grpc_subchannel_call* subchannel_call;  // Holds a ref.
  // The batch to use in the subchannel call.
  // Its payload field points to subchannel_call_retry_state.batch_payload.
  grpc_transport_stream_op_batch batch;
  // For intercepting on_complete.
  grpc_closure on_complete;
};

// Retry state associated with a subchannel call.
// Stored in the parent_data of the subchannel call object.
struct subchannel_call_retry_state {
  explicit subchannel_call_retry_state(grpc_call_context_element* context)
      : batch_payload(context),
        started_send_initial_metadata(false),
        completed_send_initial_metadata(false),
        started_send_trailing_metadata(false),
        completed_send_trailing_metadata(false),
        started_recv_initial_metadata(false),
        completed_recv_initial_metadata(false),
        started_recv_trailing_metadata(false),
        completed_recv_trailing_metadata(false),
        retry_dispatched(false) {}

  // subchannel_batch_data.batch.payload points to this.
  grpc_transport_stream_op_batch_payload batch_payload;
  // For send_initial_metadata.
  // Note that we need to make a copy of the initial metadata for each
  // subchannel call instead of just referring to the copy in call_data,
  // because filters in the subchannel stack will probably add entries,
  // so we need to start in a pristine state for each attempt of the call.
  grpc_linked_mdelem* send_initial_metadata_storage;
  grpc_metadata_batch send_initial_metadata;
  // For send_message.
  grpc_core::ManualConstructor<grpc_core::ByteStreamCache::CachingByteStream>
      send_message;
  // For send_trailing_metadata.
  grpc_linked_mdelem* send_trailing_metadata_storage;
  grpc_metadata_batch send_trailing_metadata;
  // For intercepting recv_initial_metadata.
  grpc_metadata_batch recv_initial_metadata;
  grpc_closure recv_initial_metadata_ready;
  bool trailing_metadata_available = false;
  // For intercepting recv_message.
  grpc_closure recv_message_ready;
  grpc_core::OrphanablePtr<grpc_core::ByteStream> recv_message;
  // For intercepting recv_trailing_metadata.
  grpc_metadata_batch recv_trailing_metadata;
  grpc_transport_stream_stats collect_stats;
  grpc_closure recv_trailing_metadata_ready;
  // These fields indicate which ops have been started and completed on
  // this subchannel call.
  size_t started_send_message_count = 0;
  size_t completed_send_message_count = 0;
  size_t started_recv_message_count = 0;
  size_t completed_recv_message_count = 0;
  bool started_send_initial_metadata : 1;
  bool completed_send_initial_metadata : 1;
  bool started_send_trailing_metadata : 1;
  bool completed_send_trailing_metadata : 1;
  bool started_recv_initial_metadata : 1;
  bool completed_recv_initial_metadata : 1;
  bool started_recv_trailing_metadata : 1;
  bool completed_recv_trailing_metadata : 1;
  // State for callback processing.
  subchannel_batch_data* recv_initial_metadata_ready_deferred_batch = nullptr;
  grpc_error* recv_initial_metadata_error = GRPC_ERROR_NONE;
  subchannel_batch_data* recv_message_ready_deferred_batch = nullptr;
  grpc_error* recv_message_error = GRPC_ERROR_NONE;
  subchannel_batch_data* recv_trailing_metadata_internal_batch = nullptr;
  // NOTE: Do not move this next to the metadata bitfields above. That would
  //       save space but will also result in a data race because compiler will
  //       generate a 2 byte store which overwrites the meta-data fields upon
  //       setting this field.
  bool retry_dispatched : 1;
};

// Pending batches stored in call data.
struct pending_batch {
  // The pending batch.  If nullptr, this slot is empty.
  grpc_transport_stream_op_batch* batch;
  // Indicates whether payload for send ops has been cached in call data.
  bool send_ops_cached;
};

/** Call data.  Holds a pointer to grpc_subchannel_call and the
    associated machinery to create such a pointer.
    Handles queueing of stream ops until a call object is ready, waiting
    for initial metadata before trying to create a call object,
    and handling cancellation gracefully. */
struct call_data {
  call_data(grpc_call_element* elem, const channel_data& chand,
            const grpc_call_element_args& args)
      : deadline_state(elem, args.call_stack, args.call_combiner,
                       GPR_LIKELY(chand.deadline_checking_enabled)
                           ? args.deadline
                           : GRPC_MILLIS_INF_FUTURE),
        path(grpc_slice_ref_internal(args.path)),
        call_start_time(args.start_time),
        deadline(args.deadline),
        arena(args.arena),
        owning_call(args.call_stack),
        call_combiner(args.call_combiner),
        pending_send_initial_metadata(false),
        pending_send_message(false),
        pending_send_trailing_metadata(false),
        enable_retries(chand.enable_retries),
        retry_committed(false),
        last_attempt_got_server_pushback(false) {}

  ~call_data() {
    if (GPR_LIKELY(subchannel_call != nullptr)) {
      GRPC_SUBCHANNEL_CALL_UNREF(subchannel_call,
                                 "client_channel_destroy_call");
    }
    grpc_slice_unref_internal(path);
    GRPC_ERROR_UNREF(cancel_error);
    for (size_t i = 0; i < GPR_ARRAY_SIZE(pending_batches); ++i) {
      GPR_ASSERT(pending_batches[i].batch == nullptr);
    }
    if (have_request) {
      request.Destroy();
    }
  }

  // State for handling deadlines.
  // The code in deadline_filter.c requires this to be the first field.
  // TODO(roth): This is slightly sub-optimal in that grpc_deadline_state
  // and this struct both independently store pointers to the call stack
  // and call combiner.  If/when we have time, find a way to avoid this
  // without breaking the grpc_deadline_state abstraction.
  grpc_deadline_state deadline_state;

  grpc_slice path;  // Request path.
  gpr_timespec call_start_time;
  grpc_millis deadline;
  gpr_arena* arena;
  grpc_call_stack* owning_call;
  grpc_call_combiner* call_combiner;

  grpc_core::RefCountedPtr<ServerRetryThrottleData> retry_throttle_data;
  grpc_core::RefCountedPtr<ClientChannelMethodParams> method_params;

  grpc_subchannel_call* subchannel_call = nullptr;

  // Set when we get a cancel_stream op.
  grpc_error* cancel_error = GRPC_ERROR_NONE;

  grpc_core::ManualConstructor<grpc_core::RequestRouter::Request> request;
  bool have_request = false;
  grpc_closure pick_closure;
<<<<<<< HEAD
  grpc_closure pick_cancel_closure;
  // A closure to fork notifying the lb interceptor and run the original trailer
  // interception callback.
  grpc_closure recv_trailing_metadata_ready_for_lb;
  // The original trailer interception callback.
  grpc_closure* original_recv_trailing_metadata_ready;
  grpc_transport_stream_op_batch* recv_trailing_metadata_op_batch;
=======
>>>>>>> bae61a0f

  grpc_polling_entity* pollent = nullptr;

  // Batches are added to this list when received from above.
  // They are removed when we are done handling the batch (i.e., when
  // either we have invoked all of the batch's callbacks or we have
  // passed the batch down to the subchannel call and are not
  // intercepting any of its callbacks).
  pending_batch pending_batches[MAX_PENDING_BATCHES] = {};
  bool pending_send_initial_metadata : 1;
  bool pending_send_message : 1;
  bool pending_send_trailing_metadata : 1;

  // Retry state.
  bool enable_retries : 1;
  bool retry_committed : 1;
  bool last_attempt_got_server_pushback : 1;
  int num_attempts_completed = 0;
  size_t bytes_buffered_for_retry = 0;
  grpc_core::ManualConstructor<grpc_core::BackOff> retry_backoff;
  grpc_timer retry_timer;

  // The number of pending retriable subchannel batches containing send ops.
  // We hold a ref to the call stack while this is non-zero, since replay
  // batches may not complete until after all callbacks have been returned
  // to the surface, and we need to make sure that the call is not destroyed
  // until all of these batches have completed.
  // Note that we actually only need to track replay batches, but it's
  // easier to track all batches with send ops.
  int num_pending_retriable_subchannel_send_batches = 0;

  // Cached data for retrying send ops.
  // send_initial_metadata
  bool seen_send_initial_metadata = false;
  grpc_linked_mdelem* send_initial_metadata_storage = nullptr;
  grpc_metadata_batch send_initial_metadata;
  uint32_t send_initial_metadata_flags;
  gpr_atm* peer_string;
  // send_message
  // When we get a send_message op, we replace the original byte stream
  // with a CachingByteStream that caches the slices to a local buffer for
  // use in retries.
  // Note: We inline the cache for the first 3 send_message ops and use
  // dynamic allocation after that.  This number was essentially picked
  // at random; it could be changed in the future to tune performance.
  grpc_core::InlinedVector<grpc_core::ByteStreamCache*, 3> send_messages;
  // send_trailing_metadata
  bool seen_send_trailing_metadata = false;
  grpc_linked_mdelem* send_trailing_metadata_storage = nullptr;
  grpc_metadata_batch send_trailing_metadata;
};

}  // namespace

// Forward declarations.
static void retry_commit(grpc_call_element* elem,
                         subchannel_call_retry_state* retry_state);
static void start_internal_recv_trailing_metadata(grpc_call_element* elem);
static void on_complete(void* arg, grpc_error* error);
static void start_retriable_subchannel_batches(void* arg, grpc_error* ignored);
static void start_pick_locked(void* arg, grpc_error* ignored);
static void maybe_intercept_trailing_metadata_for_lb(
    grpc_call_element* arg, grpc_transport_stream_op_batch* batch);

//
// send op data caching
//

// Caches data for send ops so that it can be retried later, if not
// already cached.
static void maybe_cache_send_ops_for_batch(call_data* calld,
                                           pending_batch* pending) {
  if (pending->send_ops_cached) return;
  pending->send_ops_cached = true;
  grpc_transport_stream_op_batch* batch = pending->batch;
  // Save a copy of metadata for send_initial_metadata ops.
  if (batch->send_initial_metadata) {
    calld->seen_send_initial_metadata = true;
    GPR_ASSERT(calld->send_initial_metadata_storage == nullptr);
    grpc_metadata_batch* send_initial_metadata =
        batch->payload->send_initial_metadata.send_initial_metadata;
    calld->send_initial_metadata_storage = (grpc_linked_mdelem*)gpr_arena_alloc(
        calld->arena,
        sizeof(grpc_linked_mdelem) * send_initial_metadata->list.count);
    grpc_metadata_batch_copy(send_initial_metadata,
                             &calld->send_initial_metadata,
                             calld->send_initial_metadata_storage);
    calld->send_initial_metadata_flags =
        batch->payload->send_initial_metadata.send_initial_metadata_flags;
    calld->peer_string = batch->payload->send_initial_metadata.peer_string;
  }
  // Set up cache for send_message ops.
  if (batch->send_message) {
    grpc_core::ByteStreamCache* cache =
        static_cast<grpc_core::ByteStreamCache*>(
            gpr_arena_alloc(calld->arena, sizeof(grpc_core::ByteStreamCache)));
    new (cache) grpc_core::ByteStreamCache(
        std::move(batch->payload->send_message.send_message));
    calld->send_messages.push_back(cache);
  }
  // Save metadata batch for send_trailing_metadata ops.
  if (batch->send_trailing_metadata) {
    calld->seen_send_trailing_metadata = true;
    GPR_ASSERT(calld->send_trailing_metadata_storage == nullptr);
    grpc_metadata_batch* send_trailing_metadata =
        batch->payload->send_trailing_metadata.send_trailing_metadata;
    calld->send_trailing_metadata_storage =
        (grpc_linked_mdelem*)gpr_arena_alloc(
            calld->arena,
            sizeof(grpc_linked_mdelem) * send_trailing_metadata->list.count);
    grpc_metadata_batch_copy(send_trailing_metadata,
                             &calld->send_trailing_metadata,
                             calld->send_trailing_metadata_storage);
  }
}

// Frees cached send_initial_metadata.
static void free_cached_send_initial_metadata(channel_data* chand,
                                              call_data* calld) {
  if (grpc_client_channel_trace.enabled()) {
    gpr_log(GPR_INFO,
            "chand=%p calld=%p: destroying calld->send_initial_metadata", chand,
            calld);
  }
  grpc_metadata_batch_destroy(&calld->send_initial_metadata);
}

// Frees cached send_message at index idx.
static void free_cached_send_message(channel_data* chand, call_data* calld,
                                     size_t idx) {
  if (grpc_client_channel_trace.enabled()) {
    gpr_log(GPR_INFO,
            "chand=%p calld=%p: destroying calld->send_messages[%" PRIuPTR "]",
            chand, calld, idx);
  }
  calld->send_messages[idx]->Destroy();
}

// Frees cached send_trailing_metadata.
static void free_cached_send_trailing_metadata(channel_data* chand,
                                               call_data* calld) {
  if (grpc_client_channel_trace.enabled()) {
    gpr_log(GPR_INFO,
            "chand=%p calld=%p: destroying calld->send_trailing_metadata",
            chand, calld);
  }
  grpc_metadata_batch_destroy(&calld->send_trailing_metadata);
}

// Frees cached send ops that have already been completed after
// committing the call.
static void free_cached_send_op_data_after_commit(
    grpc_call_element* elem, subchannel_call_retry_state* retry_state) {
  channel_data* chand = static_cast<channel_data*>(elem->channel_data);
  call_data* calld = static_cast<call_data*>(elem->call_data);
  if (retry_state->completed_send_initial_metadata) {
    free_cached_send_initial_metadata(chand, calld);
  }
  for (size_t i = 0; i < retry_state->completed_send_message_count; ++i) {
    free_cached_send_message(chand, calld, i);
  }
  if (retry_state->completed_send_trailing_metadata) {
    free_cached_send_trailing_metadata(chand, calld);
  }
}

// Frees cached send ops that were completed by the completed batch in
// batch_data.  Used when batches are completed after the call is committed.
static void free_cached_send_op_data_for_completed_batch(
    grpc_call_element* elem, subchannel_batch_data* batch_data,
    subchannel_call_retry_state* retry_state) {
  channel_data* chand = static_cast<channel_data*>(elem->channel_data);
  call_data* calld = static_cast<call_data*>(elem->call_data);
  if (batch_data->batch.send_initial_metadata) {
    free_cached_send_initial_metadata(chand, calld);
  }
  if (batch_data->batch.send_message) {
    free_cached_send_message(chand, calld,
                             retry_state->completed_send_message_count - 1);
  }
  if (batch_data->batch.send_trailing_metadata) {
    free_cached_send_trailing_metadata(chand, calld);
  }
}

//
// pending_batches management
//

// Returns the index into calld->pending_batches to be used for batch.
static size_t get_batch_index(grpc_transport_stream_op_batch* batch) {
  // Note: It is important the send_initial_metadata be the first entry
  // here, since the code in pick_subchannel_locked() assumes it will be.
  if (batch->send_initial_metadata) return 0;
  if (batch->send_message) return 1;
  if (batch->send_trailing_metadata) return 2;
  if (batch->recv_initial_metadata) return 3;
  if (batch->recv_message) return 4;
  if (batch->recv_trailing_metadata) return 5;
  GPR_UNREACHABLE_CODE(return (size_t)-1);
}

// This is called via the call combiner, so access to calld is synchronized.
static void pending_batches_add(grpc_call_element* elem,
                                grpc_transport_stream_op_batch* batch) {
  channel_data* chand = static_cast<channel_data*>(elem->channel_data);
  call_data* calld = static_cast<call_data*>(elem->call_data);
  const size_t idx = get_batch_index(batch);
  if (grpc_client_channel_trace.enabled()) {
    gpr_log(GPR_INFO,
            "chand=%p calld=%p: adding pending batch at index %" PRIuPTR, chand,
            calld, idx);
  }
  pending_batch* pending = &calld->pending_batches[idx];
  GPR_ASSERT(pending->batch == nullptr);
  pending->batch = batch;
  pending->send_ops_cached = false;
  if (calld->enable_retries) {
    // Update state in calld about pending batches.
    // Also check if the batch takes us over the retry buffer limit.
    // Note: We don't check the size of trailing metadata here, because
    // gRPC clients do not send trailing metadata.
    if (batch->send_initial_metadata) {
      calld->pending_send_initial_metadata = true;
      calld->bytes_buffered_for_retry += grpc_metadata_batch_size(
          batch->payload->send_initial_metadata.send_initial_metadata);
    }
    if (batch->send_message) {
      calld->pending_send_message = true;
      calld->bytes_buffered_for_retry +=
          batch->payload->send_message.send_message->length();
    }
    if (batch->send_trailing_metadata) {
      calld->pending_send_trailing_metadata = true;
    }
    if (GPR_UNLIKELY(calld->bytes_buffered_for_retry >
                     chand->per_rpc_retry_buffer_size)) {
      if (grpc_client_channel_trace.enabled()) {
        gpr_log(GPR_INFO,
                "chand=%p calld=%p: exceeded retry buffer size, committing",
                chand, calld);
      }
      subchannel_call_retry_state* retry_state =
          calld->subchannel_call == nullptr
              ? nullptr
              : static_cast<subchannel_call_retry_state*>(
                    grpc_connected_subchannel_call_get_parent_data(
                        calld->subchannel_call));
      retry_commit(elem, retry_state);
      // If we are not going to retry and have not yet started, pretend
      // retries are disabled so that we don't bother with retry overhead.
      if (calld->num_attempts_completed == 0) {
        if (grpc_client_channel_trace.enabled()) {
          gpr_log(GPR_INFO,
                  "chand=%p calld=%p: disabling retries before first attempt",
                  chand, calld);
        }
        calld->enable_retries = false;
      }
    }
  }
}

static void pending_batch_clear(call_data* calld, pending_batch* pending) {
  if (calld->enable_retries) {
    if (pending->batch->send_initial_metadata) {
      calld->pending_send_initial_metadata = false;
    }
    if (pending->batch->send_message) {
      calld->pending_send_message = false;
    }
    if (pending->batch->send_trailing_metadata) {
      calld->pending_send_trailing_metadata = false;
    }
  }
  pending->batch = nullptr;
}

// This is called via the call combiner, so access to calld is synchronized.
static void fail_pending_batch_in_call_combiner(void* arg, grpc_error* error) {
  grpc_transport_stream_op_batch* batch =
      static_cast<grpc_transport_stream_op_batch*>(arg);
  call_data* calld = static_cast<call_data*>(batch->handler_private.extra_arg);
  // Note: This will release the call combiner.
  grpc_transport_stream_op_batch_finish_with_failure(
      batch, GRPC_ERROR_REF(error), calld->call_combiner);
}

// This is called via the call combiner, so access to calld is synchronized.
// If yield_call_combiner is true, assumes responsibility for yielding
// the call combiner.
static void pending_batches_fail(grpc_call_element* elem, grpc_error* error,
                                 bool yield_call_combiner) {
  GPR_ASSERT(error != GRPC_ERROR_NONE);
  call_data* calld = static_cast<call_data*>(elem->call_data);
  if (grpc_client_channel_trace.enabled()) {
    size_t num_batches = 0;
    for (size_t i = 0; i < GPR_ARRAY_SIZE(calld->pending_batches); ++i) {
      if (calld->pending_batches[i].batch != nullptr) ++num_batches;
    }
    gpr_log(GPR_INFO,
            "chand=%p calld=%p: failing %" PRIuPTR " pending batches: %s",
            elem->channel_data, calld, num_batches, grpc_error_string(error));
  }
  grpc_core::CallCombinerClosureList closures;
  for (size_t i = 0; i < GPR_ARRAY_SIZE(calld->pending_batches); ++i) {
    pending_batch* pending = &calld->pending_batches[i];
    grpc_transport_stream_op_batch* batch = pending->batch;
    if (batch != nullptr) {
      batch->handler_private.extra_arg = calld;
      GRPC_CLOSURE_INIT(&batch->handler_private.closure,
                        fail_pending_batch_in_call_combiner, batch,
                        grpc_schedule_on_exec_ctx);
      closures.Add(&batch->handler_private.closure, GRPC_ERROR_REF(error),
                   "pending_batches_fail");
      pending_batch_clear(calld, pending);
    }
  }
  if (yield_call_combiner) {
    closures.RunClosures(calld->call_combiner);
  } else {
    closures.RunClosuresWithoutYielding(calld->call_combiner);
  }
  GRPC_ERROR_UNREF(error);
}

// This is called via the call combiner, so access to calld is synchronized.
static void resume_pending_batch_in_call_combiner(void* arg,
                                                  grpc_error* ignored) {
  grpc_transport_stream_op_batch* batch =
      static_cast<grpc_transport_stream_op_batch*>(arg);
  grpc_subchannel_call* subchannel_call =
      static_cast<grpc_subchannel_call*>(batch->handler_private.extra_arg);
  // Note: This will release the call combiner.
  grpc_subchannel_call_process_op(subchannel_call, batch);
}

// This is called via the call combiner, so access to calld is synchronized.
static void pending_batches_resume(grpc_call_element* elem) {
  channel_data* chand = static_cast<channel_data*>(elem->channel_data);
  call_data* calld = static_cast<call_data*>(elem->call_data);
  if (calld->enable_retries) {
    start_retriable_subchannel_batches(elem, GRPC_ERROR_NONE);
    return;
  }
  // Retries not enabled; send down batches as-is.
  if (grpc_client_channel_trace.enabled()) {
    size_t num_batches = 0;
    for (size_t i = 0; i < GPR_ARRAY_SIZE(calld->pending_batches); ++i) {
      if (calld->pending_batches[i].batch != nullptr) ++num_batches;
    }
    gpr_log(GPR_INFO,
            "chand=%p calld=%p: starting %" PRIuPTR
            " pending batches on subchannel_call=%p",
            chand, calld, num_batches, calld->subchannel_call);
  }
  grpc_core::CallCombinerClosureList closures;
  for (size_t i = 0; i < GPR_ARRAY_SIZE(calld->pending_batches); ++i) {
    pending_batch* pending = &calld->pending_batches[i];
    grpc_transport_stream_op_batch* batch = pending->batch;
    if (batch != nullptr) {
      maybe_intercept_trailing_metadata_for_lb(elem, batch);
      batch->handler_private.extra_arg = calld->subchannel_call;
      GRPC_CLOSURE_INIT(&batch->handler_private.closure,
                        resume_pending_batch_in_call_combiner, batch,
                        grpc_schedule_on_exec_ctx);
      closures.Add(&batch->handler_private.closure, GRPC_ERROR_NONE,
                   "pending_batches_resume");
      pending_batch_clear(calld, pending);
    }
  }
  // Note: This will release the call combiner.
  closures.RunClosures(calld->call_combiner);
}

static void maybe_clear_pending_batch(grpc_call_element* elem,
                                      pending_batch* pending) {
  channel_data* chand = static_cast<channel_data*>(elem->channel_data);
  call_data* calld = static_cast<call_data*>(elem->call_data);
  grpc_transport_stream_op_batch* batch = pending->batch;
  // We clear the pending batch if all of its callbacks have been
  // scheduled and reset to nullptr.
  if (batch->on_complete == nullptr &&
      (!batch->recv_initial_metadata ||
       batch->payload->recv_initial_metadata.recv_initial_metadata_ready ==
           nullptr) &&
      (!batch->recv_message ||
       batch->payload->recv_message.recv_message_ready == nullptr) &&
      (!batch->recv_trailing_metadata ||
       batch->payload->recv_trailing_metadata.recv_trailing_metadata_ready ==
           nullptr)) {
    if (grpc_client_channel_trace.enabled()) {
      gpr_log(GPR_INFO, "chand=%p calld=%p: clearing pending batch", chand,
              calld);
    }
    pending_batch_clear(calld, pending);
  }
}

// Returns a pointer to the first pending batch for which predicate(batch)
// returns true, or null if not found.
template <typename Predicate>
static pending_batch* pending_batch_find(grpc_call_element* elem,
                                         const char* log_message,
                                         Predicate predicate) {
  channel_data* chand = static_cast<channel_data*>(elem->channel_data);
  call_data* calld = static_cast<call_data*>(elem->call_data);
  for (size_t i = 0; i < GPR_ARRAY_SIZE(calld->pending_batches); ++i) {
    pending_batch* pending = &calld->pending_batches[i];
    grpc_transport_stream_op_batch* batch = pending->batch;
    if (batch != nullptr && predicate(batch)) {
      if (grpc_client_channel_trace.enabled()) {
        gpr_log(GPR_INFO,
                "chand=%p calld=%p: %s pending batch at index %" PRIuPTR, chand,
                calld, log_message, i);
      }
      return pending;
    }
  }
  return nullptr;
}

//
// retry code
//

// Commits the call so that no further retry attempts will be performed.
static void retry_commit(grpc_call_element* elem,
                         subchannel_call_retry_state* retry_state) {
  channel_data* chand = static_cast<channel_data*>(elem->channel_data);
  call_data* calld = static_cast<call_data*>(elem->call_data);
  if (calld->retry_committed) return;
  calld->retry_committed = true;
  if (grpc_client_channel_trace.enabled()) {
    gpr_log(GPR_INFO, "chand=%p calld=%p: committing retries", chand, calld);
  }
  if (retry_state != nullptr) {
    free_cached_send_op_data_after_commit(elem, retry_state);
  }
}

// Starts a retry after appropriate back-off.
static void do_retry(grpc_call_element* elem,
                     subchannel_call_retry_state* retry_state,
                     grpc_millis server_pushback_ms) {
  channel_data* chand = static_cast<channel_data*>(elem->channel_data);
  call_data* calld = static_cast<call_data*>(elem->call_data);
  GPR_ASSERT(calld->method_params != nullptr);
  const ClientChannelMethodParams::RetryPolicy* retry_policy =
      calld->method_params->retry_policy();
  GPR_ASSERT(retry_policy != nullptr);
  // Reset subchannel call and connected subchannel.
  if (calld->subchannel_call != nullptr) {
    GRPC_SUBCHANNEL_CALL_UNREF(calld->subchannel_call,
                               "client_channel_call_retry");
    calld->subchannel_call = nullptr;
  }
  if (calld->have_request) {
    calld->have_request = false;
    calld->request.Destroy();
  }
  // Compute backoff delay.
  grpc_millis next_attempt_time;
  if (server_pushback_ms >= 0) {
    next_attempt_time = grpc_core::ExecCtx::Get()->Now() + server_pushback_ms;
    calld->last_attempt_got_server_pushback = true;
  } else {
    if (calld->num_attempts_completed == 1 ||
        calld->last_attempt_got_server_pushback) {
      calld->retry_backoff.Init(
          grpc_core::BackOff::Options()
              .set_initial_backoff(retry_policy->initial_backoff)
              .set_multiplier(retry_policy->backoff_multiplier)
              .set_jitter(RETRY_BACKOFF_JITTER)
              .set_max_backoff(retry_policy->max_backoff));
      calld->last_attempt_got_server_pushback = false;
    }
    next_attempt_time = calld->retry_backoff->NextAttemptTime();
  }
  if (grpc_client_channel_trace.enabled()) {
    gpr_log(GPR_INFO,
            "chand=%p calld=%p: retrying failed call in %" PRId64 " ms", chand,
            calld, next_attempt_time - grpc_core::ExecCtx::Get()->Now());
  }
  // Schedule retry after computed delay.
  GRPC_CLOSURE_INIT(&calld->pick_closure, start_pick_locked, elem,
                    grpc_combiner_scheduler(chand->combiner));
  grpc_timer_init(&calld->retry_timer, next_attempt_time, &calld->pick_closure);
  // Update bookkeeping.
  if (retry_state != nullptr) retry_state->retry_dispatched = true;
}

// Returns true if the call is being retried.
static bool maybe_retry(grpc_call_element* elem,
                        subchannel_batch_data* batch_data,
                        grpc_status_code status,
                        grpc_mdelem* server_pushback_md) {
  channel_data* chand = static_cast<channel_data*>(elem->channel_data);
  call_data* calld = static_cast<call_data*>(elem->call_data);
  // Get retry policy.
  if (calld->method_params == nullptr) return false;
  const ClientChannelMethodParams::RetryPolicy* retry_policy =
      calld->method_params->retry_policy();
  if (retry_policy == nullptr) return false;
  // If we've already dispatched a retry from this call, return true.
  // This catches the case where the batch has multiple callbacks
  // (i.e., it includes either recv_message or recv_initial_metadata).
  subchannel_call_retry_state* retry_state = nullptr;
  if (batch_data != nullptr) {
    retry_state = static_cast<subchannel_call_retry_state*>(
        grpc_connected_subchannel_call_get_parent_data(
            batch_data->subchannel_call));
    if (retry_state->retry_dispatched) {
      if (grpc_client_channel_trace.enabled()) {
        gpr_log(GPR_INFO, "chand=%p calld=%p: retry already dispatched", chand,
                calld);
      }
      return true;
    }
  }
  // Check status.
  if (GPR_LIKELY(status == GRPC_STATUS_OK)) {
    if (calld->retry_throttle_data != nullptr) {
      calld->retry_throttle_data->RecordSuccess();
    }
    if (grpc_client_channel_trace.enabled()) {
      gpr_log(GPR_INFO, "chand=%p calld=%p: call succeeded", chand, calld);
    }
    return false;
  }
  // Status is not OK.  Check whether the status is retryable.
  if (!retry_policy->retryable_status_codes.Contains(status)) {
    if (grpc_client_channel_trace.enabled()) {
      gpr_log(GPR_INFO,
              "chand=%p calld=%p: status %s not configured as retryable", chand,
              calld, grpc_status_code_to_string(status));
    }
    return false;
  }
  // Record the failure and check whether retries are throttled.
  // Note that it's important for this check to come after the status
  // code check above, since we should only record failures whose statuses
  // match the configured retryable status codes, so that we don't count
  // things like failures due to malformed requests (INVALID_ARGUMENT).
  // Conversely, it's important for this to come before the remaining
  // checks, so that we don't fail to record failures due to other factors.
  if (calld->retry_throttle_data != nullptr &&
      !calld->retry_throttle_data->RecordFailure()) {
    if (grpc_client_channel_trace.enabled()) {
      gpr_log(GPR_INFO, "chand=%p calld=%p: retries throttled", chand, calld);
    }
    return false;
  }
  // Check whether the call is committed.
  if (calld->retry_committed) {
    if (grpc_client_channel_trace.enabled()) {
      gpr_log(GPR_INFO, "chand=%p calld=%p: retries already committed", chand,
              calld);
    }
    return false;
  }
  // Check whether we have retries remaining.
  ++calld->num_attempts_completed;
  if (calld->num_attempts_completed >= retry_policy->max_attempts) {
    if (grpc_client_channel_trace.enabled()) {
      gpr_log(GPR_INFO, "chand=%p calld=%p: exceeded %d retry attempts", chand,
              calld, retry_policy->max_attempts);
    }
    return false;
  }
  // If the call was cancelled from the surface, don't retry.
  if (calld->cancel_error != GRPC_ERROR_NONE) {
    if (grpc_client_channel_trace.enabled()) {
      gpr_log(GPR_INFO,
              "chand=%p calld=%p: call cancelled from surface, not retrying",
              chand, calld);
    }
    return false;
  }
  // Check server push-back.
  grpc_millis server_pushback_ms = -1;
  if (server_pushback_md != nullptr) {
    // If the value is "-1" or any other unparseable string, we do not retry.
    uint32_t ms;
    if (!grpc_parse_slice_to_uint32(GRPC_MDVALUE(*server_pushback_md), &ms)) {
      if (grpc_client_channel_trace.enabled()) {
        gpr_log(GPR_INFO,
                "chand=%p calld=%p: not retrying due to server push-back",
                chand, calld);
      }
      return false;
    } else {
      if (grpc_client_channel_trace.enabled()) {
        gpr_log(GPR_INFO, "chand=%p calld=%p: server push-back: retry in %u ms",
                chand, calld, ms);
      }
      server_pushback_ms = (grpc_millis)ms;
    }
  }
  do_retry(elem, retry_state, server_pushback_ms);
  return true;
}

//
// subchannel_batch_data
//

namespace {

subchannel_batch_data::subchannel_batch_data(grpc_call_element* elem,
                                             call_data* calld, int refcount,
                                             bool set_on_complete)
    : elem(elem),
      subchannel_call(GRPC_SUBCHANNEL_CALL_REF(calld->subchannel_call,
                                               "batch_data_create")) {
  subchannel_call_retry_state* retry_state =
      static_cast<subchannel_call_retry_state*>(
          grpc_connected_subchannel_call_get_parent_data(
              calld->subchannel_call));
  batch.payload = &retry_state->batch_payload;
  gpr_ref_init(&refs, refcount);
  if (set_on_complete) {
    GRPC_CLOSURE_INIT(&on_complete, ::on_complete, this,
                      grpc_schedule_on_exec_ctx);
    batch.on_complete = &on_complete;
  }
  GRPC_CALL_STACK_REF(calld->owning_call, "batch_data");
}

void subchannel_batch_data::destroy() {
  subchannel_call_retry_state* retry_state =
      static_cast<subchannel_call_retry_state*>(
          grpc_connected_subchannel_call_get_parent_data(subchannel_call));
  if (batch.send_initial_metadata) {
    grpc_metadata_batch_destroy(&retry_state->send_initial_metadata);
  }
  if (batch.send_trailing_metadata) {
    grpc_metadata_batch_destroy(&retry_state->send_trailing_metadata);
  }
  if (batch.recv_initial_metadata) {
    grpc_metadata_batch_destroy(&retry_state->recv_initial_metadata);
  }
  if (batch.recv_trailing_metadata) {
    grpc_metadata_batch_destroy(&retry_state->recv_trailing_metadata);
  }
  GRPC_SUBCHANNEL_CALL_UNREF(subchannel_call, "batch_data_unref");
  call_data* calld = static_cast<call_data*>(elem->call_data);
  GRPC_CALL_STACK_UNREF(calld->owning_call, "batch_data");
}

}  // namespace

// Creates a subchannel_batch_data object on the call's arena with the
// specified refcount.  If set_on_complete is true, the batch's
// on_complete callback will be set to point to on_complete();
// otherwise, the batch's on_complete callback will be null.
static subchannel_batch_data* batch_data_create(grpc_call_element* elem,
                                                int refcount,
                                                bool set_on_complete) {
  call_data* calld = static_cast<call_data*>(elem->call_data);
  subchannel_batch_data* batch_data =
      new (gpr_arena_alloc(calld->arena, sizeof(*batch_data)))
          subchannel_batch_data(elem, calld, refcount, set_on_complete);
  return batch_data;
}

static void batch_data_unref(subchannel_batch_data* batch_data) {
  if (gpr_unref(&batch_data->refs)) {
    batch_data->destroy();
  }
}

//
// recv_initial_metadata callback handling
//

// Invokes recv_initial_metadata_ready for a subchannel batch.
static void invoke_recv_initial_metadata_callback(void* arg,
                                                  grpc_error* error) {
  subchannel_batch_data* batch_data = static_cast<subchannel_batch_data*>(arg);
  // Find pending batch.
  pending_batch* pending = pending_batch_find(
      batch_data->elem, "invoking recv_initial_metadata_ready for",
      [](grpc_transport_stream_op_batch* batch) {
        return batch->recv_initial_metadata &&
               batch->payload->recv_initial_metadata
                       .recv_initial_metadata_ready != nullptr;
      });
  GPR_ASSERT(pending != nullptr);
  // Return metadata.
  subchannel_call_retry_state* retry_state =
      static_cast<subchannel_call_retry_state*>(
          grpc_connected_subchannel_call_get_parent_data(
              batch_data->subchannel_call));
  grpc_metadata_batch_move(
      &retry_state->recv_initial_metadata,
      pending->batch->payload->recv_initial_metadata.recv_initial_metadata);
  // Update bookkeeping.
  // Note: Need to do this before invoking the callback, since invoking
  // the callback will result in yielding the call combiner.
  grpc_closure* recv_initial_metadata_ready =
      pending->batch->payload->recv_initial_metadata
          .recv_initial_metadata_ready;
  pending->batch->payload->recv_initial_metadata.recv_initial_metadata_ready =
      nullptr;
  maybe_clear_pending_batch(batch_data->elem, pending);
  batch_data_unref(batch_data);
  // Invoke callback.
  GRPC_CLOSURE_RUN(recv_initial_metadata_ready, GRPC_ERROR_REF(error));
}

// Intercepts recv_initial_metadata_ready callback for retries.
// Commits the call and returns the initial metadata up the stack.
static void recv_initial_metadata_ready(void* arg, grpc_error* error) {
  subchannel_batch_data* batch_data = static_cast<subchannel_batch_data*>(arg);
  grpc_call_element* elem = batch_data->elem;
  channel_data* chand = static_cast<channel_data*>(elem->channel_data);
  call_data* calld = static_cast<call_data*>(elem->call_data);
  if (grpc_client_channel_trace.enabled()) {
    gpr_log(GPR_INFO,
            "chand=%p calld=%p: got recv_initial_metadata_ready, error=%s",
            chand, calld, grpc_error_string(error));
  }
  subchannel_call_retry_state* retry_state =
      static_cast<subchannel_call_retry_state*>(
          grpc_connected_subchannel_call_get_parent_data(
              batch_data->subchannel_call));
  retry_state->completed_recv_initial_metadata = true;
  // If a retry was already dispatched, then we're not going to use the
  // result of this recv_initial_metadata op, so do nothing.
  if (retry_state->retry_dispatched) {
    GRPC_CALL_COMBINER_STOP(
        calld->call_combiner,
        "recv_initial_metadata_ready after retry dispatched");
    return;
  }
  // If we got an error or a Trailers-Only response and have not yet gotten
  // the recv_trailing_metadata_ready callback, then defer propagating this
  // callback back to the surface.  We can evaluate whether to retry when
  // recv_trailing_metadata comes back.
  if (GPR_UNLIKELY((retry_state->trailing_metadata_available ||
                    error != GRPC_ERROR_NONE) &&
                   !retry_state->completed_recv_trailing_metadata)) {
    if (grpc_client_channel_trace.enabled()) {
      gpr_log(GPR_INFO,
              "chand=%p calld=%p: deferring recv_initial_metadata_ready "
              "(Trailers-Only)",
              chand, calld);
    }
    retry_state->recv_initial_metadata_ready_deferred_batch = batch_data;
    retry_state->recv_initial_metadata_error = GRPC_ERROR_REF(error);
    if (!retry_state->started_recv_trailing_metadata) {
      // recv_trailing_metadata not yet started by application; start it
      // ourselves to get status.
      start_internal_recv_trailing_metadata(elem);
    } else {
      GRPC_CALL_COMBINER_STOP(
          calld->call_combiner,
          "recv_initial_metadata_ready trailers-only or error");
    }
    return;
  }
  // Received valid initial metadata, so commit the call.
  retry_commit(elem, retry_state);
  // Invoke the callback to return the result to the surface.
  // Manually invoking a callback function; it does not take ownership of error.
  invoke_recv_initial_metadata_callback(batch_data, error);
}

//
// recv_message callback handling
//

// Invokes recv_message_ready for a subchannel batch.
static void invoke_recv_message_callback(void* arg, grpc_error* error) {
  subchannel_batch_data* batch_data = static_cast<subchannel_batch_data*>(arg);
  // Find pending op.
  pending_batch* pending = pending_batch_find(
      batch_data->elem, "invoking recv_message_ready for",
      [](grpc_transport_stream_op_batch* batch) {
        return batch->recv_message &&
               batch->payload->recv_message.recv_message_ready != nullptr;
      });
  GPR_ASSERT(pending != nullptr);
  // Return payload.
  subchannel_call_retry_state* retry_state =
      static_cast<subchannel_call_retry_state*>(
          grpc_connected_subchannel_call_get_parent_data(
              batch_data->subchannel_call));
  *pending->batch->payload->recv_message.recv_message =
      std::move(retry_state->recv_message);
  // Update bookkeeping.
  // Note: Need to do this before invoking the callback, since invoking
  // the callback will result in yielding the call combiner.
  grpc_closure* recv_message_ready =
      pending->batch->payload->recv_message.recv_message_ready;
  pending->batch->payload->recv_message.recv_message_ready = nullptr;
  maybe_clear_pending_batch(batch_data->elem, pending);
  batch_data_unref(batch_data);
  // Invoke callback.
  GRPC_CLOSURE_RUN(recv_message_ready, GRPC_ERROR_REF(error));
}

// Intercepts recv_message_ready callback for retries.
// Commits the call and returns the message up the stack.
static void recv_message_ready(void* arg, grpc_error* error) {
  subchannel_batch_data* batch_data = static_cast<subchannel_batch_data*>(arg);
  grpc_call_element* elem = batch_data->elem;
  channel_data* chand = static_cast<channel_data*>(elem->channel_data);
  call_data* calld = static_cast<call_data*>(elem->call_data);
  if (grpc_client_channel_trace.enabled()) {
    gpr_log(GPR_INFO, "chand=%p calld=%p: got recv_message_ready, error=%s",
            chand, calld, grpc_error_string(error));
  }
  subchannel_call_retry_state* retry_state =
      static_cast<subchannel_call_retry_state*>(
          grpc_connected_subchannel_call_get_parent_data(
              batch_data->subchannel_call));
  ++retry_state->completed_recv_message_count;
  // If a retry was already dispatched, then we're not going to use the
  // result of this recv_message op, so do nothing.
  if (retry_state->retry_dispatched) {
    GRPC_CALL_COMBINER_STOP(calld->call_combiner,
                            "recv_message_ready after retry dispatched");
    return;
  }
  // If we got an error or the payload was nullptr and we have not yet gotten
  // the recv_trailing_metadata_ready callback, then defer propagating this
  // callback back to the surface.  We can evaluate whether to retry when
  // recv_trailing_metadata comes back.
  if (GPR_UNLIKELY(
          (retry_state->recv_message == nullptr || error != GRPC_ERROR_NONE) &&
          !retry_state->completed_recv_trailing_metadata)) {
    if (grpc_client_channel_trace.enabled()) {
      gpr_log(GPR_INFO,
              "chand=%p calld=%p: deferring recv_message_ready (nullptr "
              "message and recv_trailing_metadata pending)",
              chand, calld);
    }
    retry_state->recv_message_ready_deferred_batch = batch_data;
    retry_state->recv_message_error = GRPC_ERROR_REF(error);
    if (!retry_state->started_recv_trailing_metadata) {
      // recv_trailing_metadata not yet started by application; start it
      // ourselves to get status.
      start_internal_recv_trailing_metadata(elem);
    } else {
      GRPC_CALL_COMBINER_STOP(calld->call_combiner, "recv_message_ready null");
    }
    return;
  }
  // Received a valid message, so commit the call.
  retry_commit(elem, retry_state);
  // Invoke the callback to return the result to the surface.
  // Manually invoking a callback function; it does not take ownership of error.
  invoke_recv_message_callback(batch_data, error);
}

//
// recv_trailing_metadata handling
//

// Sets *status and *server_pushback_md based on md_batch and error.
// Only sets *server_pushback_md if server_pushback_md != nullptr.
static void get_call_status(grpc_call_element* elem,
                            grpc_metadata_batch* md_batch, grpc_error* error,
                            grpc_status_code* status,
                            grpc_mdelem** server_pushback_md) {
  call_data* calld = static_cast<call_data*>(elem->call_data);
  if (error != GRPC_ERROR_NONE) {
    grpc_error_get_status(error, calld->deadline, status, nullptr, nullptr,
                          nullptr);
  } else {
    GPR_ASSERT(md_batch->idx.named.grpc_status != nullptr);
    *status =
        grpc_get_status_code_from_metadata(md_batch->idx.named.grpc_status->md);
    if (server_pushback_md != nullptr &&
        md_batch->idx.named.grpc_retry_pushback_ms != nullptr) {
      *server_pushback_md = &md_batch->idx.named.grpc_retry_pushback_ms->md;
    }
  }
  GRPC_ERROR_UNREF(error);
}

// Adds recv_trailing_metadata_ready closure to closures.
static void add_closure_for_recv_trailing_metadata_ready(
    grpc_call_element* elem, subchannel_batch_data* batch_data,
    grpc_error* error, grpc_core::CallCombinerClosureList* closures) {
  // Find pending batch.
  pending_batch* pending = pending_batch_find(
      elem, "invoking recv_trailing_metadata for",
      [](grpc_transport_stream_op_batch* batch) {
        return batch->recv_trailing_metadata &&
               batch->payload->recv_trailing_metadata
                       .recv_trailing_metadata_ready != nullptr;
      });
  // If we generated the recv_trailing_metadata op internally via
  // start_internal_recv_trailing_metadata(), then there will be no
  // pending batch.
  if (pending == nullptr) {
    GRPC_ERROR_UNREF(error);
    return;
  }
  // Return metadata.
  subchannel_call_retry_state* retry_state =
      static_cast<subchannel_call_retry_state*>(
          grpc_connected_subchannel_call_get_parent_data(
              batch_data->subchannel_call));
  grpc_metadata_batch_move(
      &retry_state->recv_trailing_metadata,
      pending->batch->payload->recv_trailing_metadata.recv_trailing_metadata);
  // Add closure.
  closures->Add(pending->batch->payload->recv_trailing_metadata
                    .recv_trailing_metadata_ready,
                error, "recv_trailing_metadata_ready for pending batch");
  // Update bookkeeping.
  pending->batch->payload->recv_trailing_metadata.recv_trailing_metadata_ready =
      nullptr;
  maybe_clear_pending_batch(elem, pending);
}

// Adds any necessary closures for deferred recv_initial_metadata and
// recv_message callbacks to closures.
static void add_closures_for_deferred_recv_callbacks(
    subchannel_batch_data* batch_data, subchannel_call_retry_state* retry_state,
    grpc_core::CallCombinerClosureList* closures) {
  if (batch_data->batch.recv_trailing_metadata) {
    // Add closure for deferred recv_initial_metadata_ready.
    if (GPR_UNLIKELY(retry_state->recv_initial_metadata_ready_deferred_batch !=
                     nullptr)) {
      GRPC_CLOSURE_INIT(&retry_state->recv_initial_metadata_ready,
                        invoke_recv_initial_metadata_callback,
                        retry_state->recv_initial_metadata_ready_deferred_batch,
                        grpc_schedule_on_exec_ctx);
      closures->Add(&retry_state->recv_initial_metadata_ready,
                    retry_state->recv_initial_metadata_error,
                    "resuming recv_initial_metadata_ready");
      retry_state->recv_initial_metadata_ready_deferred_batch = nullptr;
    }
    // Add closure for deferred recv_message_ready.
    if (GPR_UNLIKELY(retry_state->recv_message_ready_deferred_batch !=
                     nullptr)) {
      GRPC_CLOSURE_INIT(&retry_state->recv_message_ready,
                        invoke_recv_message_callback,
                        retry_state->recv_message_ready_deferred_batch,
                        grpc_schedule_on_exec_ctx);
      closures->Add(&retry_state->recv_message_ready,
                    retry_state->recv_message_error,
                    "resuming recv_message_ready");
      retry_state->recv_message_ready_deferred_batch = nullptr;
    }
  }
}

// Returns true if any op in the batch was not yet started.
// Only looks at send ops, since recv ops are always started immediately.
static bool pending_batch_is_unstarted(
    pending_batch* pending, call_data* calld,
    subchannel_call_retry_state* retry_state) {
  if (pending->batch == nullptr || pending->batch->on_complete == nullptr) {
    return false;
  }
  if (pending->batch->send_initial_metadata &&
      !retry_state->started_send_initial_metadata) {
    return true;
  }
  if (pending->batch->send_message &&
      retry_state->started_send_message_count < calld->send_messages.size()) {
    return true;
  }
  if (pending->batch->send_trailing_metadata &&
      !retry_state->started_send_trailing_metadata) {
    return true;
  }
  return false;
}

// For any pending batch containing an op that has not yet been started,
// adds the pending batch's completion closures to closures.
static void add_closures_to_fail_unstarted_pending_batches(
    grpc_call_element* elem, subchannel_call_retry_state* retry_state,
    grpc_error* error, grpc_core::CallCombinerClosureList* closures) {
  channel_data* chand = static_cast<channel_data*>(elem->channel_data);
  call_data* calld = static_cast<call_data*>(elem->call_data);
  for (size_t i = 0; i < GPR_ARRAY_SIZE(calld->pending_batches); ++i) {
    pending_batch* pending = &calld->pending_batches[i];
    if (pending_batch_is_unstarted(pending, calld, retry_state)) {
      if (grpc_client_channel_trace.enabled()) {
        gpr_log(GPR_INFO,
                "chand=%p calld=%p: failing unstarted pending batch at index "
                "%" PRIuPTR,
                chand, calld, i);
      }
      closures->Add(pending->batch->on_complete, GRPC_ERROR_REF(error),
                    "failing on_complete for pending batch");
      pending->batch->on_complete = nullptr;
      maybe_clear_pending_batch(elem, pending);
    }
  }
  GRPC_ERROR_UNREF(error);
}

// Runs necessary closures upon completion of a call attempt.
static void run_closures_for_completed_call(subchannel_batch_data* batch_data,
                                            grpc_error* error) {
  grpc_call_element* elem = batch_data->elem;
  call_data* calld = static_cast<call_data*>(elem->call_data);
  subchannel_call_retry_state* retry_state =
      static_cast<subchannel_call_retry_state*>(
          grpc_connected_subchannel_call_get_parent_data(
              batch_data->subchannel_call));
  // Construct list of closures to execute.
  grpc_core::CallCombinerClosureList closures;
  // First, add closure for recv_trailing_metadata_ready.
  add_closure_for_recv_trailing_metadata_ready(
      elem, batch_data, GRPC_ERROR_REF(error), &closures);
  // If there are deferred recv_initial_metadata_ready or recv_message_ready
  // callbacks, add them to closures.
  add_closures_for_deferred_recv_callbacks(batch_data, retry_state, &closures);
  // Add closures to fail any pending batches that have not yet been started.
  add_closures_to_fail_unstarted_pending_batches(
      elem, retry_state, GRPC_ERROR_REF(error), &closures);
  // Don't need batch_data anymore.
  batch_data_unref(batch_data);
  // Schedule all of the closures identified above.
  // Note: This will release the call combiner.
  closures.RunClosures(calld->call_combiner);
  GRPC_ERROR_UNREF(error);
}

// Intercepts recv_trailing_metadata_ready callback for retries.
// Commits the call and returns the trailing metadata up the stack.
static void recv_trailing_metadata_ready_for_retries(
    void* arg, grpc_error* error) {
  subchannel_batch_data* batch_data = static_cast<subchannel_batch_data*>(arg);
  grpc_call_element* elem = batch_data->elem;
  channel_data* chand = static_cast<channel_data*>(elem->channel_data);
  call_data* calld = static_cast<call_data*>(elem->call_data);
  if (grpc_client_channel_trace.enabled()) {
    gpr_log(GPR_INFO,
            "chand=%p calld=%p: got recv_trailing_metadata_ready, error=%s",
            chand, calld, grpc_error_string(error));
  }
  subchannel_call_retry_state* retry_state =
      static_cast<subchannel_call_retry_state*>(
          grpc_connected_subchannel_call_get_parent_data(
              batch_data->subchannel_call));
  retry_state->completed_recv_trailing_metadata = true;
  // Get the call's status and check for server pushback metadata.
  grpc_status_code status = GRPC_STATUS_OK;
  grpc_mdelem* server_pushback_md = nullptr;
  grpc_metadata_batch* md_batch =
      batch_data->batch.payload->recv_trailing_metadata.recv_trailing_metadata;
  // If the lb policy asks for the trailing metadata, set its receiving ptr
  if (calld->pick.recv_trailing_metadata != nullptr) {
    *calld->pick.recv_trailing_metadata = md_batch;
  }
  // We use GRPC_CLOSURE_RUN synchronously on the callback. In the case of
  // a retry, we would have already freed the metadata before returning from
  // this function.
  GRPC_CLOSURE_RUN(
      calld->pick.recv_trailing_metadata_ready,
      GRPC_ERROR_REF(error));
  get_call_status(elem, md_batch, GRPC_ERROR_REF(error), &status,
                  &server_pushback_md);
  if (grpc_client_channel_trace.enabled()) {
    gpr_log(GPR_INFO, "chand=%p calld=%p: call finished, status=%s", chand,
            calld, grpc_status_code_to_string(status));
  }
  // Check if we should retry.
  if (maybe_retry(elem, batch_data, status, server_pushback_md)) {
    // Unref batch_data for deferred recv_initial_metadata_ready or
    // recv_message_ready callbacks, if any.
    if (retry_state->recv_initial_metadata_ready_deferred_batch != nullptr) {
      batch_data_unref(batch_data);
      GRPC_ERROR_UNREF(retry_state->recv_initial_metadata_error);
    }
    if (retry_state->recv_message_ready_deferred_batch != nullptr) {
      batch_data_unref(batch_data);
      GRPC_ERROR_UNREF(retry_state->recv_message_error);
    }
    batch_data_unref(batch_data);
    return;
  }
  // Not retrying, so commit the call.
  retry_commit(elem, retry_state);
  // Run any necessary closures.
  run_closures_for_completed_call(batch_data, GRPC_ERROR_REF(error));
}

//
// on_complete callback handling
//

// Adds the on_complete closure for the pending batch completed in
// batch_data to closures.
static void add_closure_for_completed_pending_batch(
    grpc_call_element* elem, subchannel_batch_data* batch_data,
    subchannel_call_retry_state* retry_state, grpc_error* error,
    grpc_core::CallCombinerClosureList* closures) {
  pending_batch* pending = pending_batch_find(
      elem, "completed", [batch_data](grpc_transport_stream_op_batch* batch) {
        // Match the pending batch with the same set of send ops as the
        // subchannel batch we've just completed.
        return batch->on_complete != nullptr &&
               batch_data->batch.send_initial_metadata ==
                   batch->send_initial_metadata &&
               batch_data->batch.send_message == batch->send_message &&
               batch_data->batch.send_trailing_metadata ==
                   batch->send_trailing_metadata;
      });
  // If batch_data is a replay batch, then there will be no pending
  // batch to complete.
  if (pending == nullptr) {
    GRPC_ERROR_UNREF(error);
    return;
  }
  // Add closure.
  closures->Add(pending->batch->on_complete, error,
                "on_complete for pending batch");
  pending->batch->on_complete = nullptr;
  maybe_clear_pending_batch(elem, pending);
}

// If there are any cached ops to replay or pending ops to start on the
// subchannel call, adds a closure to closures to invoke
// start_retriable_subchannel_batches().
static void add_closures_for_replay_or_pending_send_ops(
    grpc_call_element* elem, subchannel_batch_data* batch_data,
    subchannel_call_retry_state* retry_state,
    grpc_core::CallCombinerClosureList* closures) {
  channel_data* chand = static_cast<channel_data*>(elem->channel_data);
  call_data* calld = static_cast<call_data*>(elem->call_data);
  bool have_pending_send_message_ops =
      retry_state->started_send_message_count < calld->send_messages.size();
  bool have_pending_send_trailing_metadata_op =
      calld->seen_send_trailing_metadata &&
      !retry_state->started_send_trailing_metadata;
  if (!have_pending_send_message_ops &&
      !have_pending_send_trailing_metadata_op) {
    for (size_t i = 0; i < GPR_ARRAY_SIZE(calld->pending_batches); ++i) {
      pending_batch* pending = &calld->pending_batches[i];
      grpc_transport_stream_op_batch* batch = pending->batch;
      if (batch == nullptr || pending->send_ops_cached) continue;
      if (batch->send_message) have_pending_send_message_ops = true;
      if (batch->send_trailing_metadata) {
        have_pending_send_trailing_metadata_op = true;
      }
    }
  }
  if (have_pending_send_message_ops || have_pending_send_trailing_metadata_op) {
    if (grpc_client_channel_trace.enabled()) {
      gpr_log(GPR_INFO,
              "chand=%p calld=%p: starting next batch for pending send op(s)",
              chand, calld);
    }
    GRPC_CLOSURE_INIT(&batch_data->batch.handler_private.closure,
                      start_retriable_subchannel_batches, elem,
                      grpc_schedule_on_exec_ctx);
    closures->Add(&batch_data->batch.handler_private.closure, GRPC_ERROR_NONE,
                  "starting next batch for send_* op(s)");
  }
}

// Callback used to intercept on_complete from subchannel calls.
// Called only when retries are enabled.
static void on_complete(void* arg, grpc_error* error) {
  subchannel_batch_data* batch_data = static_cast<subchannel_batch_data*>(arg);
  grpc_call_element* elem = batch_data->elem;
  channel_data* chand = static_cast<channel_data*>(elem->channel_data);
  call_data* calld = static_cast<call_data*>(elem->call_data);
  if (grpc_client_channel_trace.enabled()) {
    char* batch_str = grpc_transport_stream_op_batch_string(&batch_data->batch);
    gpr_log(GPR_INFO, "chand=%p calld=%p: got on_complete, error=%s, batch=%s",
            chand, calld, grpc_error_string(error), batch_str);
    gpr_free(batch_str);
  }
  subchannel_call_retry_state* retry_state =
      static_cast<subchannel_call_retry_state*>(
          grpc_connected_subchannel_call_get_parent_data(
              batch_data->subchannel_call));
  // Update bookkeeping in retry_state.
  if (batch_data->batch.send_initial_metadata) {
    retry_state->completed_send_initial_metadata = true;
  }
  if (batch_data->batch.send_message) {
    ++retry_state->completed_send_message_count;
  }
  if (batch_data->batch.send_trailing_metadata) {
    retry_state->completed_send_trailing_metadata = true;
  }
  // If the call is committed, free cached data for send ops that we've just
  // completed.
  if (calld->retry_committed) {
    free_cached_send_op_data_for_completed_batch(elem, batch_data, retry_state);
  }
  // Construct list of closures to execute.
  grpc_core::CallCombinerClosureList closures;
  // If a retry was already dispatched, that means we saw
  // recv_trailing_metadata before this, so we do nothing here.
  // Otherwise, invoke the callback to return the result to the surface.
  if (!retry_state->retry_dispatched) {
    // Add closure for the completed pending batch, if any.
    add_closure_for_completed_pending_batch(elem, batch_data, retry_state,
                                            GRPC_ERROR_REF(error), &closures);
    // If needed, add a callback to start any replay or pending send ops on
    // the subchannel call.
    if (!retry_state->completed_recv_trailing_metadata) {
      add_closures_for_replay_or_pending_send_ops(elem, batch_data, retry_state,
                                                  &closures);
    }
  }
  // Track number of pending subchannel send batches and determine if this
  // was the last one.
  --calld->num_pending_retriable_subchannel_send_batches;
  const bool last_send_batch_complete =
      calld->num_pending_retriable_subchannel_send_batches == 0;
  // Don't need batch_data anymore.
  batch_data_unref(batch_data);
  // Schedule all of the closures identified above.
  // Note: This yeilds the call combiner.
  closures.RunClosures(calld->call_combiner);
  // If this was the last subchannel send batch, unref the call stack.
  if (last_send_batch_complete) {
    GRPC_CALL_STACK_UNREF(calld->owning_call, "subchannel_send_batches");
  }
}

//
// subchannel batch construction
//

// Helper function used to start a subchannel batch in the call combiner.
static void start_batch_in_call_combiner(void* arg, grpc_error* ignored) {
  grpc_transport_stream_op_batch* batch =
      static_cast<grpc_transport_stream_op_batch*>(arg);
  grpc_subchannel_call* subchannel_call =
      static_cast<grpc_subchannel_call*>(batch->handler_private.extra_arg);
  // Note: This will release the call combiner.
  grpc_subchannel_call_process_op(subchannel_call, batch);
}

// Adds a closure to closures that will execute batch in the call combiner.
static void add_closure_for_subchannel_batch(
    grpc_call_element* elem, grpc_transport_stream_op_batch* batch,
    grpc_core::CallCombinerClosureList* closures) {
  channel_data* chand = static_cast<channel_data*>(elem->channel_data);
  call_data* calld = static_cast<call_data*>(elem->call_data);
  batch->handler_private.extra_arg = calld->subchannel_call;
  GRPC_CLOSURE_INIT(&batch->handler_private.closure,
                    start_batch_in_call_combiner, batch,
                    grpc_schedule_on_exec_ctx);
  if (grpc_client_channel_trace.enabled()) {
    char* batch_str = grpc_transport_stream_op_batch_string(batch);
    gpr_log(GPR_INFO, "chand=%p calld=%p: starting subchannel batch: %s", chand,
            calld, batch_str);
    gpr_free(batch_str);
  }
  closures->Add(&batch->handler_private.closure, GRPC_ERROR_NONE,
                "start_subchannel_batch");
}

// Adds retriable send_initial_metadata op to batch_data.
static void add_retriable_send_initial_metadata_op(
    call_data* calld, subchannel_call_retry_state* retry_state,
    subchannel_batch_data* batch_data) {
  // Maps the number of retries to the corresponding metadata value slice.
  static const grpc_slice* retry_count_strings[] = {
      &GRPC_MDSTR_1, &GRPC_MDSTR_2, &GRPC_MDSTR_3, &GRPC_MDSTR_4};
  // We need to make a copy of the metadata batch for each attempt, since
  // the filters in the subchannel stack may modify this batch, and we don't
  // want those modifications to be passed forward to subsequent attempts.
  //
  // If we've already completed one or more attempts, add the
  // grpc-retry-attempts header.
  retry_state->send_initial_metadata_storage =
      static_cast<grpc_linked_mdelem*>(gpr_arena_alloc(
          calld->arena, sizeof(grpc_linked_mdelem) *
                            (calld->send_initial_metadata.list.count +
                             (calld->num_attempts_completed > 0))));
  grpc_metadata_batch_copy(&calld->send_initial_metadata,
                           &retry_state->send_initial_metadata,
                           retry_state->send_initial_metadata_storage);
  if (GPR_UNLIKELY(retry_state->send_initial_metadata.idx.named
                       .grpc_previous_rpc_attempts != nullptr)) {
    grpc_metadata_batch_remove(&retry_state->send_initial_metadata,
                               retry_state->send_initial_metadata.idx.named
                                   .grpc_previous_rpc_attempts);
  }
  if (GPR_UNLIKELY(calld->num_attempts_completed > 0)) {
    grpc_mdelem retry_md = grpc_mdelem_create(
        GRPC_MDSTR_GRPC_PREVIOUS_RPC_ATTEMPTS,
        *retry_count_strings[calld->num_attempts_completed - 1], nullptr);
    grpc_error* error = grpc_metadata_batch_add_tail(
        &retry_state->send_initial_metadata,
        &retry_state->send_initial_metadata_storage[calld->send_initial_metadata
                                                        .list.count],
        retry_md);
    if (GPR_UNLIKELY(error != GRPC_ERROR_NONE)) {
      gpr_log(GPR_ERROR, "error adding retry metadata: %s",
              grpc_error_string(error));
      GPR_ASSERT(false);
    }
  }
  retry_state->started_send_initial_metadata = true;
  batch_data->batch.send_initial_metadata = true;
  batch_data->batch.payload->send_initial_metadata.send_initial_metadata =
      &retry_state->send_initial_metadata;
  batch_data->batch.payload->send_initial_metadata.send_initial_metadata_flags =
      calld->send_initial_metadata_flags;
  batch_data->batch.payload->send_initial_metadata.peer_string =
      calld->peer_string;
}

// Adds retriable send_message op to batch_data.
static void add_retriable_send_message_op(
    grpc_call_element* elem, subchannel_call_retry_state* retry_state,
    subchannel_batch_data* batch_data) {
  channel_data* chand = static_cast<channel_data*>(elem->channel_data);
  call_data* calld = static_cast<call_data*>(elem->call_data);
  if (grpc_client_channel_trace.enabled()) {
    gpr_log(GPR_INFO,
            "chand=%p calld=%p: starting calld->send_messages[%" PRIuPTR "]",
            chand, calld, retry_state->started_send_message_count);
  }
  grpc_core::ByteStreamCache* cache =
      calld->send_messages[retry_state->started_send_message_count];
  ++retry_state->started_send_message_count;
  retry_state->send_message.Init(cache);
  batch_data->batch.send_message = true;
  batch_data->batch.payload->send_message.send_message.reset(
      retry_state->send_message.get());
}

// Adds retriable send_trailing_metadata op to batch_data.
static void add_retriable_send_trailing_metadata_op(
    call_data* calld, subchannel_call_retry_state* retry_state,
    subchannel_batch_data* batch_data) {
  // We need to make a copy of the metadata batch for each attempt, since
  // the filters in the subchannel stack may modify this batch, and we don't
  // want those modifications to be passed forward to subsequent attempts.
  retry_state->send_trailing_metadata_storage =
      static_cast<grpc_linked_mdelem*>(gpr_arena_alloc(
          calld->arena, sizeof(grpc_linked_mdelem) *
                            calld->send_trailing_metadata.list.count));
  grpc_metadata_batch_copy(&calld->send_trailing_metadata,
                           &retry_state->send_trailing_metadata,
                           retry_state->send_trailing_metadata_storage);
  retry_state->started_send_trailing_metadata = true;
  batch_data->batch.send_trailing_metadata = true;
  batch_data->batch.payload->send_trailing_metadata.send_trailing_metadata =
      &retry_state->send_trailing_metadata;
}

// Adds retriable recv_initial_metadata op to batch_data.
static void add_retriable_recv_initial_metadata_op(
    call_data* calld, subchannel_call_retry_state* retry_state,
    subchannel_batch_data* batch_data) {
  retry_state->started_recv_initial_metadata = true;
  batch_data->batch.recv_initial_metadata = true;
  grpc_metadata_batch_init(&retry_state->recv_initial_metadata);
  batch_data->batch.payload->recv_initial_metadata.recv_initial_metadata =
      &retry_state->recv_initial_metadata;
  batch_data->batch.payload->recv_initial_metadata.trailing_metadata_available =
      &retry_state->trailing_metadata_available;
  GRPC_CLOSURE_INIT(&retry_state->recv_initial_metadata_ready,
                    recv_initial_metadata_ready, batch_data,
                    grpc_schedule_on_exec_ctx);
  batch_data->batch.payload->recv_initial_metadata.recv_initial_metadata_ready =
      &retry_state->recv_initial_metadata_ready;
}

// Adds retriable recv_message op to batch_data.
static void add_retriable_recv_message_op(
    call_data* calld, subchannel_call_retry_state* retry_state,
    subchannel_batch_data* batch_data) {
  ++retry_state->started_recv_message_count;
  batch_data->batch.recv_message = true;
  batch_data->batch.payload->recv_message.recv_message =
      &retry_state->recv_message;
  GRPC_CLOSURE_INIT(&retry_state->recv_message_ready, recv_message_ready,
                    batch_data, grpc_schedule_on_exec_ctx);
  batch_data->batch.payload->recv_message.recv_message_ready =
      &retry_state->recv_message_ready;
}

// Adds retriable recv_trailing_metadata op to batch_data.
static void add_retriable_recv_trailing_metadata_op(
    call_data* calld, subchannel_call_retry_state* retry_state,
    subchannel_batch_data* batch_data) {
  retry_state->started_recv_trailing_metadata = true;
  batch_data->batch.recv_trailing_metadata = true;
  grpc_metadata_batch_init(&retry_state->recv_trailing_metadata);
  batch_data->batch.payload->recv_trailing_metadata.recv_trailing_metadata =
      &retry_state->recv_trailing_metadata;
  batch_data->batch.payload->recv_trailing_metadata.collect_stats =
      &retry_state->collect_stats;
  GRPC_CLOSURE_INIT(&retry_state->recv_trailing_metadata_ready,
                    recv_trailing_metadata_ready_for_retries, batch_data,
                    grpc_schedule_on_exec_ctx);
  batch_data->batch.payload->recv_trailing_metadata
      .recv_trailing_metadata_ready =
      &retry_state->recv_trailing_metadata_ready;
}

// Helper function used to start a recv_trailing_metadata batch.  This
// is used in the case where a recv_initial_metadata or recv_message
// op fails in a way that we know the call is over but when the application
// has not yet started its own recv_trailing_metadata op.
static void start_internal_recv_trailing_metadata(grpc_call_element* elem) {
  channel_data* chand = static_cast<channel_data*>(elem->channel_data);
  call_data* calld = static_cast<call_data*>(elem->call_data);
  if (grpc_client_channel_trace.enabled()) {
    gpr_log(GPR_INFO,
            "chand=%p calld=%p: call failed but recv_trailing_metadata not "
            "started; starting it internally",
            chand, calld);
  }
  subchannel_call_retry_state* retry_state =
      static_cast<subchannel_call_retry_state*>(
          grpc_connected_subchannel_call_get_parent_data(
              calld->subchannel_call));
  // Create batch_data with 2 refs, since this batch will be unreffed twice:
  // once for the recv_trailing_metadata_ready callback when the subchannel
  // batch returns, and again when we actually get a recv_trailing_metadata
  // op from the surface.
  subchannel_batch_data* batch_data =
      batch_data_create(elem, 2, false /* set_on_complete */);
  add_retriable_recv_trailing_metadata_op(calld, retry_state, batch_data);
  retry_state->recv_trailing_metadata_internal_batch = batch_data;
  // Note: This will release the call combiner.
  grpc_subchannel_call_process_op(calld->subchannel_call, &batch_data->batch);
}

// If there are any cached send ops that need to be replayed on the
// current subchannel call, creates and returns a new subchannel batch
// to replay those ops.  Otherwise, returns nullptr.
static subchannel_batch_data* maybe_create_subchannel_batch_for_replay(
    grpc_call_element* elem, subchannel_call_retry_state* retry_state) {
  channel_data* chand = static_cast<channel_data*>(elem->channel_data);
  call_data* calld = static_cast<call_data*>(elem->call_data);
  subchannel_batch_data* replay_batch_data = nullptr;
  // send_initial_metadata.
  if (calld->seen_send_initial_metadata &&
      !retry_state->started_send_initial_metadata &&
      !calld->pending_send_initial_metadata) {
    if (grpc_client_channel_trace.enabled()) {
      gpr_log(GPR_INFO,
              "chand=%p calld=%p: replaying previously completed "
              "send_initial_metadata op",
              chand, calld);
    }
    replay_batch_data = batch_data_create(elem, 1, true /* set_on_complete */);
    add_retriable_send_initial_metadata_op(calld, retry_state,
                                           replay_batch_data);
  }
  // send_message.
  // Note that we can only have one send_message op in flight at a time.
  if (retry_state->started_send_message_count < calld->send_messages.size() &&
      retry_state->started_send_message_count ==
          retry_state->completed_send_message_count &&
      !calld->pending_send_message) {
    if (grpc_client_channel_trace.enabled()) {
      gpr_log(GPR_INFO,
              "chand=%p calld=%p: replaying previously completed "
              "send_message op",
              chand, calld);
    }
    if (replay_batch_data == nullptr) {
      replay_batch_data =
          batch_data_create(elem, 1, true /* set_on_complete */);
    }
    add_retriable_send_message_op(elem, retry_state, replay_batch_data);
  }
  // send_trailing_metadata.
  // Note that we only add this op if we have no more send_message ops
  // to start, since we can't send down any more send_message ops after
  // send_trailing_metadata.
  if (calld->seen_send_trailing_metadata &&
      retry_state->started_send_message_count == calld->send_messages.size() &&
      !retry_state->started_send_trailing_metadata &&
      !calld->pending_send_trailing_metadata) {
    if (grpc_client_channel_trace.enabled()) {
      gpr_log(GPR_INFO,
              "chand=%p calld=%p: replaying previously completed "
              "send_trailing_metadata op",
              chand, calld);
    }
    if (replay_batch_data == nullptr) {
      replay_batch_data =
          batch_data_create(elem, 1, true /* set_on_complete */);
    }
    add_retriable_send_trailing_metadata_op(calld, retry_state,
                                            replay_batch_data);
  }
  return replay_batch_data;
}

// Adds subchannel batches for pending batches to batches, updating
// *num_batches as needed.
static void add_subchannel_batches_for_pending_batches(
    grpc_call_element* elem, subchannel_call_retry_state* retry_state,
    grpc_core::CallCombinerClosureList* closures) {
  call_data* calld = static_cast<call_data*>(elem->call_data);
  for (size_t i = 0; i < GPR_ARRAY_SIZE(calld->pending_batches); ++i) {
    pending_batch* pending = &calld->pending_batches[i];
    grpc_transport_stream_op_batch* batch = pending->batch;
    if (batch == nullptr) continue;
    // Skip any batch that either (a) has already been started on this
    // subchannel call or (b) we can't start yet because we're still
    // replaying send ops that need to be completed first.
    // TODO(roth): Note that if any one op in the batch can't be sent
    // yet due to ops that we're replaying, we don't start any of the ops
    // in the batch.  This is probably okay, but it could conceivably
    // lead to increased latency in some cases -- e.g., we could delay
    // starting a recv op due to it being in the same batch with a send
    // op.  If/when we revamp the callback protocol in
    // transport_stream_op_batch, we may be able to fix this.
    if (batch->send_initial_metadata &&
        retry_state->started_send_initial_metadata) {
      continue;
    }
    if (batch->send_message && retry_state->completed_send_message_count <
                                   retry_state->started_send_message_count) {
      continue;
    }
    // Note that we only start send_trailing_metadata if we have no more
    // send_message ops to start, since we can't send down any more
    // send_message ops after send_trailing_metadata.
    if (batch->send_trailing_metadata &&
        (retry_state->started_send_message_count + batch->send_message <
             calld->send_messages.size() ||
         retry_state->started_send_trailing_metadata)) {
      continue;
    }
    if (batch->recv_initial_metadata &&
        retry_state->started_recv_initial_metadata) {
      continue;
    }
    if (batch->recv_message && retry_state->completed_recv_message_count <
                                   retry_state->started_recv_message_count) {
      continue;
    }
    if (batch->recv_trailing_metadata &&
        retry_state->started_recv_trailing_metadata) {
      // If we previously completed a recv_trailing_metadata op
      // initiated by start_internal_recv_trailing_metadata(), use the
      // result of that instead of trying to re-start this op.
      if (GPR_UNLIKELY((retry_state->recv_trailing_metadata_internal_batch !=
                        nullptr))) {
        // If the batch completed, then trigger the completion callback
        // directly, so that we return the previously returned results to
        // the application.  Otherwise, just unref the internally
        // started subchannel batch, since we'll propagate the
        // completion when it completes.
        if (retry_state->completed_recv_trailing_metadata) {
          // Batches containing recv_trailing_metadata always succeed.
          closures->Add(
              &retry_state->recv_trailing_metadata_ready, GRPC_ERROR_NONE,
              "re-executing recv_trailing_metadata_ready to propagate "
              "internally triggered result");
        } else {
          batch_data_unref(retry_state->recv_trailing_metadata_internal_batch);
        }
        retry_state->recv_trailing_metadata_internal_batch = nullptr;
      }
      continue;
    }
    // If we're not retrying, just send the batch as-is.
    if (calld->method_params == nullptr ||
        calld->method_params->retry_policy() == nullptr ||
        calld->retry_committed) {
      add_closure_for_subchannel_batch(elem, batch, closures);
      pending_batch_clear(calld, pending);
      continue;
    }
    // Create batch with the right number of callbacks.
    const bool has_send_ops = batch->send_initial_metadata ||
                              batch->send_message ||
                              batch->send_trailing_metadata;
    const int num_callbacks = has_send_ops + batch->recv_initial_metadata +
                              batch->recv_message +
                              batch->recv_trailing_metadata;
    subchannel_batch_data* batch_data = batch_data_create(
        elem, num_callbacks, has_send_ops /* set_on_complete */);
    // Cache send ops if needed.
    maybe_cache_send_ops_for_batch(calld, pending);
    // send_initial_metadata.
    if (batch->send_initial_metadata) {
      add_retriable_send_initial_metadata_op(calld, retry_state, batch_data);
    }
    // send_message.
    if (batch->send_message) {
      add_retriable_send_message_op(elem, retry_state, batch_data);
    }
    // send_trailing_metadata.
    if (batch->send_trailing_metadata) {
      add_retriable_send_trailing_metadata_op(calld, retry_state, batch_data);
    }
    // recv_initial_metadata.
    if (batch->recv_initial_metadata) {
      // recv_flags is only used on the server side.
      GPR_ASSERT(batch->payload->recv_initial_metadata.recv_flags == nullptr);
      add_retriable_recv_initial_metadata_op(calld, retry_state, batch_data);
    }
    // recv_message.
    if (batch->recv_message) {
      add_retriable_recv_message_op(calld, retry_state, batch_data);
    }
    // recv_trailing_metadata.
    if (batch->recv_trailing_metadata) {
      add_retriable_recv_trailing_metadata_op(calld, retry_state, batch_data);
    }
    add_closure_for_subchannel_batch(elem, &batch_data->batch, closures);
    // Track number of pending subchannel send batches.
    // If this is the first one, take a ref to the call stack.
    if (batch->send_initial_metadata || batch->send_message ||
        batch->send_trailing_metadata) {
      if (calld->num_pending_retriable_subchannel_send_batches == 0) {
        GRPC_CALL_STACK_REF(calld->owning_call, "subchannel_send_batches");
      }
      ++calld->num_pending_retriable_subchannel_send_batches;
    }
  }
}

// Constructs and starts whatever subchannel batches are needed on the
// subchannel call.
static void start_retriable_subchannel_batches(void* arg, grpc_error* ignored) {
  grpc_call_element* elem = static_cast<grpc_call_element*>(arg);
  channel_data* chand = static_cast<channel_data*>(elem->channel_data);
  call_data* calld = static_cast<call_data*>(elem->call_data);
  if (grpc_client_channel_trace.enabled()) {
    gpr_log(GPR_INFO, "chand=%p calld=%p: constructing retriable batches",
            chand, calld);
  }
  subchannel_call_retry_state* retry_state =
      static_cast<subchannel_call_retry_state*>(
          grpc_connected_subchannel_call_get_parent_data(
              calld->subchannel_call));
  // Construct list of closures to execute, one for each pending batch.
  grpc_core::CallCombinerClosureList closures;
  // Replay previously-returned send_* ops if needed.
  subchannel_batch_data* replay_batch_data =
      maybe_create_subchannel_batch_for_replay(elem, retry_state);
  if (replay_batch_data != nullptr) {
    add_closure_for_subchannel_batch(elem, &replay_batch_data->batch,
                                     &closures);
    // Track number of pending subchannel send batches.
    // If this is the first one, take a ref to the call stack.
    if (calld->num_pending_retriable_subchannel_send_batches == 0) {
      GRPC_CALL_STACK_REF(calld->owning_call, "subchannel_send_batches");
    }
    ++calld->num_pending_retriable_subchannel_send_batches;
  }
  // Now add pending batches.
  add_subchannel_batches_for_pending_batches(elem, retry_state, &closures);
  // Start batches on subchannel call.
  if (grpc_client_channel_trace.enabled()) {
    gpr_log(GPR_INFO,
            "chand=%p calld=%p: starting %" PRIuPTR
            " retriable batches on subchannel_call=%p",
            chand, calld, closures.size(), calld->subchannel_call);
  }
  // Note: This will yield the call combiner.
  closures.RunClosures(calld->call_combiner);
}

//
// LB pick
//

// The callback to intercept trailing metadata if retries is not enabled
static void recv_trailing_metadata_ready_for_lb(void* arg, grpc_error* error) {
  grpc_call_element* elem = static_cast<grpc_call_element*>(arg);
  call_data* calld = static_cast<call_data*>(elem->call_data);
  if (calld->pick.recv_trailing_metadata != nullptr) {
    *calld->pick.recv_trailing_metadata =
        calld->recv_trailing_metadata_op_batch->payload
            ->recv_trailing_metadata.recv_trailing_metadata;
  }
  GRPC_CLOSURE_SCHED(
      calld->pick.recv_trailing_metadata_ready,
      GRPC_ERROR_REF(error));
  GRPC_CLOSURE_SCHED(
      calld->original_recv_trailing_metadata_ready,
      GRPC_ERROR_REF(error));
  GRPC_ERROR_UNREF(error);
}

// If needed, intercepts the recv_trailing_metadata_ready callback to return
// trailing metadata to the LB policy.
static void maybe_intercept_trailing_metadata_for_lb(
    grpc_call_element* elem, grpc_transport_stream_op_batch* batch) {
  call_data* calld = static_cast<call_data*>(elem->call_data);
  if (!batch->recv_trailing_metadata) {
    return;
  }
  if (calld->pick.recv_trailing_metadata_ready != nullptr) {
    calld->recv_trailing_metadata_op_batch = batch;
    GRPC_CLOSURE_INIT(&calld->recv_trailing_metadata_ready_for_lb,
                      recv_trailing_metadata_ready_for_lb,
                      elem,
                      grpc_schedule_on_exec_ctx);
    calld->original_recv_trailing_metadata_ready =
        batch->payload->recv_trailing_metadata.recv_trailing_metadata_ready;
    batch->payload->recv_trailing_metadata.recv_trailing_metadata_ready =
        &calld->recv_trailing_metadata_ready_for_lb;
  }
}

static void create_subchannel_call(grpc_call_element* elem, grpc_error* error) {
  channel_data* chand = static_cast<channel_data*>(elem->channel_data);
  call_data* calld = static_cast<call_data*>(elem->call_data);
  const size_t parent_data_size =
      calld->enable_retries ? sizeof(subchannel_call_retry_state) : 0;
  const grpc_core::ConnectedSubchannel::CallArgs call_args = {
      calld->pollent,                                   // pollent
      calld->path,                                      // path
      calld->call_start_time,                           // start_time
      calld->deadline,                                  // deadline
      calld->arena,                                     // arena
      calld->request->pick()->subchannel_call_context,  // context
      calld->call_combiner,                             // call_combiner
      parent_data_size                                  // parent_data_size
  };
  grpc_error* new_error =
      calld->request->pick()->connected_subchannel->CreateCall(
          call_args, &calld->subchannel_call);
  if (grpc_client_channel_trace.enabled()) {
    gpr_log(GPR_INFO, "chand=%p calld=%p: create subchannel_call=%p: error=%s",
            chand, calld, calld->subchannel_call, grpc_error_string(new_error));
  }
  if (GPR_UNLIKELY(new_error != GRPC_ERROR_NONE)) {
    new_error = grpc_error_add_child(new_error, error);
    pending_batches_fail(elem, new_error, true /* yield_call_combiner */);
  } else {
    if (parent_data_size > 0) {
      new (grpc_connected_subchannel_call_get_parent_data(
          calld->subchannel_call))
          subchannel_call_retry_state(
              calld->request->pick()->subchannel_call_context);
    }
    pending_batches_resume(elem);
  }
  GRPC_ERROR_UNREF(error);
}

// Invoked when a pick is completed, on both success or failure.
static void pick_done(void* arg, grpc_error* error) {
  grpc_call_element* elem = static_cast<grpc_call_element*>(arg);
  channel_data* chand = static_cast<channel_data*>(elem->channel_data);
  call_data* calld = static_cast<call_data*>(elem->call_data);
  if (GPR_UNLIKELY(calld->request->pick()->connected_subchannel == nullptr)) {
    // Failed to create subchannel.
    // If there was no error, this is an LB policy drop, in which case
    // we return an error; otherwise, we may retry.
    grpc_status_code status = GRPC_STATUS_OK;
    grpc_error_get_status(error, calld->deadline, &status, nullptr, nullptr,
                          nullptr);
    if (error == GRPC_ERROR_NONE || !calld->enable_retries ||
        !maybe_retry(elem, nullptr /* batch_data */, status,
                     nullptr /* server_pushback_md */)) {
      grpc_error* new_error =
          error == GRPC_ERROR_NONE
              ? GRPC_ERROR_CREATE_FROM_STATIC_STRING(
                    "Call dropped by load balancing policy")
              : GRPC_ERROR_CREATE_REFERENCING_FROM_STATIC_STRING(
                    "Failed to create subchannel", &error, 1);
      if (grpc_client_channel_trace.enabled()) {
        gpr_log(GPR_INFO,
                "chand=%p calld=%p: failed to create subchannel: error=%s",
                chand, calld, grpc_error_string(new_error));
      }
      pending_batches_fail(elem, new_error, true /* yield_call_combiner */);
    }
  } else {
    /* Create call on subchannel. */
    create_subchannel_call(elem, GRPC_ERROR_REF(error));
  }
}

// If the channel is in TRANSIENT_FAILURE and the call is not
// wait_for_ready=true, fails the call and returns true.
static bool fail_call_if_in_transient_failure(grpc_call_element* elem) {
  channel_data* chand = static_cast<channel_data*>(elem->channel_data);
  call_data* calld = static_cast<call_data*>(elem->call_data);
  grpc_transport_stream_op_batch* batch = calld->pending_batches[0].batch;
  if (chand->request_router->GetConnectivityState() ==
          GRPC_CHANNEL_TRANSIENT_FAILURE &&
      (batch->payload->send_initial_metadata.send_initial_metadata_flags &
       GRPC_INITIAL_METADATA_WAIT_FOR_READY) == 0) {
    pending_batches_fail(
        elem,
        grpc_error_set_int(GRPC_ERROR_CREATE_FROM_STATIC_STRING(
                               "channel is in state TRANSIENT_FAILURE"),
                           GRPC_ERROR_INT_GRPC_STATUS, GRPC_STATUS_UNAVAILABLE),
        true /* yield_call_combiner */);
    return true;
  }
  return false;
}

// Applies service config to the call.  Must be invoked once we know
// that the resolver has returned results to the channel.
static void apply_service_config_to_call_locked(grpc_call_element* elem) {
  channel_data* chand = static_cast<channel_data*>(elem->channel_data);
  call_data* calld = static_cast<call_data*>(elem->call_data);
  if (grpc_client_channel_trace.enabled()) {
    gpr_log(GPR_INFO, "chand=%p calld=%p: applying service config to call",
            chand, calld);
  }
  if (chand->retry_throttle_data != nullptr) {
    calld->retry_throttle_data = chand->retry_throttle_data->Ref();
  }
  if (chand->method_params_table != nullptr) {
    calld->method_params = grpc_core::ServiceConfig::MethodConfigTableLookup(
        *chand->method_params_table, calld->path);
    if (calld->method_params != nullptr) {
      // If the deadline from the service config is shorter than the one
      // from the client API, reset the deadline timer.
      if (chand->deadline_checking_enabled &&
          calld->method_params->timeout() != 0) {
        const grpc_millis per_method_deadline =
            grpc_timespec_to_millis_round_up(calld->call_start_time) +
            calld->method_params->timeout();
        if (per_method_deadline < calld->deadline) {
          calld->deadline = per_method_deadline;
          grpc_deadline_state_reset(elem, calld->deadline);
        }
      }
      // If the service config set wait_for_ready and the application
      // did not explicitly set it, use the value from the service config.
      uint32_t* send_initial_metadata_flags =
          &calld->pending_batches[0]
               .batch->payload->send_initial_metadata
               .send_initial_metadata_flags;
      if (GPR_UNLIKELY(
              calld->method_params->wait_for_ready() !=
                  ClientChannelMethodParams::WAIT_FOR_READY_UNSET &&
              !(*send_initial_metadata_flags &
                GRPC_INITIAL_METADATA_WAIT_FOR_READY_EXPLICITLY_SET))) {
        if (calld->method_params->wait_for_ready() ==
            ClientChannelMethodParams::WAIT_FOR_READY_TRUE) {
          *send_initial_metadata_flags |= GRPC_INITIAL_METADATA_WAIT_FOR_READY;
        } else {
          *send_initial_metadata_flags &= ~GRPC_INITIAL_METADATA_WAIT_FOR_READY;
        }
      }
    }
  }
  // If no retry policy, disable retries.
  // TODO(roth): Remove this when adding support for transparent retries.
  if (calld->method_params == nullptr ||
      calld->method_params->retry_policy() == nullptr) {
    calld->enable_retries = false;
  }
}

// Invoked once resolver results are available.
static bool maybe_apply_service_config_to_call_locked(void* arg) {
  grpc_call_element* elem = static_cast<grpc_call_element*>(arg);
  call_data* calld = static_cast<call_data*>(elem->call_data);
  // Only get service config data on the first attempt.
  if (GPR_LIKELY(calld->num_attempts_completed == 0)) {
    apply_service_config_to_call_locked(elem);
    // Check this after applying service config, since it may have
    // affected the call's wait_for_ready value.
    if (fail_call_if_in_transient_failure(elem)) return false;
  }
  return true;
}

static void start_pick_locked(void* arg, grpc_error* ignored) {
  grpc_call_element* elem = static_cast<grpc_call_element*>(arg);
  call_data* calld = static_cast<call_data*>(elem->call_data);
  channel_data* chand = static_cast<channel_data*>(elem->channel_data);
  GPR_ASSERT(!calld->have_request);
  GPR_ASSERT(calld->subchannel_call == nullptr);
  // Normally, we want to do this check until after we've processed the
  // service config, so that we can honor the wait_for_ready setting in
  // the service config.  However, if the channel is in TRANSIENT_FAILURE
  // and we don't have an LB policy at this point, that means that the
  // resolver has returned a failure, so we're not going to get a service
  // config right away.  In that case, we fail the call now based on the
  // wait_for_ready value passed in from the application.
  if (chand->request_router->lb_policy() == nullptr &&
      fail_call_if_in_transient_failure(elem)) {
    return;
  }
  // If this is a retry, use the send_initial_metadata payload that
  // we've cached; otherwise, use the pending batch.  The
  // send_initial_metadata batch will be the first pending batch in the
  // list, as set by get_batch_index() above.
  // TODO(roth): What if the LB policy needs to add something to the
  // call's initial metadata, and then there's a retry?  We don't want
  // the new metadata to be added twice.  We might need to somehow
  // allocate the subchannel batch earlier so that we can give the
  // subchannel's copy of the metadata batch (which is copied for each
  // attempt) to the LB policy instead the one from the parent channel.
  grpc_metadata_batch* initial_metadata =
      calld->seen_send_initial_metadata
          ? &calld->send_initial_metadata
          : calld->pending_batches[0]
                .batch->payload->send_initial_metadata.send_initial_metadata;
  uint32_t* initial_metadata_flags =
      calld->seen_send_initial_metadata
          ? &calld->send_initial_metadata_flags
          : &calld->pending_batches[0]
                 .batch->payload->send_initial_metadata
                 .send_initial_metadata_flags;
  GRPC_CLOSURE_INIT(&calld->pick_closure, pick_done, elem,
                    grpc_schedule_on_exec_ctx);
  calld->request.Init(calld->owning_call, calld->call_combiner, calld->pollent,
                      initial_metadata, initial_metadata_flags,
                      maybe_apply_service_config_to_call_locked, elem,
                      &calld->pick_closure);
  calld->have_request = true;
  chand->request_router->RouteCallLocked(calld->request.get());
}

//
// filter call vtable functions
//

static void cc_start_transport_stream_op_batch(
    grpc_call_element* elem, grpc_transport_stream_op_batch* batch) {
  GPR_TIMER_SCOPE("cc_start_transport_stream_op_batch", 0);
  call_data* calld = static_cast<call_data*>(elem->call_data);
  channel_data* chand = static_cast<channel_data*>(elem->channel_data);
  if (GPR_LIKELY(chand->deadline_checking_enabled)) {
    grpc_deadline_state_client_start_transport_stream_op_batch(elem, batch);
  }
  // If we've previously been cancelled, immediately fail any new batches.
  if (GPR_UNLIKELY(calld->cancel_error != GRPC_ERROR_NONE)) {
    if (grpc_client_channel_trace.enabled()) {
      gpr_log(GPR_INFO, "chand=%p calld=%p: failing batch with error: %s",
              chand, calld, grpc_error_string(calld->cancel_error));
    }
    // Note: This will release the call combiner.
    grpc_transport_stream_op_batch_finish_with_failure(
        batch, GRPC_ERROR_REF(calld->cancel_error), calld->call_combiner);
    return;
  }
  // Handle cancellation.
  if (GPR_UNLIKELY(batch->cancel_stream)) {
    // Stash a copy of cancel_error in our call data, so that we can use
    // it for subsequent operations.  This ensures that if the call is
    // cancelled before any batches are passed down (e.g., if the deadline
    // is in the past when the call starts), we can return the right
    // error to the caller when the first batch does get passed down.
    GRPC_ERROR_UNREF(calld->cancel_error);
    calld->cancel_error =
        GRPC_ERROR_REF(batch->payload->cancel_stream.cancel_error);
    if (grpc_client_channel_trace.enabled()) {
      gpr_log(GPR_INFO, "chand=%p calld=%p: recording cancel_error=%s", chand,
              calld, grpc_error_string(calld->cancel_error));
    }
    // If we do not have a subchannel call (i.e., a pick has not yet
    // been started), fail all pending batches.  Otherwise, send the
    // cancellation down to the subchannel call.
    if (calld->subchannel_call == nullptr) {
      pending_batches_fail(elem, GRPC_ERROR_REF(calld->cancel_error),
                           false /* yield_call_combiner */);
      // Note: This will release the call combiner.
      grpc_transport_stream_op_batch_finish_with_failure(
          batch, GRPC_ERROR_REF(calld->cancel_error), calld->call_combiner);
    } else {
      // Note: This will release the call combiner.
      grpc_subchannel_call_process_op(calld->subchannel_call, batch);
    }
    return;
  }
  // Add the batch to the pending list.
  pending_batches_add(elem, batch);
  // Check if we've already gotten a subchannel call.
  // Note that once we have completed the pick, we do not need to enter
  // the channel combiner, which is more efficient (especially for
  // streaming calls).
  if (calld->subchannel_call != nullptr) {
    if (grpc_client_channel_trace.enabled()) {
      gpr_log(GPR_INFO,
              "chand=%p calld=%p: starting batch on subchannel_call=%p", chand,
              calld, calld->subchannel_call);
    }
    pending_batches_resume(elem);
    return;
  }
  // We do not yet have a subchannel call.
  // For batches containing a send_initial_metadata op, enter the channel
  // combiner to start a pick.
  if (GPR_LIKELY(batch->send_initial_metadata)) {
    if (grpc_client_channel_trace.enabled()) {
      gpr_log(GPR_INFO, "chand=%p calld=%p: entering client_channel combiner",
              chand, calld);
    }
    GRPC_CLOSURE_SCHED(
        GRPC_CLOSURE_INIT(&batch->handler_private.closure, start_pick_locked,
                          elem, grpc_combiner_scheduler(chand->combiner)),
        GRPC_ERROR_NONE);
  } else {
    // For all other batches, release the call combiner.
    if (grpc_client_channel_trace.enabled()) {
      gpr_log(GPR_INFO,
              "chand=%p calld=%p: saved batch, yielding call combiner", chand,
              calld);
    }
    GRPC_CALL_COMBINER_STOP(calld->call_combiner,
                            "batch does not include send_initial_metadata");
  }
}

/* Constructor for call_data */
static grpc_error* cc_init_call_elem(grpc_call_element* elem,
                                     const grpc_call_element_args* args) {
  channel_data* chand = static_cast<channel_data*>(elem->channel_data);
  new (elem->call_data) call_data(elem, *chand, *args);
  return GRPC_ERROR_NONE;
}

/* Destructor for call_data */
static void cc_destroy_call_elem(grpc_call_element* elem,
                                 const grpc_call_final_info* final_info,
                                 grpc_closure* then_schedule_closure) {
  call_data* calld = static_cast<call_data*>(elem->call_data);
  if (GPR_LIKELY(calld->subchannel_call != nullptr)) {
    grpc_subchannel_call_set_cleanup_closure(calld->subchannel_call,
                                             then_schedule_closure);
    then_schedule_closure = nullptr;
  }
  calld->~call_data();
  GRPC_CLOSURE_SCHED(then_schedule_closure, GRPC_ERROR_NONE);
}

static void cc_set_pollset_or_pollset_set(grpc_call_element* elem,
                                          grpc_polling_entity* pollent) {
  call_data* calld = static_cast<call_data*>(elem->call_data);
  calld->pollent = pollent;
}

/*************************************************************************
 * EXPORTED SYMBOLS
 */

const grpc_channel_filter grpc_client_channel_filter = {
    cc_start_transport_stream_op_batch,
    cc_start_transport_op,
    sizeof(call_data),
    cc_init_call_elem,
    cc_set_pollset_or_pollset_set,
    cc_destroy_call_elem,
    sizeof(channel_data),
    cc_init_channel_elem,
    cc_destroy_channel_elem,
    cc_get_channel_info,
    "client-channel",
};

void grpc_client_channel_set_channelz_node(
    grpc_channel_element* elem, grpc_core::channelz::ClientChannelNode* node) {
  channel_data* chand = static_cast<channel_data*>(elem->channel_data);
  chand->request_router->set_channelz_node(node);
}

void grpc_client_channel_populate_child_refs(
    grpc_channel_element* elem,
    grpc_core::channelz::ChildRefsList* child_subchannels,
    grpc_core::channelz::ChildRefsList* child_channels) {
  channel_data* chand = static_cast<channel_data*>(elem->channel_data);
  if (chand->request_router->lb_policy() != nullptr) {
    chand->request_router->lb_policy()->FillChildRefsForChannelz(
        child_subchannels, child_channels);
  }
}

static void try_to_connect_locked(void* arg, grpc_error* error_ignored) {
  channel_data* chand = static_cast<channel_data*>(arg);
  chand->request_router->ExitIdleLocked();
  GRPC_CHANNEL_STACK_UNREF(chand->owning_stack, "try_to_connect");
}

grpc_connectivity_state grpc_client_channel_check_connectivity_state(
    grpc_channel_element* elem, int try_to_connect) {
  channel_data* chand = static_cast<channel_data*>(elem->channel_data);
  grpc_connectivity_state out = chand->request_router->GetConnectivityState();
  if (out == GRPC_CHANNEL_IDLE && try_to_connect) {
    GRPC_CHANNEL_STACK_REF(chand->owning_stack, "try_to_connect");
    GRPC_CLOSURE_SCHED(
        GRPC_CLOSURE_CREATE(try_to_connect_locked, chand,
                            grpc_combiner_scheduler(chand->combiner)),
        GRPC_ERROR_NONE);
  }
  return out;
}

typedef struct external_connectivity_watcher {
  channel_data* chand;
  grpc_polling_entity pollent;
  grpc_closure* on_complete;
  grpc_closure* watcher_timer_init;
  grpc_connectivity_state* state;
  grpc_closure my_closure;
  struct external_connectivity_watcher* next;
} external_connectivity_watcher;

static external_connectivity_watcher* lookup_external_connectivity_watcher(
    channel_data* chand, grpc_closure* on_complete) {
  gpr_mu_lock(&chand->external_connectivity_watcher_list_mu);
  external_connectivity_watcher* w =
      chand->external_connectivity_watcher_list_head;
  while (w != nullptr && w->on_complete != on_complete) {
    w = w->next;
  }
  gpr_mu_unlock(&chand->external_connectivity_watcher_list_mu);
  return w;
}

static void external_connectivity_watcher_list_append(
    channel_data* chand, external_connectivity_watcher* w) {
  GPR_ASSERT(!lookup_external_connectivity_watcher(chand, w->on_complete));

  gpr_mu_lock(&w->chand->external_connectivity_watcher_list_mu);
  GPR_ASSERT(!w->next);
  w->next = chand->external_connectivity_watcher_list_head;
  chand->external_connectivity_watcher_list_head = w;
  gpr_mu_unlock(&w->chand->external_connectivity_watcher_list_mu);
}

static void external_connectivity_watcher_list_remove(
    channel_data* chand, external_connectivity_watcher* to_remove) {
  GPR_ASSERT(
      lookup_external_connectivity_watcher(chand, to_remove->on_complete));
  gpr_mu_lock(&chand->external_connectivity_watcher_list_mu);
  if (to_remove == chand->external_connectivity_watcher_list_head) {
    chand->external_connectivity_watcher_list_head = to_remove->next;
    gpr_mu_unlock(&chand->external_connectivity_watcher_list_mu);
    return;
  }
  external_connectivity_watcher* w =
      chand->external_connectivity_watcher_list_head;
  while (w != nullptr) {
    if (w->next == to_remove) {
      w->next = w->next->next;
      gpr_mu_unlock(&chand->external_connectivity_watcher_list_mu);
      return;
    }
    w = w->next;
  }
  GPR_UNREACHABLE_CODE(return );
}

int grpc_client_channel_num_external_connectivity_watchers(
    grpc_channel_element* elem) {
  channel_data* chand = static_cast<channel_data*>(elem->channel_data);
  int count = 0;

  gpr_mu_lock(&chand->external_connectivity_watcher_list_mu);
  external_connectivity_watcher* w =
      chand->external_connectivity_watcher_list_head;
  while (w != nullptr) {
    count++;
    w = w->next;
  }
  gpr_mu_unlock(&chand->external_connectivity_watcher_list_mu);

  return count;
}

static void on_external_watch_complete_locked(void* arg, grpc_error* error) {
  external_connectivity_watcher* w =
      static_cast<external_connectivity_watcher*>(arg);
  grpc_closure* follow_up = w->on_complete;
  grpc_polling_entity_del_from_pollset_set(&w->pollent,
                                           w->chand->interested_parties);
  GRPC_CHANNEL_STACK_UNREF(w->chand->owning_stack,
                           "external_connectivity_watcher");
  external_connectivity_watcher_list_remove(w->chand, w);
  gpr_free(w);
  GRPC_CLOSURE_SCHED(follow_up, GRPC_ERROR_REF(error));
}

static void watch_connectivity_state_locked(void* arg,
                                            grpc_error* error_ignored) {
  external_connectivity_watcher* w =
      static_cast<external_connectivity_watcher*>(arg);
  external_connectivity_watcher* found = nullptr;
  if (w->state != nullptr) {
    external_connectivity_watcher_list_append(w->chand, w);
    // An assumption is being made that the closure is scheduled on the exec ctx
    // scheduler and that GRPC_CLOSURE_RUN would run the closure immediately.
    GRPC_CLOSURE_RUN(w->watcher_timer_init, GRPC_ERROR_NONE);
    GRPC_CLOSURE_INIT(&w->my_closure, on_external_watch_complete_locked, w,
                      grpc_combiner_scheduler(w->chand->combiner));
    w->chand->request_router->NotifyOnConnectivityStateChange(w->state,
                                                              &w->my_closure);
  } else {
    GPR_ASSERT(w->watcher_timer_init == nullptr);
    found = lookup_external_connectivity_watcher(w->chand, w->on_complete);
    if (found) {
      GPR_ASSERT(found->on_complete == w->on_complete);
      found->chand->request_router->NotifyOnConnectivityStateChange(
          nullptr, &found->my_closure);
    }
    grpc_polling_entity_del_from_pollset_set(&w->pollent,
                                             w->chand->interested_parties);
    GRPC_CHANNEL_STACK_UNREF(w->chand->owning_stack,
                             "external_connectivity_watcher");
    gpr_free(w);
  }
}

void grpc_client_channel_watch_connectivity_state(
    grpc_channel_element* elem, grpc_polling_entity pollent,
    grpc_connectivity_state* state, grpc_closure* closure,
    grpc_closure* watcher_timer_init) {
  channel_data* chand = static_cast<channel_data*>(elem->channel_data);
  external_connectivity_watcher* w =
      static_cast<external_connectivity_watcher*>(gpr_zalloc(sizeof(*w)));
  w->chand = chand;
  w->pollent = pollent;
  w->on_complete = closure;
  w->state = state;
  w->watcher_timer_init = watcher_timer_init;
  grpc_polling_entity_add_to_pollset_set(&w->pollent,
                                         chand->interested_parties);
  GRPC_CHANNEL_STACK_REF(w->chand->owning_stack,
                         "external_connectivity_watcher");
  GRPC_CLOSURE_SCHED(
      GRPC_CLOSURE_INIT(&w->my_closure, watch_connectivity_state_locked, w,
                        grpc_combiner_scheduler(chand->combiner)),
      GRPC_ERROR_NONE);
}

grpc_subchannel_call* grpc_client_channel_get_subchannel_call(
    grpc_call_element* elem) {
  call_data* calld = static_cast<call_data*>(elem->call_data);
  return calld->subchannel_call;
}<|MERGE_RESOLUTION|>--- conflicted
+++ resolved
@@ -544,16 +544,13 @@
   grpc_core::ManualConstructor<grpc_core::RequestRouter::Request> request;
   bool have_request = false;
   grpc_closure pick_closure;
-<<<<<<< HEAD
-  grpc_closure pick_cancel_closure;
+
   // A closure to fork notifying the lb interceptor and run the original trailer
   // interception callback.
   grpc_closure recv_trailing_metadata_ready_for_lb;
   // The original trailer interception callback.
-  grpc_closure* original_recv_trailing_metadata_ready;
-  grpc_transport_stream_op_batch* recv_trailing_metadata_op_batch;
-=======
->>>>>>> bae61a0f
+  grpc_closure* original_recv_trailing_metadata_ready = nullptr;
+  grpc_transport_stream_op_batch* recv_trailing_metadata_op_batch = nullptr;
 
   grpc_polling_entity* pollent = nullptr;
 
