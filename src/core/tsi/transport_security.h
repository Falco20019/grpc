/*
 *
 * Copyright 2015 gRPC authors.
 *
 * Licensed under the Apache License, Version 2.0 (the "License");
 * you may not use this file except in compliance with the License.
 * You may obtain a copy of the License at
 *
 *     http://www.apache.org/licenses/LICENSE-2.0
 *
 * Unless required by applicable law or agreed to in writing, software
 * distributed under the License is distributed on an "AS IS" BASIS,
 * WITHOUT WARRANTIES OR CONDITIONS OF ANY KIND, either express or implied.
 * See the License for the specific language governing permissions and
 * limitations under the License.
 *
 */

#ifndef GRPC_CORE_TSI_TRANSPORT_SECURITY_H
#define GRPC_CORE_TSI_TRANSPORT_SECURITY_H

#include <stdbool.h>

#include "src/core/lib/debug/trace.h"
#include "src/core/tsi/transport_security_interface.h"

#ifdef __cplusplus
extern "C" {
#endif

extern grpc_tracer_flag tsi_tracing_enabled;

/* Base for tsi_frame_protector implementations.
   See transport_security_interface.h for documentation. */
typedef struct {
  tsi_result (*protect)(tsi_frame_protector* self,
                        const unsigned char* unprotected_bytes,
                        size_t* unprotected_bytes_size,
                        unsigned char* protected_output_frames,
                        size_t* protected_output_frames_size);
  tsi_result (*protect_flush)(tsi_frame_protector* self,
                              unsigned char* protected_output_frames,
                              size_t* protected_output_frames_size,
                              size_t* still_pending_size);
  tsi_result (*unprotect)(tsi_frame_protector* self,
                          const unsigned char* protected_frames_bytes,
                          size_t* protected_frames_bytes_size,
                          unsigned char* unprotected_bytes,
                          size_t* unprotected_bytes_size);
  void (*destroy)(tsi_frame_protector* self);
} tsi_frame_protector_vtable;

struct tsi_frame_protector {
  const tsi_frame_protector_vtable* vtable;
};

/* Base for tsi_handshaker implementations.
   See transport_security_interface.h for documentation. */
typedef struct {
  tsi_result (*get_bytes_to_send_to_peer)(tsi_handshaker* self,
                                          unsigned char* bytes,
                                          size_t* bytes_size);
  tsi_result (*process_bytes_from_peer)(tsi_handshaker* self,
                                        const unsigned char* bytes,
                                        size_t* bytes_size);
  tsi_result (*get_result)(tsi_handshaker* self);
  tsi_result (*extract_peer)(tsi_handshaker* self, tsi_peer* peer);
  tsi_result (*create_frame_protector)(tsi_handshaker* self,
                                       size_t* max_protected_frame_size,
                                       tsi_frame_protector** protector);
  void (*destroy)(tsi_handshaker* self);
  tsi_result (*next)(tsi_handshaker* self, const unsigned char* received_bytes,
                     size_t received_bytes_size,
                     const unsigned char** bytes_to_send,
                     size_t* bytes_to_send_size,
                     tsi_handshaker_result** handshaker_result,
                     tsi_handshaker_on_next_done_cb cb, void* user_data);
} tsi_handshaker_vtable;

struct tsi_handshaker {
  const tsi_handshaker_vtable* vtable;
  bool frame_protector_created;
  bool handshaker_result_created;
};

/* Base for tsi_handshaker_result implementations.
   See transport_security_interface.h for documentation.
   The exec_ctx parameter in create_zero_copy_grpc_protector is supposed to be
   of type grpc_exec_ctx*, but we're using void* instead to avoid making the TSI
   API depend on grpc. The create_zero_copy_grpc_protector() method is only used
   in grpc, where we do need the exec_ctx passed through, but the API still
   needs to compile in other applications, where grpc_exec_ctx is not defined.
*/
typedef struct {
  tsi_result (*extract_peer)(const tsi_handshaker_result* self, tsi_peer* peer);
  tsi_result (*create_zero_copy_grpc_protector)(
<<<<<<< HEAD
      const tsi_handshaker_result *self,
      size_t *max_output_protected_frame_size,
      tsi_zero_copy_grpc_protector **protector);
  tsi_result (*create_frame_protector)(const tsi_handshaker_result *self,
                                       size_t *max_output_protected_frame_size,
                                       tsi_frame_protector **protector);
  tsi_result (*get_unused_bytes)(const tsi_handshaker_result *self,
                                 const unsigned char **bytes,
                                 size_t *bytes_size);
  void (*destroy)(tsi_handshaker_result *self);
=======
      void* exec_ctx, const tsi_handshaker_result* self,
      size_t* max_output_protected_frame_size,
      tsi_zero_copy_grpc_protector** protector);
  tsi_result (*create_frame_protector)(const tsi_handshaker_result* self,
                                       size_t* max_output_protected_frame_size,
                                       tsi_frame_protector** protector);
  tsi_result (*get_unused_bytes)(const tsi_handshaker_result* self,
                                 const unsigned char** bytes,
                                 size_t* bytes_size);
  void (*destroy)(tsi_handshaker_result* self);
>>>>>>> d9da7387
} tsi_handshaker_result_vtable;

struct tsi_handshaker_result {
  const tsi_handshaker_result_vtable* vtable;
};

/* Peer and property construction/destruction functions. */
tsi_result tsi_construct_peer(size_t property_count, tsi_peer* peer);
tsi_peer_property tsi_init_peer_property(void);
void tsi_peer_property_destruct(tsi_peer_property* property);
tsi_result tsi_construct_string_peer_property(const char* name,
                                              const char* value,
                                              size_t value_length,
                                              tsi_peer_property* property);
tsi_result tsi_construct_allocated_string_peer_property(
    const char* name, size_t value_length, tsi_peer_property* property);
tsi_result tsi_construct_string_peer_property_from_cstring(
    const char* name, const char* value, tsi_peer_property* property);

/* Utils. */
char* tsi_strdup(const char* src); /* Sadly, no strdup in C89. */

#ifdef __cplusplus
}
#endif

#endif /* GRPC_CORE_TSI_TRANSPORT_SECURITY_H */<|MERGE_RESOLUTION|>--- conflicted
+++ resolved
@@ -94,19 +94,7 @@
 typedef struct {
   tsi_result (*extract_peer)(const tsi_handshaker_result* self, tsi_peer* peer);
   tsi_result (*create_zero_copy_grpc_protector)(
-<<<<<<< HEAD
-      const tsi_handshaker_result *self,
-      size_t *max_output_protected_frame_size,
-      tsi_zero_copy_grpc_protector **protector);
-  tsi_result (*create_frame_protector)(const tsi_handshaker_result *self,
-                                       size_t *max_output_protected_frame_size,
-                                       tsi_frame_protector **protector);
-  tsi_result (*get_unused_bytes)(const tsi_handshaker_result *self,
-                                 const unsigned char **bytes,
-                                 size_t *bytes_size);
-  void (*destroy)(tsi_handshaker_result *self);
-=======
-      void* exec_ctx, const tsi_handshaker_result* self,
+      const tsi_handshaker_result* self,
       size_t* max_output_protected_frame_size,
       tsi_zero_copy_grpc_protector** protector);
   tsi_result (*create_frame_protector)(const tsi_handshaker_result* self,
@@ -116,7 +104,6 @@
                                  const unsigned char** bytes,
                                  size_t* bytes_size);
   void (*destroy)(tsi_handshaker_result* self);
->>>>>>> d9da7387
 } tsi_handshaker_result_vtable;
 
 struct tsi_handshaker_result {
