--- conflicted
+++ resolved
@@ -513,8 +513,6 @@
   - test/core/util/port_posix.c
   - test/core/util/port_windows.c
   - test/core/util/slice_splitter.c
-<<<<<<< HEAD
-  - test/core/util/test_config.c
 - name: nanopb
   headers:
   - third_party/nanopb/pb.h
@@ -525,8 +523,6 @@
   - third_party/nanopb/pb_common.c
   - third_party/nanopb/pb_decode.c
   - third_party/nanopb/pb_encode.c
-=======
->>>>>>> 4ea3d4c3
 libs:
 - name: gpr
   build: all
