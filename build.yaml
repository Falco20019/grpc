'#1': This file describes the list of targets and dependencies.
'#2': It is used among other things to generate all of our project files.
'#3': Please refer to the templates directory for more information.
settings:
  '#01': The public version number of the library.
  '#02': ===
  '#03': Please update the 'g_stands_for' field periodically with a new g word
  '#04': not listed in doc/g_stands_for.md - and update that document to list the
  '#05': new word. When doing so, please also update BUILD.
  '#06': ===
  '#07': Master always has a "-dev" suffix
  '#08': Use "-preN" suffixes to identify pre-release versions
  '#09': Per-language overrides are possible with (eg) ruby_version tag here
  '#10': See the expand_version.py for all the quirks here
  core_version: 5.0.0-dev
  g_stands_for: generous
  version: 1.8.0-dev
filegroups:
- name: census
  public_headers:
  - include/grpc/census.h
  src:
  - src/core/ext/census/grpc_context.cc
  uses:
  - grpc_base
  - nanopb
- name: gpr_base
  src:
  - src/core/lib/profiling/basic_timers.cc
  - src/core/lib/profiling/stap_timers.cc
  - src/core/lib/support/alloc.cc
  - src/core/lib/support/arena.cc
  - src/core/lib/support/atm.cc
  - src/core/lib/support/avl.cc
  - src/core/lib/support/cmdline.cc
  - src/core/lib/support/cpu_iphone.cc
  - src/core/lib/support/cpu_linux.cc
  - src/core/lib/support/cpu_posix.cc
  - src/core/lib/support/cpu_windows.cc
  - src/core/lib/support/env_linux.cc
  - src/core/lib/support/env_posix.cc
  - src/core/lib/support/env_windows.cc
  - src/core/lib/support/histogram.cc
  - src/core/lib/support/host_port.cc
  - src/core/lib/support/log.cc
  - src/core/lib/support/log_android.cc
  - src/core/lib/support/log_linux.cc
  - src/core/lib/support/log_posix.cc
  - src/core/lib/support/log_windows.cc
  - src/core/lib/support/mpscq.cc
  - src/core/lib/support/murmur_hash.cc
  - src/core/lib/support/stack_lockfree.cc
  - src/core/lib/support/string.cc
  - src/core/lib/support/string_posix.cc
  - src/core/lib/support/string_util_windows.cc
  - src/core/lib/support/string_windows.cc
  - src/core/lib/support/subprocess_posix.cc
  - src/core/lib/support/subprocess_windows.cc
  - src/core/lib/support/sync.cc
  - src/core/lib/support/sync_posix.cc
  - src/core/lib/support/sync_windows.cc
  - src/core/lib/support/thd.cc
  - src/core/lib/support/thd_posix.cc
  - src/core/lib/support/thd_windows.cc
  - src/core/lib/support/time.cc
  - src/core/lib/support/time_posix.cc
  - src/core/lib/support/time_precise.cc
  - src/core/lib/support/time_windows.cc
  - src/core/lib/support/tls_pthread.cc
  - src/core/lib/support/tmpfile_msys.cc
  - src/core/lib/support/tmpfile_posix.cc
  - src/core/lib/support/tmpfile_windows.cc
  - src/core/lib/support/wrap_memcpy.cc
  uses:
  - gpr_base_headers
- name: gpr_base_headers
  public_headers:
  - include/grpc/support/alloc.h
  - include/grpc/support/atm.h
  - include/grpc/support/atm_gcc_atomic.h
  - include/grpc/support/atm_gcc_sync.h
  - include/grpc/support/atm_windows.h
  - include/grpc/support/avl.h
  - include/grpc/support/cmdline.h
  - include/grpc/support/cpu.h
  - include/grpc/support/histogram.h
  - include/grpc/support/host_port.h
  - include/grpc/support/log.h
  - include/grpc/support/log_windows.h
  - include/grpc/support/port_platform.h
  - include/grpc/support/string_util.h
  - include/grpc/support/subprocess.h
  - include/grpc/support/sync.h
  - include/grpc/support/sync_custom.h
  - include/grpc/support/sync_generic.h
  - include/grpc/support/sync_posix.h
  - include/grpc/support/sync_windows.h
  - include/grpc/support/thd.h
  - include/grpc/support/time.h
  - include/grpc/support/tls.h
  - include/grpc/support/tls_gcc.h
  - include/grpc/support/tls_msvc.h
  - include/grpc/support/tls_pthread.h
  - include/grpc/support/useful.h
  headers:
  - src/core/lib/profiling/timers.h
  - src/core/lib/support/arena.h
  - src/core/lib/support/atomic.h
  - src/core/lib/support/atomic_with_atm.h
  - src/core/lib/support/atomic_with_std.h
  - src/core/lib/support/env.h
  - src/core/lib/support/manual_constructor.h
  - src/core/lib/support/memory.h
  - src/core/lib/support/mpscq.h
  - src/core/lib/support/murmur_hash.h
  - src/core/lib/support/spinlock.h
  - src/core/lib/support/stack_lockfree.h
  - src/core/lib/support/string.h
  - src/core/lib/support/string_windows.h
  - src/core/lib/support/time_precise.h
  - src/core/lib/support/tmpfile.h
  uses:
  - gpr_codegen
- name: gpr_codegen
  public_headers:
  - include/grpc/impl/codegen/atm.h
  - include/grpc/impl/codegen/atm_gcc_atomic.h
  - include/grpc/impl/codegen/atm_gcc_sync.h
  - include/grpc/impl/codegen/atm_windows.h
  - include/grpc/impl/codegen/gpr_slice.h
  - include/grpc/impl/codegen/gpr_types.h
  - include/grpc/impl/codegen/port_platform.h
  - include/grpc/impl/codegen/sync.h
  - include/grpc/impl/codegen/sync_custom.h
  - include/grpc/impl/codegen/sync_generic.h
  - include/grpc/impl/codegen/sync_posix.h
  - include/grpc/impl/codegen/sync_windows.h
- name: grpc++_base
  deps:
  - grpc
  uses:
  - grpc++_common
  - grpc++_codegen_base
- name: grpc++_base_unsecure
  deps:
  - grpc_unsecure
  uses:
  - grpc++_common
  - grpc++_codegen_base
- name: grpc_base
  src:
  - src/core/lib/backoff/backoff.cc
  - src/core/lib/channel/channel_args.cc
  - src/core/lib/channel/channel_stack.cc
  - src/core/lib/channel/channel_stack_builder.cc
  - src/core/lib/channel/connected_channel.cc
  - src/core/lib/channel/handshaker.cc
  - src/core/lib/channel/handshaker_factory.cc
  - src/core/lib/channel/handshaker_registry.cc
  - src/core/lib/compression/compression.cc
  - src/core/lib/compression/message_compress.cc
  - src/core/lib/compression/stream_compression.cc
  - src/core/lib/compression/stream_compression_gzip.cc
  - src/core/lib/compression/stream_compression_identity.cc
  - src/core/lib/debug/stats.cc
  - src/core/lib/debug/stats_data.cc
  - src/core/lib/http/format_request.cc
  - src/core/lib/http/httpcli.cc
  - src/core/lib/http/parser.cc
  - src/core/lib/iomgr/call_combiner.cc
  - src/core/lib/iomgr/closure.cc
  - src/core/lib/iomgr/combiner.cc
  - src/core/lib/iomgr/endpoint.cc
  - src/core/lib/iomgr/endpoint_pair_posix.cc
  - src/core/lib/iomgr/endpoint_pair_uv.cc
  - src/core/lib/iomgr/endpoint_pair_windows.cc
  - src/core/lib/iomgr/error.cc
  - src/core/lib/iomgr/ev_epoll1_linux.cc
  - src/core/lib/iomgr/ev_epollex_linux.cc
  - src/core/lib/iomgr/ev_epollsig_linux.cc
  - src/core/lib/iomgr/ev_poll_posix.cc
  - src/core/lib/iomgr/ev_posix.cc
  - src/core/lib/iomgr/ev_windows.cc
  - src/core/lib/iomgr/exec_ctx.cc
  - src/core/lib/iomgr/executor.cc
  - src/core/lib/iomgr/gethostname_fallback.cc
  - src/core/lib/iomgr/gethostname_host_name_max.cc
  - src/core/lib/iomgr/gethostname_sysconf.cc
  - src/core/lib/iomgr/iocp_windows.cc
  - src/core/lib/iomgr/iomgr.cc
  - src/core/lib/iomgr/iomgr_posix.cc
  - src/core/lib/iomgr/iomgr_uv.cc
  - src/core/lib/iomgr/iomgr_windows.cc
  - src/core/lib/iomgr/is_epollexclusive_available.cc
  - src/core/lib/iomgr/load_file.cc
  - src/core/lib/iomgr/lockfree_event.cc
  - src/core/lib/iomgr/network_status_tracker.cc
  - src/core/lib/iomgr/polling_entity.cc
  - src/core/lib/iomgr/pollset_set_uv.cc
  - src/core/lib/iomgr/pollset_set_windows.cc
  - src/core/lib/iomgr/pollset_uv.cc
  - src/core/lib/iomgr/pollset_windows.cc
  - src/core/lib/iomgr/resolve_address_posix.cc
  - src/core/lib/iomgr/resolve_address_uv.cc
  - src/core/lib/iomgr/resolve_address_windows.cc
  - src/core/lib/iomgr/resource_quota.cc
  - src/core/lib/iomgr/sockaddr_utils.cc
  - src/core/lib/iomgr/socket_factory_posix.cc
  - src/core/lib/iomgr/socket_mutator.cc
  - src/core/lib/iomgr/socket_utils_common_posix.cc
  - src/core/lib/iomgr/socket_utils_linux.cc
  - src/core/lib/iomgr/socket_utils_posix.cc
  - src/core/lib/iomgr/socket_utils_uv.cc
  - src/core/lib/iomgr/socket_utils_windows.cc
  - src/core/lib/iomgr/socket_windows.cc
  - src/core/lib/iomgr/tcp_client_posix.cc
  - src/core/lib/iomgr/tcp_client_uv.cc
  - src/core/lib/iomgr/tcp_client_windows.cc
  - src/core/lib/iomgr/tcp_posix.cc
  - src/core/lib/iomgr/tcp_server_posix.cc
  - src/core/lib/iomgr/tcp_server_utils_posix_common.cc
  - src/core/lib/iomgr/tcp_server_utils_posix_ifaddrs.cc
  - src/core/lib/iomgr/tcp_server_utils_posix_noifaddrs.cc
  - src/core/lib/iomgr/tcp_server_uv.cc
  - src/core/lib/iomgr/tcp_server_windows.cc
  - src/core/lib/iomgr/tcp_uv.cc
  - src/core/lib/iomgr/tcp_windows.cc
  - src/core/lib/iomgr/time_averaged_stats.cc
  - src/core/lib/iomgr/timer_generic.cc
  - src/core/lib/iomgr/timer_heap.cc
  - src/core/lib/iomgr/timer_manager.cc
  - src/core/lib/iomgr/timer_uv.cc
  - src/core/lib/iomgr/udp_server.cc
  - src/core/lib/iomgr/unix_sockets_posix.cc
  - src/core/lib/iomgr/unix_sockets_posix_noop.cc
  - src/core/lib/iomgr/wakeup_fd_cv.cc
  - src/core/lib/iomgr/wakeup_fd_eventfd.cc
  - src/core/lib/iomgr/wakeup_fd_nospecial.cc
  - src/core/lib/iomgr/wakeup_fd_pipe.cc
  - src/core/lib/iomgr/wakeup_fd_posix.cc
  - src/core/lib/json/json.cc
  - src/core/lib/json/json_reader.cc
  - src/core/lib/json/json_string.cc
  - src/core/lib/json/json_writer.cc
  - src/core/lib/slice/b64.cc
  - src/core/lib/slice/percent_encoding.cc
  - src/core/lib/slice/slice.cc
  - src/core/lib/slice/slice_buffer.cc
  - src/core/lib/slice/slice_hash_table.cc
  - src/core/lib/slice/slice_intern.cc
  - src/core/lib/slice/slice_string_helpers.cc
  - src/core/lib/surface/alarm.cc
  - src/core/lib/surface/api_trace.cc
  - src/core/lib/surface/byte_buffer.cc
  - src/core/lib/surface/byte_buffer_reader.cc
  - src/core/lib/surface/call.cc
  - src/core/lib/surface/call_details.cc
  - src/core/lib/surface/call_log_batch.cc
  - src/core/lib/surface/channel.cc
  - src/core/lib/surface/channel_init.cc
  - src/core/lib/surface/channel_ping.cc
  - src/core/lib/surface/channel_stack_type.cc
  - src/core/lib/surface/completion_queue.cc
  - src/core/lib/surface/completion_queue_factory.cc
  - src/core/lib/surface/event_string.cc
  - src/core/lib/surface/lame_client.cc
  - src/core/lib/surface/metadata_array.cc
  - src/core/lib/surface/server.cc
  - src/core/lib/surface/validate_metadata.cc
  - src/core/lib/surface/version.cc
  - src/core/lib/transport/bdp_estimator.cc
  - src/core/lib/transport/byte_stream.cc
  - src/core/lib/transport/connectivity_state.cc
  - src/core/lib/transport/error_utils.cc
  - src/core/lib/transport/metadata.cc
  - src/core/lib/transport/metadata_batch.cc
  - src/core/lib/transport/pid_controller.cc
  - src/core/lib/transport/service_config.cc
  - src/core/lib/transport/static_metadata.cc
  - src/core/lib/transport/status_conversion.cc
  - src/core/lib/transport/timeout_encoding.cc
  - src/core/lib/transport/transport.cc
  - src/core/lib/transport/transport_op_string.cc
  deps:
  - gpr
  filegroups:
  - grpc_base_headers
  uses:
  - grpc_codegen
  - grpc_trace
- name: grpc_base_headers
  public_headers:
  - include/grpc/byte_buffer.h
  - include/grpc/byte_buffer_reader.h
  - include/grpc/compression.h
  - include/grpc/grpc.h
  - include/grpc/grpc_posix.h
  - include/grpc/grpc_security_constants.h
  - include/grpc/load_reporting.h
  - include/grpc/slice.h
  - include/grpc/slice_buffer.h
  - include/grpc/status.h
  - include/grpc/support/workaround_list.h
  headers:
  - src/core/lib/backoff/backoff.h
  - src/core/lib/channel/channel_args.h
  - src/core/lib/channel/channel_stack.h
  - src/core/lib/channel/channel_stack_builder.h
  - src/core/lib/channel/connected_channel.h
  - src/core/lib/channel/context.h
  - src/core/lib/channel/handshaker.h
  - src/core/lib/channel/handshaker_factory.h
  - src/core/lib/channel/handshaker_registry.h
  - src/core/lib/compression/algorithm_metadata.h
  - src/core/lib/compression/message_compress.h
  - src/core/lib/compression/stream_compression.h
  - src/core/lib/compression/stream_compression_gzip.h
  - src/core/lib/compression/stream_compression_identity.h
  - src/core/lib/debug/stats.h
  - src/core/lib/debug/stats_data.h
  - src/core/lib/http/format_request.h
  - src/core/lib/http/httpcli.h
  - src/core/lib/http/parser.h
  - src/core/lib/iomgr/block_annotate.h
  - src/core/lib/iomgr/call_combiner.h
  - src/core/lib/iomgr/closure.h
  - src/core/lib/iomgr/combiner.h
  - src/core/lib/iomgr/endpoint.h
  - src/core/lib/iomgr/endpoint_pair.h
  - src/core/lib/iomgr/error.h
  - src/core/lib/iomgr/error_internal.h
  - src/core/lib/iomgr/ev_epoll1_linux.h
  - src/core/lib/iomgr/ev_epollex_linux.h
  - src/core/lib/iomgr/ev_epollsig_linux.h
  - src/core/lib/iomgr/ev_poll_posix.h
  - src/core/lib/iomgr/ev_posix.h
  - src/core/lib/iomgr/exec_ctx.h
  - src/core/lib/iomgr/executor.h
  - src/core/lib/iomgr/gethostname.h
  - src/core/lib/iomgr/iocp_windows.h
  - src/core/lib/iomgr/iomgr.h
  - src/core/lib/iomgr/iomgr_internal.h
  - src/core/lib/iomgr/iomgr_posix.h
  - src/core/lib/iomgr/iomgr_uv.h
  - src/core/lib/iomgr/is_epollexclusive_available.h
  - src/core/lib/iomgr/load_file.h
  - src/core/lib/iomgr/lockfree_event.h
  - src/core/lib/iomgr/nameser.h
  - src/core/lib/iomgr/network_status_tracker.h
  - src/core/lib/iomgr/polling_entity.h
  - src/core/lib/iomgr/pollset.h
  - src/core/lib/iomgr/pollset_set.h
  - src/core/lib/iomgr/pollset_set_windows.h
  - src/core/lib/iomgr/pollset_uv.h
  - src/core/lib/iomgr/pollset_windows.h
  - src/core/lib/iomgr/port.h
  - src/core/lib/iomgr/resolve_address.h
  - src/core/lib/iomgr/resource_quota.h
  - src/core/lib/iomgr/sockaddr.h
  - src/core/lib/iomgr/sockaddr_posix.h
  - src/core/lib/iomgr/sockaddr_utils.h
  - src/core/lib/iomgr/sockaddr_windows.h
  - src/core/lib/iomgr/socket_factory_posix.h
  - src/core/lib/iomgr/socket_mutator.h
  - src/core/lib/iomgr/socket_utils.h
  - src/core/lib/iomgr/socket_utils_posix.h
  - src/core/lib/iomgr/socket_windows.h
  - src/core/lib/iomgr/sys_epoll_wrapper.h
  - src/core/lib/iomgr/tcp_client.h
  - src/core/lib/iomgr/tcp_client_posix.h
  - src/core/lib/iomgr/tcp_posix.h
  - src/core/lib/iomgr/tcp_server.h
  - src/core/lib/iomgr/tcp_server_utils_posix.h
  - src/core/lib/iomgr/tcp_uv.h
  - src/core/lib/iomgr/tcp_windows.h
  - src/core/lib/iomgr/time_averaged_stats.h
  - src/core/lib/iomgr/timer.h
  - src/core/lib/iomgr/timer_generic.h
  - src/core/lib/iomgr/timer_heap.h
  - src/core/lib/iomgr/timer_manager.h
  - src/core/lib/iomgr/timer_uv.h
  - src/core/lib/iomgr/udp_server.h
  - src/core/lib/iomgr/unix_sockets_posix.h
  - src/core/lib/iomgr/wakeup_fd_cv.h
  - src/core/lib/iomgr/wakeup_fd_pipe.h
  - src/core/lib/iomgr/wakeup_fd_posix.h
  - src/core/lib/json/json.h
  - src/core/lib/json/json_common.h
  - src/core/lib/json/json_reader.h
  - src/core/lib/json/json_writer.h
  - src/core/lib/slice/b64.h
  - src/core/lib/slice/percent_encoding.h
  - src/core/lib/slice/slice_hash_table.h
  - src/core/lib/slice/slice_internal.h
  - src/core/lib/slice/slice_string_helpers.h
  - src/core/lib/support/vector.h
  - src/core/lib/surface/alarm_internal.h
  - src/core/lib/surface/api_trace.h
  - src/core/lib/surface/call.h
  - src/core/lib/surface/call_test_only.h
  - src/core/lib/surface/channel.h
  - src/core/lib/surface/channel_init.h
  - src/core/lib/surface/channel_stack_type.h
  - src/core/lib/surface/completion_queue.h
  - src/core/lib/surface/completion_queue_factory.h
  - src/core/lib/surface/event_string.h
  - src/core/lib/surface/init.h
  - src/core/lib/surface/lame_client.h
  - src/core/lib/surface/server.h
  - src/core/lib/surface/validate_metadata.h
  - src/core/lib/transport/bdp_estimator.h
  - src/core/lib/transport/byte_stream.h
  - src/core/lib/transport/connectivity_state.h
  - src/core/lib/transport/error_utils.h
  - src/core/lib/transport/http2_errors.h
  - src/core/lib/transport/metadata.h
  - src/core/lib/transport/metadata_batch.h
  - src/core/lib/transport/pid_controller.h
  - src/core/lib/transport/service_config.h
  - src/core/lib/transport/static_metadata.h
  - src/core/lib/transport/status_conversion.h
  - src/core/lib/transport/timeout_encoding.h
  - src/core/lib/transport/transport.h
  - src/core/lib/transport/transport_impl.h
  deps:
  - gpr
  uses:
  - grpc_codegen
  - grpc_trace_headers
- name: grpc_client_channel
  headers:
  - src/core/ext/filters/client_channel/backup_poller.h
  - src/core/ext/filters/client_channel/client_channel.h
  - src/core/ext/filters/client_channel/client_channel_factory.h
  - src/core/ext/filters/client_channel/connector.h
  - src/core/ext/filters/client_channel/http_connect_handshaker.h
  - src/core/ext/filters/client_channel/http_proxy.h
  - src/core/ext/filters/client_channel/lb_policy.h
  - src/core/ext/filters/client_channel/lb_policy_factory.h
  - src/core/ext/filters/client_channel/lb_policy_registry.h
  - src/core/ext/filters/client_channel/parse_address.h
  - src/core/ext/filters/client_channel/proxy_mapper.h
  - src/core/ext/filters/client_channel/proxy_mapper_registry.h
  - src/core/ext/filters/client_channel/resolver.h
  - src/core/ext/filters/client_channel/resolver_factory.h
  - src/core/ext/filters/client_channel/resolver_registry.h
  - src/core/ext/filters/client_channel/retry_throttle.h
  - src/core/ext/filters/client_channel/subchannel.h
  - src/core/ext/filters/client_channel/subchannel_index.h
  - src/core/ext/filters/client_channel/uri_parser.h
  src:
  - src/core/ext/filters/client_channel/backup_poller.cc
  - src/core/ext/filters/client_channel/channel_connectivity.cc
  - src/core/ext/filters/client_channel/client_channel.cc
  - src/core/ext/filters/client_channel/client_channel_factory.cc
  - src/core/ext/filters/client_channel/client_channel_plugin.cc
  - src/core/ext/filters/client_channel/connector.cc
  - src/core/ext/filters/client_channel/http_connect_handshaker.cc
  - src/core/ext/filters/client_channel/http_proxy.cc
  - src/core/ext/filters/client_channel/lb_policy.cc
  - src/core/ext/filters/client_channel/lb_policy_factory.cc
  - src/core/ext/filters/client_channel/lb_policy_registry.cc
  - src/core/ext/filters/client_channel/parse_address.cc
  - src/core/ext/filters/client_channel/proxy_mapper.cc
  - src/core/ext/filters/client_channel/proxy_mapper_registry.cc
  - src/core/ext/filters/client_channel/resolver.cc
  - src/core/ext/filters/client_channel/resolver_factory.cc
  - src/core/ext/filters/client_channel/resolver_registry.cc
  - src/core/ext/filters/client_channel/retry_throttle.cc
  - src/core/ext/filters/client_channel/subchannel.cc
  - src/core/ext/filters/client_channel/subchannel_index.cc
  - src/core/ext/filters/client_channel/uri_parser.cc
  plugin: grpc_client_channel
  uses:
  - grpc_base
  - grpc_deadline_filter
- name: grpc_codegen
  public_headers:
  - include/grpc/impl/codegen/byte_buffer.h
  - include/grpc/impl/codegen/byte_buffer_reader.h
  - include/grpc/impl/codegen/compression_types.h
  - include/grpc/impl/codegen/connectivity_state.h
  - include/grpc/impl/codegen/exec_ctx_fwd.h
  - include/grpc/impl/codegen/grpc_types.h
  - include/grpc/impl/codegen/propagation_bits.h
  - include/grpc/impl/codegen/slice.h
  - include/grpc/impl/codegen/status.h
  uses:
  - gpr_codegen
- name: grpc_deadline_filter
  headers:
  - src/core/ext/filters/deadline/deadline_filter.h
  src:
  - src/core/ext/filters/deadline/deadline_filter.cc
  plugin: grpc_deadline_filter
  uses:
  - grpc_base
- name: grpc_http_filters
  headers:
  - src/core/ext/filters/http/client/http_client_filter.h
  - src/core/ext/filters/http/message_compress/message_compress_filter.h
  - src/core/ext/filters/http/server/http_server_filter.h
  src:
  - src/core/ext/filters/http/client/http_client_filter.cc
  - src/core/ext/filters/http/http_filters_plugin.cc
  - src/core/ext/filters/http/message_compress/message_compress_filter.cc
  - src/core/ext/filters/http/server/http_server_filter.cc
  plugin: grpc_http_filters
  uses:
  - grpc_base
- name: grpc_lb_policy_grpclb
  headers:
  - src/core/ext/filters/client_channel/lb_policy/grpclb/client_load_reporting_filter.h
  - src/core/ext/filters/client_channel/lb_policy/grpclb/grpclb.h
  - src/core/ext/filters/client_channel/lb_policy/grpclb/grpclb_channel.h
  - src/core/ext/filters/client_channel/lb_policy/grpclb/grpclb_client_stats.h
  - src/core/ext/filters/client_channel/lb_policy/grpclb/load_balancer_api.h
  - src/core/ext/filters/client_channel/lb_policy/grpclb/proto/grpc/lb/v1/load_balancer.pb.h
  src:
  - src/core/ext/filters/client_channel/lb_policy/grpclb/client_load_reporting_filter.cc
  - src/core/ext/filters/client_channel/lb_policy/grpclb/grpclb.cc
  - src/core/ext/filters/client_channel/lb_policy/grpclb/grpclb_channel.cc
  - src/core/ext/filters/client_channel/lb_policy/grpclb/grpclb_client_stats.cc
  - src/core/ext/filters/client_channel/lb_policy/grpclb/load_balancer_api.cc
  - src/core/ext/filters/client_channel/lb_policy/grpclb/proto/grpc/lb/v1/load_balancer.pb.c
  plugin: grpc_lb_policy_grpclb
  uses:
  - grpc_base
  - grpc_client_channel
  - nanopb
  - grpc_resolver_fake
- name: grpc_lb_policy_grpclb_secure
  headers:
  - src/core/ext/filters/client_channel/lb_policy/grpclb/client_load_reporting_filter.h
  - src/core/ext/filters/client_channel/lb_policy/grpclb/grpclb.h
  - src/core/ext/filters/client_channel/lb_policy/grpclb/grpclb_channel.h
  - src/core/ext/filters/client_channel/lb_policy/grpclb/grpclb_client_stats.h
  - src/core/ext/filters/client_channel/lb_policy/grpclb/load_balancer_api.h
  - src/core/ext/filters/client_channel/lb_policy/grpclb/proto/grpc/lb/v1/load_balancer.pb.h
  src:
  - src/core/ext/filters/client_channel/lb_policy/grpclb/client_load_reporting_filter.cc
  - src/core/ext/filters/client_channel/lb_policy/grpclb/grpclb.cc
  - src/core/ext/filters/client_channel/lb_policy/grpclb/grpclb_channel_secure.cc
  - src/core/ext/filters/client_channel/lb_policy/grpclb/grpclb_client_stats.cc
  - src/core/ext/filters/client_channel/lb_policy/grpclb/load_balancer_api.cc
  - src/core/ext/filters/client_channel/lb_policy/grpclb/proto/grpc/lb/v1/load_balancer.pb.c
  plugin: grpc_lb_policy_grpclb
  uses:
  - grpc_base
  - grpc_secure
  - grpc_client_channel
  - nanopb
  - grpc_resolver_fake
- name: grpc_lb_policy_pick_first
  src:
  - src/core/ext/filters/client_channel/lb_policy/pick_first/pick_first.cc
  plugin: grpc_lb_policy_pick_first
  uses:
  - grpc_base
  - grpc_client_channel
  - grpc_lb_subchannel_list
- name: grpc_lb_policy_round_robin
  src:
  - src/core/ext/filters/client_channel/lb_policy/round_robin/round_robin.cc
  plugin: grpc_lb_policy_round_robin
  uses:
  - grpc_base
  - grpc_client_channel
  - grpc_lb_subchannel_list
- name: grpc_lb_subchannel_list
  headers:
  - src/core/ext/filters/client_channel/lb_policy/subchannel_list.h
  src:
  - src/core/ext/filters/client_channel/lb_policy/subchannel_list.cc
  uses:
  - grpc_base
  - grpc_client_channel
- name: grpc_max_age_filter
  headers:
  - src/core/ext/filters/max_age/max_age_filter.h
  src:
  - src/core/ext/filters/max_age/max_age_filter.cc
  plugin: grpc_max_age_filter
  uses:
  - grpc_base
- name: grpc_message_size_filter
  headers:
  - src/core/ext/filters/message_size/message_size_filter.h
  src:
  - src/core/ext/filters/message_size/message_size_filter.cc
  plugin: grpc_message_size_filter
  uses:
  - grpc_base
- name: grpc_resolver_dns_ares
  headers:
  - src/core/ext/filters/client_channel/resolver/dns/c_ares/grpc_ares_ev_driver.h
  - src/core/ext/filters/client_channel/resolver/dns/c_ares/grpc_ares_wrapper.h
  src:
  - src/core/ext/filters/client_channel/resolver/dns/c_ares/dns_resolver_ares.cc
  - src/core/ext/filters/client_channel/resolver/dns/c_ares/grpc_ares_ev_driver_posix.cc
  - src/core/ext/filters/client_channel/resolver/dns/c_ares/grpc_ares_wrapper.cc
  - src/core/ext/filters/client_channel/resolver/dns/c_ares/grpc_ares_wrapper_fallback.cc
  plugin: grpc_resolver_dns_ares
  uses:
  - grpc_base
  - grpc_client_channel
- name: grpc_resolver_dns_native
  src:
  - src/core/ext/filters/client_channel/resolver/dns/native/dns_resolver.cc
  plugin: grpc_resolver_dns_native
  uses:
  - grpc_base
  - grpc_client_channel
- name: grpc_resolver_fake
  headers:
  - src/core/ext/filters/client_channel/resolver/fake/fake_resolver.h
  src:
  - src/core/ext/filters/client_channel/resolver/fake/fake_resolver.cc
  plugin: grpc_resolver_fake
  uses:
  - grpc_base
  - grpc_client_channel
- name: grpc_resolver_sockaddr
  src:
  - src/core/ext/filters/client_channel/resolver/sockaddr/sockaddr_resolver.cc
  plugin: grpc_resolver_sockaddr
  uses:
  - grpc_base
  - grpc_client_channel
- name: grpc_secure
  public_headers:
  - include/grpc/grpc_security.h
  headers:
  - src/core/lib/security/context/security_context.h
  - src/core/lib/security/credentials/composite/composite_credentials.h
  - src/core/lib/security/credentials/credentials.h
  - src/core/lib/security/credentials/fake/fake_credentials.h
  - src/core/lib/security/credentials/google_default/google_default_credentials.h
  - src/core/lib/security/credentials/iam/iam_credentials.h
  - src/core/lib/security/credentials/jwt/json_token.h
  - src/core/lib/security/credentials/jwt/jwt_credentials.h
  - src/core/lib/security/credentials/jwt/jwt_verifier.h
  - src/core/lib/security/credentials/oauth2/oauth2_credentials.h
  - src/core/lib/security/credentials/plugin/plugin_credentials.h
  - src/core/lib/security/credentials/ssl/ssl_credentials.h
  - src/core/lib/security/transport/auth_filters.h
  - src/core/lib/security/transport/lb_targets_info.h
  - src/core/lib/security/transport/secure_endpoint.h
  - src/core/lib/security/transport/security_connector.h
  - src/core/lib/security/transport/security_handshaker.h
  - src/core/lib/security/transport/tsi_error.h
  - src/core/lib/security/util/json_util.h
  src:
  - src/core/lib/http/httpcli_security_connector.cc
  - src/core/lib/security/context/security_context.cc
  - src/core/lib/security/credentials/composite/composite_credentials.cc
  - src/core/lib/security/credentials/credentials.cc
  - src/core/lib/security/credentials/credentials_metadata.cc
  - src/core/lib/security/credentials/fake/fake_credentials.cc
  - src/core/lib/security/credentials/google_default/credentials_generic.cc
  - src/core/lib/security/credentials/google_default/google_default_credentials.cc
  - src/core/lib/security/credentials/iam/iam_credentials.cc
  - src/core/lib/security/credentials/jwt/json_token.cc
  - src/core/lib/security/credentials/jwt/jwt_credentials.cc
  - src/core/lib/security/credentials/jwt/jwt_verifier.cc
  - src/core/lib/security/credentials/oauth2/oauth2_credentials.cc
  - src/core/lib/security/credentials/plugin/plugin_credentials.cc
  - src/core/lib/security/credentials/ssl/ssl_credentials.cc
  - src/core/lib/security/transport/client_auth_filter.cc
  - src/core/lib/security/transport/lb_targets_info.cc
  - src/core/lib/security/transport/secure_endpoint.cc
  - src/core/lib/security/transport/security_connector.cc
  - src/core/lib/security/transport/security_handshaker.cc
  - src/core/lib/security/transport/server_auth_filter.cc
  - src/core/lib/security/transport/tsi_error.cc
  - src/core/lib/security/util/json_util.cc
  - src/core/lib/surface/init_secure.cc
  secure: true
  uses:
  - grpc_base
  - grpc_transport_chttp2_alpn
  - tsi
- name: grpc_server_backward_compatibility
  headers:
  - src/core/ext/filters/workarounds/workaround_utils.h
  src:
  - src/core/ext/filters/workarounds/workaround_utils.cc
  uses:
  - grpc_base
- name: grpc_server_load_reporting
  headers:
  - src/core/ext/filters/load_reporting/server_load_reporting_filter.h
  - src/core/ext/filters/load_reporting/server_load_reporting_plugin.h
  src:
  - src/core/ext/filters/load_reporting/server_load_reporting_filter.cc
  - src/core/ext/filters/load_reporting/server_load_reporting_plugin.cc
  plugin: grpc_server_load_reporting_plugin
  uses:
  - grpc_base
- name: grpc_test_util_base
  build: test
  headers:
  - src/core/ext/filters/client_channel/resolver/fake/fake_resolver.h
  - test/core/end2end/cq_verifier.h
  - test/core/end2end/fixtures/http_proxy_fixture.h
  - test/core/end2end/fixtures/proxy.h
  - test/core/iomgr/endpoint_tests.h
  - test/core/util/debugger_macros.h
  - test/core/util/grpc_profiler.h
  - test/core/util/memory_counters.h
  - test/core/util/mock_endpoint.h
  - test/core/util/parse_hexstring.h
  - test/core/util/passthru_endpoint.h
  - test/core/util/port.h
  - test/core/util/port_server_client.h
  - test/core/util/slice_splitter.h
  - test/core/util/trickle_endpoint.h
  src:
  - src/core/ext/filters/client_channel/resolver/fake/fake_resolver.cc
  - test/core/end2end/cq_verifier.cc
  - test/core/end2end/fixtures/http_proxy_fixture.cc
  - test/core/end2end/fixtures/proxy.cc
  - test/core/iomgr/endpoint_tests.cc
  - test/core/util/debugger_macros.cc
  - test/core/util/grpc_profiler.cc
  - test/core/util/memory_counters.cc
  - test/core/util/mock_endpoint.cc
  - test/core/util/parse_hexstring.cc
  - test/core/util/passthru_endpoint.cc
  - test/core/util/port.cc
  - test/core/util/port_server_client.cc
  - test/core/util/slice_splitter.cc
  - test/core/util/trickle_endpoint.cc
  deps:
  - gpr_test_util
  - gpr
  uses:
  - grpc_base
  - grpc_client_channel
  - grpc_transport_chttp2
- name: grpc_trace
  src:
  - src/core/lib/debug/trace.cc
  deps:
  - gpr
  filegroups:
  - grpc_trace_headers
  - grpc_base_headers
- name: grpc_trace_headers
  headers:
  - src/core/lib/debug/trace.h
  deps:
  - gpr
- name: grpc_transport_chttp2
  headers:
  - src/core/ext/transport/chttp2/transport/bin_decoder.h
  - src/core/ext/transport/chttp2/transport/bin_encoder.h
  - src/core/ext/transport/chttp2/transport/chttp2_transport.h
  - src/core/ext/transport/chttp2/transport/flow_control.h
  - src/core/ext/transport/chttp2/transport/frame.h
  - src/core/ext/transport/chttp2/transport/frame_data.h
  - src/core/ext/transport/chttp2/transport/frame_goaway.h
  - src/core/ext/transport/chttp2/transport/frame_ping.h
  - src/core/ext/transport/chttp2/transport/frame_rst_stream.h
  - src/core/ext/transport/chttp2/transport/frame_settings.h
  - src/core/ext/transport/chttp2/transport/frame_window_update.h
  - src/core/ext/transport/chttp2/transport/hpack_encoder.h
  - src/core/ext/transport/chttp2/transport/hpack_parser.h
  - src/core/ext/transport/chttp2/transport/hpack_table.h
  - src/core/ext/transport/chttp2/transport/http2_settings.h
  - src/core/ext/transport/chttp2/transport/huffsyms.h
  - src/core/ext/transport/chttp2/transport/incoming_metadata.h
  - src/core/ext/transport/chttp2/transport/internal.h
  - src/core/ext/transport/chttp2/transport/stream_map.h
  - src/core/ext/transport/chttp2/transport/varint.h
  src:
  - src/core/ext/transport/chttp2/transport/bin_decoder.cc
  - src/core/ext/transport/chttp2/transport/bin_encoder.cc
  - src/core/ext/transport/chttp2/transport/chttp2_plugin.cc
  - src/core/ext/transport/chttp2/transport/chttp2_transport.cc
  - src/core/ext/transport/chttp2/transport/flow_control.cc
  - src/core/ext/transport/chttp2/transport/frame_data.cc
  - src/core/ext/transport/chttp2/transport/frame_goaway.cc
  - src/core/ext/transport/chttp2/transport/frame_ping.cc
  - src/core/ext/transport/chttp2/transport/frame_rst_stream.cc
  - src/core/ext/transport/chttp2/transport/frame_settings.cc
  - src/core/ext/transport/chttp2/transport/frame_window_update.cc
  - src/core/ext/transport/chttp2/transport/hpack_encoder.cc
  - src/core/ext/transport/chttp2/transport/hpack_parser.cc
  - src/core/ext/transport/chttp2/transport/hpack_table.cc
  - src/core/ext/transport/chttp2/transport/http2_settings.cc
  - src/core/ext/transport/chttp2/transport/huffsyms.cc
  - src/core/ext/transport/chttp2/transport/incoming_metadata.cc
  - src/core/ext/transport/chttp2/transport/parsing.cc
  - src/core/ext/transport/chttp2/transport/stream_lists.cc
  - src/core/ext/transport/chttp2/transport/stream_map.cc
  - src/core/ext/transport/chttp2/transport/varint.cc
  - src/core/ext/transport/chttp2/transport/writing.cc
  plugin: grpc_chttp2_plugin
  uses:
  - grpc_base
  - grpc_transport_chttp2_alpn
  - grpc_http_filters
- name: grpc_transport_chttp2_alpn
  headers:
  - src/core/ext/transport/chttp2/alpn/alpn.h
  src:
  - src/core/ext/transport/chttp2/alpn/alpn.cc
  deps:
  - gpr
- name: grpc_transport_chttp2_client_connector
  headers:
  - src/core/ext/transport/chttp2/client/chttp2_connector.h
  src:
  - src/core/ext/transport/chttp2/client/chttp2_connector.cc
  uses:
  - grpc_transport_chttp2
  - grpc_base
  - grpc_client_channel
- name: grpc_transport_chttp2_client_insecure
  src:
  - src/core/ext/transport/chttp2/client/insecure/channel_create.cc
  - src/core/ext/transport/chttp2/client/insecure/channel_create_posix.cc
  uses:
  - grpc_transport_chttp2_client_connector
  - grpc_transport_chttp2
  - grpc_base
  - grpc_client_channel
- name: grpc_transport_chttp2_client_secure
  src:
  - src/core/ext/transport/chttp2/client/secure/secure_channel_create.cc
  uses:
  - grpc_transport_chttp2
  - grpc_base
  - grpc_client_channel
  - grpc_secure
  - grpc_transport_chttp2_client_connector
- name: grpc_transport_chttp2_server
  headers:
  - src/core/ext/transport/chttp2/server/chttp2_server.h
  src:
  - src/core/ext/transport/chttp2/server/chttp2_server.cc
  uses:
  - grpc_transport_chttp2
  - grpc_base
- name: grpc_transport_chttp2_server_insecure
  src:
  - src/core/ext/transport/chttp2/server/insecure/server_chttp2.cc
  - src/core/ext/transport/chttp2/server/insecure/server_chttp2_posix.cc
  uses:
  - grpc_transport_chttp2
  - grpc_base
  - grpc_transport_chttp2_server
- name: grpc_transport_chttp2_server_secure
  src:
  - src/core/ext/transport/chttp2/server/secure/server_secure_chttp2.cc
  uses:
  - grpc_transport_chttp2
  - grpc_base
  - grpc_secure
  - grpc_transport_chttp2_server
- name: grpc_transport_cronet_client_secure
  public_headers:
  - include/grpc/grpc_cronet.h
  - include/grpc/grpc_security.h
  - include/grpc/grpc_security_constants.h
  headers:
  - src/core/ext/transport/cronet/transport/cronet_transport.h
  - third_party/objective_c/Cronet/bidirectional_stream_c.h
  src:
  - src/core/ext/transport/cronet/client/secure/cronet_channel_create.cc
  - src/core/ext/transport/cronet/transport/cronet_api_dummy.cc
  - src/core/ext/transport/cronet/transport/cronet_transport.cc
  filegroups:
  - grpc_base
  - grpc_transport_chttp2
  - grpc_http_filters
- name: grpc_transport_inproc
  src:
  - src/core/ext/transport/inproc/inproc_plugin.cc
  - src/core/ext/transport/inproc/inproc_transport.cc
  plugin: grpc_inproc_plugin
  uses:
  - grpc_transport_inproc_headers
  - grpc_base
- name: grpc_transport_inproc_headers
  headers:
  - src/core/ext/transport/inproc/inproc_transport.h
  uses:
  - grpc_base_headers
- name: grpc_workaround_cronet_compression_filter
  headers:
  - src/core/ext/filters/workarounds/workaround_cronet_compression_filter.h
  src:
  - src/core/ext/filters/workarounds/workaround_cronet_compression_filter.cc
  plugin: grpc_workaround_cronet_compression_filter
  uses:
  - grpc_base
  - grpc_server_backward_compatibility
- name: nanopb
  src:
  - third_party/nanopb/pb_common.c
  - third_party/nanopb/pb_decode.c
  - third_party/nanopb/pb_encode.c
  uses:
  - nanopb_headers
- name: nanopb_headers
  headers:
  - third_party/nanopb/pb.h
  - third_party/nanopb/pb_common.h
  - third_party/nanopb/pb_decode.h
  - third_party/nanopb/pb_encode.h
- name: transport_security_test_lib
  build: test
  headers:
  - test/core/tsi/transport_security_test_lib.h
  src:
  - test/core/tsi/transport_security_test_lib.cc
  deps:
  - grpc
- name: tsi
  headers:
  - src/core/tsi/fake_transport_security.h
  - src/core/tsi/gts_transport_security.h
  - src/core/tsi/ssl_transport_security.h
  - src/core/tsi/ssl_types.h
  - src/core/tsi/transport_security_grpc.h
  src:
  - src/core/tsi/fake_transport_security.cc
  - src/core/tsi/gts_transport_security.cc
  - src/core/tsi/ssl_transport_security.cc
  - src/core/tsi/transport_security_grpc.cc
  deps:
  - gpr
  plugin: grpc_tsi_gts
  secure: true
  uses:
  - tsi_interface
  - grpc_base
  - grpc_trace
- name: tsi_interface
  headers:
  - src/core/tsi/transport_security.h
  - src/core/tsi/transport_security_adapter.h
  - src/core/tsi/transport_security_interface.h
  src:
  - src/core/tsi/transport_security.cc
  - src/core/tsi/transport_security_adapter.cc
  deps:
  - gpr
  secure: true
  uses:
  - grpc_trace
- name: grpc++_codegen_base
  language: c++
  public_headers:
  - include/grpc++/impl/codegen/async_stream.h
  - include/grpc++/impl/codegen/async_unary_call.h
  - include/grpc++/impl/codegen/byte_buffer.h
  - include/grpc++/impl/codegen/call.h
  - include/grpc++/impl/codegen/call_hook.h
  - include/grpc++/impl/codegen/channel_interface.h
  - include/grpc++/impl/codegen/client_context.h
  - include/grpc++/impl/codegen/client_unary_call.h
  - include/grpc++/impl/codegen/completion_queue.h
  - include/grpc++/impl/codegen/completion_queue_tag.h
  - include/grpc++/impl/codegen/config.h
  - include/grpc++/impl/codegen/core_codegen_interface.h
  - include/grpc++/impl/codegen/create_auth_context.h
  - include/grpc++/impl/codegen/grpc_library.h
  - include/grpc++/impl/codegen/metadata_map.h
  - include/grpc++/impl/codegen/method_handler_impl.h
  - include/grpc++/impl/codegen/rpc_method.h
  - include/grpc++/impl/codegen/rpc_service_method.h
  - include/grpc++/impl/codegen/security/auth_context.h
  - include/grpc++/impl/codegen/serialization_traits.h
  - include/grpc++/impl/codegen/server_context.h
  - include/grpc++/impl/codegen/server_interface.h
  - include/grpc++/impl/codegen/service_type.h
  - include/grpc++/impl/codegen/slice.h
  - include/grpc++/impl/codegen/status.h
  - include/grpc++/impl/codegen/status_code_enum.h
  - include/grpc++/impl/codegen/string_ref.h
  - include/grpc++/impl/codegen/stub_options.h
  - include/grpc++/impl/codegen/sync_stream.h
  - include/grpc++/impl/codegen/time.h
  uses:
  - grpc_codegen
- name: grpc++_codegen_base_src
  language: c++
  src:
  - src/cpp/codegen/codegen_init.cc
  uses:
  - grpc++_codegen_base
- name: grpc++_codegen_proto
  language: c++
  public_headers:
  - include/grpc++/impl/codegen/proto_utils.h
  uses:
  - grpc++_codegen_base
  - grpc++_config_proto
- name: grpc++_common
  language: c++
  public_headers:
  - include/grpc++/alarm.h
  - include/grpc++/channel.h
  - include/grpc++/client_context.h
  - include/grpc++/completion_queue.h
  - include/grpc++/create_channel.h
  - include/grpc++/create_channel_posix.h
  - include/grpc++/ext/health_check_service_server_builder_option.h
  - include/grpc++/generic/async_generic_service.h
  - include/grpc++/generic/generic_stub.h
  - include/grpc++/grpc++.h
  - include/grpc++/health_check_service_interface.h
  - include/grpc++/impl/call.h
  - include/grpc++/impl/channel_argument_option.h
  - include/grpc++/impl/client_unary_call.h
  - include/grpc++/impl/codegen/core_codegen.h
  - include/grpc++/impl/grpc_library.h
  - include/grpc++/impl/method_handler_impl.h
  - include/grpc++/impl/rpc_method.h
  - include/grpc++/impl/rpc_service_method.h
  - include/grpc++/impl/serialization_traits.h
  - include/grpc++/impl/server_builder_option.h
  - include/grpc++/impl/server_builder_plugin.h
  - include/grpc++/impl/server_initializer.h
  - include/grpc++/impl/service_type.h
  - include/grpc++/resource_quota.h
  - include/grpc++/security/auth_context.h
  - include/grpc++/security/auth_metadata_processor.h
  - include/grpc++/security/credentials.h
  - include/grpc++/security/server_credentials.h
  - include/grpc++/server.h
  - include/grpc++/server_builder.h
  - include/grpc++/server_context.h
  - include/grpc++/server_posix.h
  - include/grpc++/support/async_stream.h
  - include/grpc++/support/async_unary_call.h
  - include/grpc++/support/byte_buffer.h
  - include/grpc++/support/channel_arguments.h
  - include/grpc++/support/config.h
  - include/grpc++/support/slice.h
  - include/grpc++/support/status.h
  - include/grpc++/support/status_code_enum.h
  - include/grpc++/support/string_ref.h
  - include/grpc++/support/stub_options.h
  - include/grpc++/support/sync_stream.h
  - include/grpc++/support/time.h
  headers:
  - src/cpp/client/create_channel_internal.h
  - src/cpp/common/channel_filter.h
  - src/cpp/server/dynamic_thread_pool.h
  - src/cpp/server/health/default_health_check_service.h
  - src/cpp/server/health/health.pb.h
  - src/cpp/server/thread_pool_interface.h
  - src/cpp/thread_manager/thread_manager.h
  src:
  - src/cpp/client/channel_cc.cc
  - src/cpp/client/client_context.cc
  - src/cpp/client/create_channel.cc
  - src/cpp/client/create_channel_internal.cc
  - src/cpp/client/create_channel_posix.cc
  - src/cpp/client/credentials_cc.cc
  - src/cpp/client/generic_stub.cc
  - src/cpp/common/channel_arguments.cc
  - src/cpp/common/channel_filter.cc
  - src/cpp/common/completion_queue_cc.cc
  - src/cpp/common/core_codegen.cc
  - src/cpp/common/resource_quota_cc.cc
  - src/cpp/common/rpc_method.cc
  - src/cpp/common/version_cc.cc
  - src/cpp/server/async_generic_service.cc
  - src/cpp/server/channel_argument_option.cc
  - src/cpp/server/create_default_thread_pool.cc
  - src/cpp/server/dynamic_thread_pool.cc
  - src/cpp/server/health/default_health_check_service.cc
  - src/cpp/server/health/health.pb.c
  - src/cpp/server/health/health_check_service.cc
  - src/cpp/server/health/health_check_service_server_builder_option.cc
  - src/cpp/server/server_builder.cc
  - src/cpp/server/server_cc.cc
  - src/cpp/server/server_context.cc
  - src/cpp/server/server_credentials.cc
  - src/cpp/server/server_posix.cc
  - src/cpp/thread_manager/thread_manager.cc
  - src/cpp/util/byte_buffer_cc.cc
  - src/cpp/util/slice_cc.cc
  - src/cpp/util/status.cc
  - src/cpp/util/string_ref.cc
  - src/cpp/util/time_cc.cc
  uses:
  - gpr_base_headers
  - grpc_base_headers
  - grpc_transport_inproc_headers
  - grpc++_codegen_base
  - nanopb_headers
- name: grpc++_config_proto
  language: c++
  public_headers:
  - include/grpc++/impl/codegen/config_protobuf.h
- name: grpc++_reflection_proto
  language: c++
  src:
  - src/proto/grpc/reflection/v1alpha/reflection.proto
- name: grpc++_test
  language: c++
  public_headers:
  - include/grpc++/test/mock_stream.h
  - include/grpc++/test/server_context_test_spouse.h
  deps:
  - grpc++
  - grpc
libs:
- name: gpr
  build: all
  language: c
  filegroups:
  - gpr_base
  secure: false
  vs_project_guid: '{B23D3D1A-9438-4EDA-BEB6-9A0A03D17792}'
- name: gpr_test_util
  build: private
  language: c
  headers:
  - test/core/util/test_config.h
  src:
  - test/core/util/test_config.cc
  deps:
  - gpr
  secure: false
  vs_project_guid: '{EAB0A629-17A9-44DB-B5FF-E91A721FE037}'
- name: grpc
  build: all
  language: c
  src:
  - src/core/lib/surface/init.cc
  baselib: true
  deps_linkage: static
  dll: true
  filegroups:
  - grpc_base
  - grpc_transport_chttp2_server_secure
  - grpc_transport_chttp2_client_secure
  - grpc_transport_chttp2_server_insecure
  - grpc_transport_chttp2_client_insecure
  - grpc_transport_inproc
  - grpc_lb_policy_grpclb_secure
  - grpc_lb_policy_pick_first
  - grpc_lb_policy_round_robin
  - grpc_resolver_dns_ares
  - grpc_resolver_dns_native
  - grpc_resolver_sockaddr
  - grpc_resolver_fake
  - grpc_server_load_reporting
  - grpc_secure
  - census
  - grpc_max_age_filter
  - grpc_message_size_filter
  - grpc_deadline_filter
  - grpc_workaround_cronet_compression_filter
  - grpc_server_backward_compatibility
  generate_plugin_registry: true
  secure: true
  vs_packages:
  - grpc.dependencies.openssl
  - grpc.dependencies.zlib
  vs_project_guid: '{29D16885-7228-4C31-81ED-5F9187C7F2A9}'
- name: grpc_cronet
  build: all
  language: c
  src:
  - src/core/lib/surface/init.cc
  baselib: true
  deps_linkage: static
  dll: true
  filegroups:
  - grpc_base
  - grpc_transport_cronet_client_secure
  - grpc_transport_chttp2_client_secure
  - grpc_server_load_reporting
  generate_plugin_registry: true
  platforms:
  - linux
  secure: true
- name: grpc_dll
  build: private
  language: c
  src: []
  deps:
  - gpr
  - grpc
  build_system:
  - visual_studio
  deps_linkage: static
  dll_def: grpc.def
  vs_config_type: DynamicLibrary
  vs_packages:
  - grpc.dependencies.openssl
  - grpc.dependencies.zlib
  vs_project_guid: '{A2F6CBBA-A553-41B3-A7DE-F26DECCC27F0}'
  vs_props:
  - zlib
  - openssl
  - winsock
  - global
- name: grpc_test_util
  build: private
  language: c
  headers:
  - test/core/end2end/data/ssl_test_data.h
  - test/core/security/oauth2_utils.h
  src:
  - test/core/end2end/data/client_certs.cc
  - test/core/end2end/data/server1_cert.cc
  - test/core/end2end/data/server1_key.cc
  - test/core/end2end/data/test_root_cert.cc
  - test/core/security/oauth2_utils.cc
  deps:
  - gpr_test_util
  - gpr
  - grpc
  filegroups:
  - grpc_test_util_base
  vs_project_guid: '{17BCAFC0-5FDC-4C94-AEB9-95F3E220614B}'
- name: grpc_test_util_unsecure
  build: private
  language: c
  deps:
  - gpr
  - gpr_test_util
  - grpc_unsecure
  filegroups:
  - grpc_test_util_base
  secure: false
  vs_project_guid: '{0A7E7F92-FDEA-40F1-A9EC-3BA484F98BBF}'
- name: grpc_unsecure
  build: all
  language: c
  src:
  - src/core/lib/surface/init.cc
  - src/core/lib/surface/init_unsecure.cc
  baselib: true
  deps_linkage: static
  dll: true
  filegroups:
  - grpc_base
  - grpc_transport_chttp2_server_insecure
  - grpc_transport_chttp2_client_insecure
  - grpc_transport_inproc
  - grpc_resolver_dns_ares
  - grpc_resolver_dns_native
  - grpc_resolver_sockaddr
  - grpc_resolver_fake
  - grpc_server_load_reporting
  - grpc_lb_policy_grpclb
  - grpc_lb_policy_pick_first
  - grpc_lb_policy_round_robin
  - census
  - grpc_max_age_filter
  - grpc_message_size_filter
  - grpc_deadline_filter
  - grpc_workaround_cronet_compression_filter
  - grpc_server_backward_compatibility
  generate_plugin_registry: true
  secure: false
  vs_project_guid: '{46CEDFFF-9692-456A-AA24-38B5D6BCF4C5}'
- name: reconnect_server
  build: private
  language: c
  headers:
  - test/core/util/reconnect_server.h
  src:
  - test/core/util/reconnect_server.cc
  deps:
  - test_tcp_server
  - grpc_test_util
  - grpc
  - gpr_test_util
  - gpr
- name: test_tcp_server
  build: private
  language: c
  headers:
  - test/core/util/test_tcp_server.h
  src:
  - test/core/util/test_tcp_server.cc
  deps:
  - grpc_test_util
  - grpc
  - gpr_test_util
  - gpr
- name: grpc++
  build: all
  language: c++
  headers:
  - include/grpc++/impl/codegen/core_codegen.h
  - src/cpp/client/secure_credentials.h
  - src/cpp/common/secure_auth_context.h
  - src/cpp/server/secure_server_credentials.h
  src:
  - src/cpp/client/insecure_credentials.cc
  - src/cpp/client/secure_credentials.cc
  - src/cpp/common/auth_property_iterator.cc
  - src/cpp/common/secure_auth_context.cc
  - src/cpp/common/secure_channel_arguments.cc
  - src/cpp/common/secure_create_auth_context.cc
  - src/cpp/server/insecure_server_credentials.cc
  - src/cpp/server/secure_server_credentials.cc
  deps:
  - grpc
  baselib: true
  dll: true
  filegroups:
  - grpc++_base
  - grpc++_codegen_base
  - grpc++_codegen_proto
  - grpc++_codegen_base_src
  secure: check
  vs_project_guid: '{C187A093-A0FE-489D-A40A-6E33DE0F9FEB}'
- name: grpc++_core_stats
  build: private
  language: c++
  public_headers:
  - src/cpp/util/core_stats.h
  src:
  - src/proto/grpc/core/stats.proto
  - src/cpp/util/core_stats.cc
  deps:
  - grpc++
- name: grpc++_cronet
  build: all
  language: c++
  src:
  - src/cpp/client/cronet_credentials.cc
  - src/cpp/client/insecure_credentials.cc
  - src/cpp/common/insecure_create_auth_context.cc
  - src/cpp/server/insecure_server_credentials.cc
  deps:
  - gpr
  - grpc_cronet
  baselib: true
  dll: true
  filegroups:
  - grpc++_base
  - grpc++_codegen_base
  - grpc++_codegen_base_src
  - grpc_transport_chttp2_client_insecure
  - grpc_transport_chttp2_server_insecure
  - census
  platforms:
  - linux
  secure: true
- name: grpc++_error_details
  build: all
  language: c++
  public_headers:
  - include/grpc++/support/error_details.h
  src:
  - src/proto/grpc/status/status.proto
  - src/cpp/util/error_details.cc
  deps:
  - grpc++
  baselib: true
  vs_project_guid: '{9F58AD72-49E1-4D10-B826-9E190AB0AAC0}'
- name: grpc++_proto_reflection_desc_db
  build: private
  language: c++
  headers:
  - test/cpp/util/proto_reflection_descriptor_database.h
  src:
  - test/cpp/util/proto_reflection_descriptor_database.cc
  deps:
  - grpc++
  - grpc
  filegroups:
  - grpc++_reflection_proto
  - grpc++_config_proto
- name: grpc++_reflection
  build: all
  language: c++
  public_headers:
  - include/grpc++/ext/proto_server_reflection_plugin.h
  headers:
  - src/cpp/ext/proto_server_reflection.h
  src:
  - src/cpp/ext/proto_server_reflection.cc
  - src/cpp/ext/proto_server_reflection_plugin.cc
  deps:
  - grpc++
  - grpc
  filegroups:
  - grpc++_reflection_proto
- name: grpc++_test_config
  build: private
  language: c++
  headers:
  - test/cpp/util/test_config.h
  src:
  - test/cpp/util/test_config_cc.cc
- name: grpc++_test_util
  build: private
  language: c++
  headers:
  - test/cpp/end2end/test_service_impl.h
  - test/cpp/util/byte_buffer_proto_helper.h
  - test/cpp/util/create_test_channel.h
  - test/cpp/util/string_ref_helper.h
  - test/cpp/util/subprocess.h
  - test/cpp/util/test_credentials_provider.h
  src:
  - src/proto/grpc/health/v1/health.proto
  - src/proto/grpc/testing/echo_messages.proto
  - src/proto/grpc/testing/echo.proto
  - src/proto/grpc/testing/duplicate/echo_duplicate.proto
  - test/cpp/end2end/test_service_impl.cc
  - test/cpp/util/byte_buffer_proto_helper.cc
  - test/cpp/util/create_test_channel.cc
  - test/cpp/util/string_ref_helper.cc
  - test/cpp/util/subprocess.cc
  - test/cpp/util/test_credentials_provider.cc
  deps:
  - grpc++
  - grpc_test_util
  - grpc
  filegroups:
  - grpc++_codegen_base
  - grpc++_codegen_base_src
  - grpc++_codegen_proto
  - grpc++_config_proto
- name: grpc++_test_util_unsecure
  build: private
  language: c++
  headers:
  - test/cpp/end2end/test_service_impl.h
  - test/cpp/util/byte_buffer_proto_helper.h
  - test/cpp/util/string_ref_helper.h
  - test/cpp/util/subprocess.h
  src:
  - src/proto/grpc/health/v1/health.proto
  - src/proto/grpc/testing/echo_messages.proto
  - src/proto/grpc/testing/echo.proto
  - src/proto/grpc/testing/duplicate/echo_duplicate.proto
  - test/cpp/end2end/test_service_impl.cc
  - test/cpp/util/byte_buffer_proto_helper.cc
  - test/cpp/util/string_ref_helper.cc
  - test/cpp/util/subprocess.cc
  deps:
  - grpc++_unsecure
  - grpc_test_util_unsecure
  - grpc_unsecure
  filegroups:
  - grpc++_codegen_base
  - grpc++_codegen_base_src
  - grpc++_codegen_proto
  - grpc++_config_proto
- name: grpc++_unsecure
  build: all
  language: c++
  src:
  - src/cpp/client/insecure_credentials.cc
  - src/cpp/common/insecure_create_auth_context.cc
  - src/cpp/server/insecure_server_credentials.cc
  deps:
  - gpr
  - grpc_unsecure
  baselib: true
  dll: true
  filegroups:
  - grpc++_base_unsecure
  - grpc++_codegen_base
  - grpc++_codegen_base_src
  secure: false
  vs_project_guid: '{6EE56155-DF7C-4F6E-BFC4-F6F776BEB211}'
- name: grpc_benchmark
  build: test
  language: c++
  headers:
  - test/cpp/microbenchmarks/fullstack_context_mutators.h
  - test/cpp/microbenchmarks/fullstack_fixtures.h
  - test/cpp/microbenchmarks/helpers.h
  src:
  - test/cpp/microbenchmarks/helpers.cc
  deps:
  - benchmark
  - grpc++_unsecure
  - grpc_test_util_unsecure
  - grpc_unsecure
  defaults: benchmark
- name: grpc_cli_libs
  build: private
  language: c++
  headers:
  - test/cpp/util/cli_call.h
  - test/cpp/util/cli_credentials.h
  - test/cpp/util/config_grpc_cli.h
  - test/cpp/util/grpc_tool.h
  - test/cpp/util/proto_file_parser.h
  - test/cpp/util/service_describer.h
  src:
  - test/cpp/util/cli_call.cc
  - test/cpp/util/cli_credentials.cc
  - test/cpp/util/grpc_tool.cc
  - test/cpp/util/proto_file_parser.cc
  - test/cpp/util/service_describer.cc
  deps:
  - grpc++_proto_reflection_desc_db
  - grpc++
  - grpc
  filegroups:
  - grpc++_reflection_proto
  - grpc++_config_proto
- name: grpc_plugin_support
  build: protoc
  language: c++
  headers:
  - src/compiler/config.h
  - src/compiler/cpp_generator.h
  - src/compiler/cpp_generator_helpers.h
  - src/compiler/csharp_generator.h
  - src/compiler/csharp_generator_helpers.h
  - src/compiler/generator_helpers.h
  - src/compiler/node_generator.h
  - src/compiler/node_generator_helpers.h
  - src/compiler/objective_c_generator.h
  - src/compiler/objective_c_generator_helpers.h
  - src/compiler/php_generator.h
  - src/compiler/php_generator_helpers.h
  - src/compiler/protobuf_plugin.h
  - src/compiler/python_generator.h
  - src/compiler/python_generator_helpers.h
  - src/compiler/python_private_generator.h
  - src/compiler/ruby_generator.h
  - src/compiler/ruby_generator_helpers-inl.h
  - src/compiler/ruby_generator_map-inl.h
  - src/compiler/ruby_generator_string-inl.h
  - src/compiler/schema_interface.h
  src:
  - src/compiler/cpp_generator.cc
  - src/compiler/csharp_generator.cc
  - src/compiler/node_generator.cc
  - src/compiler/objective_c_generator.cc
  - src/compiler/php_generator.cc
  - src/compiler/python_generator.cc
  - src/compiler/ruby_generator.cc
  filegroups:
  - grpc++_config_proto
  secure: false
  vs_project_guid: '{B6E81D84-2ACB-41B8-8781-493A944C7817}'
  vs_props:
  - protoc
- name: http2_client_main
  build: private
  language: c++
  headers:
  - test/cpp/interop/http2_client.h
  src:
  - src/proto/grpc/testing/empty.proto
  - src/proto/grpc/testing/messages.proto
  - src/proto/grpc/testing/test.proto
  - test/cpp/interop/http2_client.cc
  deps:
  - grpc++_test_util
  - grpc_test_util
  - grpc++
  - grpc
  - grpc++_test_config
- name: interop_client_helper
  build: private
  language: c++
  headers:
  - test/cpp/interop/client_helper.h
  src:
  - src/proto/grpc/testing/messages.proto
  - test/cpp/interop/client_helper.cc
  deps:
  - grpc++_test_util
  - grpc_test_util
  - grpc++
  - grpc
  - gpr
- name: interop_client_main
  build: private
  language: c++
  headers:
  - test/cpp/interop/interop_client.h
  src:
  - src/proto/grpc/testing/empty.proto
  - src/proto/grpc/testing/messages.proto
  - src/proto/grpc/testing/test.proto
  - test/cpp/interop/client.cc
  - test/cpp/interop/interop_client.cc
  deps:
  - interop_client_helper
  - grpc++_test_util
  - grpc_test_util
  - grpc++
  - grpc
  - gpr_test_util
  - gpr
  - grpc++_test_config
- name: interop_server_helper
  build: private
  language: c++
  headers:
  - test/cpp/interop/server_helper.h
  src:
  - test/cpp/interop/server_helper.cc
  deps:
  - grpc++_test_util
  - grpc_test_util
  - grpc++
  - grpc
  - gpr
- name: interop_server_lib
  build: private
  language: c++
  src:
  - src/proto/grpc/testing/empty.proto
  - src/proto/grpc/testing/messages.proto
  - src/proto/grpc/testing/test.proto
  - test/cpp/interop/interop_server.cc
  deps:
  - interop_server_helper
  - grpc++_test_util
  - grpc_test_util
  - grpc++
  - grpc
  - gpr_test_util
  - gpr
  - grpc++_test_config
- name: interop_server_main
  build: private
  language: c++
  src:
  - test/cpp/interop/interop_server_bootstrap.cc
  deps:
  - interop_server_lib
- name: qps
  build: private
  language: c++
  headers:
  - test/cpp/qps/benchmark_config.h
  - test/cpp/qps/client.h
  - test/cpp/qps/driver.h
  - test/cpp/qps/histogram.h
  - test/cpp/qps/interarrival.h
  - test/cpp/qps/parse_json.h
  - test/cpp/qps/qps_worker.h
  - test/cpp/qps/report.h
  - test/cpp/qps/server.h
  - test/cpp/qps/stats.h
  - test/cpp/qps/usage_timer.h
  src:
  - src/proto/grpc/testing/messages.proto
  - src/proto/grpc/testing/payloads.proto
  - src/proto/grpc/testing/stats.proto
  - src/proto/grpc/testing/control.proto
  - src/proto/grpc/testing/services.proto
  - test/cpp/qps/benchmark_config.cc
  - test/cpp/qps/client_async.cc
  - test/cpp/qps/client_sync.cc
  - test/cpp/qps/driver.cc
  - test/cpp/qps/parse_json.cc
  - test/cpp/qps/qps_worker.cc
  - test/cpp/qps/report.cc
  - test/cpp/qps/server_async.cc
  - test/cpp/qps/server_sync.cc
  - test/cpp/qps/usage_timer.cc
  deps:
  - grpc_test_util
  - grpc++_test_util
  - grpc++_core_stats
  - grpc++
  - grpc
- name: grpc_csharp_ext
  build: all
  language: csharp
  src:
  - src/csharp/ext/grpc_csharp_ext.c
  deps:
  - grpc
  - gpr
  LDFLAGS: $(if $(subst Linux,,$(SYSTEM)),,-Wl$(comma)-wrap$(comma)memcpy)
  deps_linkage: static
  dll: only
  vs_config_type: DynamicLibrary
  vs_packages:
  - grpc.dependencies.openssl
  - grpc.dependencies.zlib
  vs_project_guid: '{D64C6D63-4458-4A88-AB38-35678384A7E4}'
  vs_props:
  - zlib
  - openssl
  - winsock
  - global
targets:
- name: alarm_test
  cpu_cost: 0.1
  build: test
  language: c
  src:
  - test/core/surface/alarm_test.cc
  deps:
  - grpc_test_util
  - grpc
  - gpr_test_util
  - gpr
- name: algorithm_test
  build: test
  language: c
  src:
  - test/core/compression/algorithm_test.cc
  deps:
  - grpc_test_util
  - grpc
  - gpr_test_util
  - gpr
  uses_polling: false
- name: alloc_test
  build: test
  language: c
  src:
  - test/core/support/alloc_test.cc
  deps:
  - gpr_test_util
  - gpr
  uses_polling: false
- name: alpn_test
  build: test
  language: c
  src:
  - test/core/transport/chttp2/alpn_test.cc
  deps:
  - grpc_test_util
  - grpc
  - gpr_test_util
  - gpr
- name: api_fuzzer
  build: fuzzer
  language: c
  src:
  - test/core/end2end/fuzzers/api_fuzzer.cc
  deps:
  - grpc_test_util
  - grpc
  - gpr_test_util
  - gpr
  corpus_dirs:
  - test/core/end2end/fuzzers/api_fuzzer_corpus
  dict: test/core/end2end/fuzzers/api_fuzzer.dictionary
  maxlen: 2048
- name: arena_test
  build: test
  language: c
  src:
  - test/core/support/arena_test.cc
  deps:
  - gpr_test_util
  - gpr
  uses_polling: false
- name: backoff_test
  build: test
  language: c
  src:
  - test/core/backoff/backoff_test.cc
  deps:
  - grpc_test_util
  - grpc
  - gpr_test_util
  - gpr
  uses_polling: false
- name: bad_server_response_test
  build: test
  language: c
  src:
  - test/core/end2end/bad_server_response_test.cc
  deps:
  - test_tcp_server
  - grpc_test_util
  - grpc
  - gpr_test_util
  - gpr
  exclude_iomgrs:
  - uv
- name: bin_decoder_test
  build: test
  language: c
  src:
  - test/core/transport/chttp2/bin_decoder_test.cc
  deps:
  - grpc_test_util
  - grpc
  uses_polling: false
- name: bin_encoder_test
  build: test
  language: c
  src:
  - test/core/transport/chttp2/bin_encoder_test.cc
  deps:
  - grpc_test_util
  - grpc
  uses_polling: false
- name: byte_stream_test
  build: test
  language: c
  src:
  - test/core/transport/byte_stream_test.cc
  deps:
  - grpc_test_util
  - grpc
  - gpr_test_util
  - gpr
  uses_polling: false
- name: channel_create_test
  build: test
  language: c
  src:
  - test/core/surface/channel_create_test.cc
  deps:
  - grpc_test_util
  - grpc
  - gpr_test_util
  - gpr
- name: check_epollexclusive
  build: tool
  language: c
  src:
  - test/build/check_epollexclusive.c
  deps:
  - grpc
  - gpr
- name: chttp2_hpack_encoder_test
  build: test
  language: c
  src:
  - test/core/transport/chttp2/hpack_encoder_test.cc
  deps:
  - grpc_test_util
  - grpc
  - gpr_test_util
  - gpr
  uses_polling: false
- name: chttp2_stream_map_test
  build: test
  language: c
  src:
  - test/core/transport/chttp2/stream_map_test.cc
  deps:
  - grpc_test_util
  - grpc
  - gpr_test_util
  - gpr
  uses_polling: false
- name: chttp2_varint_test
  build: test
  language: c
  src:
  - test/core/transport/chttp2/varint_test.cc
  deps:
  - grpc_test_util
  - grpc
  - gpr_test_util
  - gpr
  uses_polling: false
- name: client_fuzzer
  build: fuzzer
  language: c
  src:
  - test/core/end2end/fuzzers/client_fuzzer.cc
  deps:
  - grpc_test_util
  - grpc
  - gpr_test_util
  - gpr
  corpus_dirs:
  - test/core/end2end/fuzzers/client_fuzzer_corpus
  dict: test/core/end2end/fuzzers/hpack.dictionary
  maxlen: 2048
- name: combiner_test
  cpu_cost: 10
  build: test
  language: c
  src:
  - test/core/iomgr/combiner_test.cc
  deps:
  - grpc_test_util
  - grpc
  - gpr_test_util
  - gpr
- name: compression_test
  build: test
  language: c
  src:
  - test/core/compression/compression_test.cc
  deps:
  - grpc_test_util
  - grpc
  - gpr_test_util
  - gpr
  uses_polling: false
- name: concurrent_connectivity_test
  cpu_cost: 2.0
  build: test
  language: c
  src:
  - test/core/surface/concurrent_connectivity_test.cc
  deps:
  - grpc_test_util
  - grpc
  - gpr_test_util
  - gpr
  exclude_iomgrs:
  - uv
- name: connection_refused_test
  cpu_cost: 0.1
  build: test
  language: c
  src:
  - test/core/end2end/connection_refused_test.cc
  deps:
  - grpc_test_util
  - grpc
  - gpr_test_util
  - gpr
- name: dns_resolver_connectivity_test
  cpu_cost: 0.1
  build: test
  language: c
  src:
  - test/core/client_channel/resolvers/dns_resolver_connectivity_test.cc
  deps:
  - grpc_test_util
  - grpc
  - gpr_test_util
  - gpr
  exclude_iomgrs:
  - uv
- name: dns_resolver_test
  build: test
  language: c
  src:
  - test/core/client_channel/resolvers/dns_resolver_test.cc
  deps:
  - grpc_test_util
  - grpc
  - gpr_test_util
  - gpr
- name: dualstack_socket_test
  cpu_cost: 0.1
  build: test
  language: c
  src:
  - test/core/end2end/dualstack_socket_test.cc
  deps:
  - grpc_test_util
  - grpc
  - gpr_test_util
  - gpr
  exclude_iomgrs:
  - uv
  platforms:
  - mac
  - linux
  - posix
- name: endpoint_pair_test
  build: test
  language: c
  src:
  - test/core/iomgr/endpoint_pair_test.cc
  deps:
  - grpc_test_util
  - grpc
  - gpr_test_util
  - gpr
  exclude_iomgrs:
  - uv
- name: error_test
  cpu_cost: 30
  build: test
  language: c
  src:
  - test/core/iomgr/error_test.cc
  deps:
  - grpc_test_util
  - grpc
  - gpr_test_util
  - gpr
  uses_polling: false
- name: ev_epollsig_linux_test
  cpu_cost: 3
  build: test
  language: c
  src:
  - test/core/iomgr/ev_epollsig_linux_test.cc
  deps:
  - grpc_test_util
  - grpc
  - gpr_test_util
  - gpr
  exclude_iomgrs:
  - uv
  platforms:
  - linux
- name: fake_resolver_test
  build: test
  language: c
  src:
  - test/core/client_channel/resolvers/fake_resolver_test.cc
  deps:
  - grpc_test_util
  - grpc
  - gpr_test_util
  - gpr
- name: fake_transport_security_test
  build: test
  language: c
  src:
  - test/core/tsi/fake_transport_security_test.cc
  deps:
  - gpr_test_util
  - gpr
  - grpc
  filegroups:
  - transport_security_test_lib
  platforms:
  - linux
  - posix
  - mac
- name: fd_conservation_posix_test
  build: test
  language: c
  src:
  - test/core/iomgr/fd_conservation_posix_test.cc
  deps:
  - grpc_test_util
  - grpc
  - gpr_test_util
  - gpr
  exclude_iomgrs:
  - uv
  platforms:
  - mac
  - linux
  - posix
- name: fd_posix_test
  build: test
  language: c
  src:
  - test/core/iomgr/fd_posix_test.cc
  deps:
  - grpc_test_util
  - grpc
  - gpr_test_util
  - gpr
  exclude_iomgrs:
  - uv
  platforms:
  - mac
  - linux
  - posix
- name: fling_client
  build: test
  run: false
  language: c
  src:
  - test/core/fling/client.cc
  deps:
  - grpc_test_util
  - grpc
  - gpr_test_util
  - gpr
- name: fling_server
  build: test
  run: false
  language: c
  src:
  - test/core/fling/server.cc
  deps:
  - grpc_test_util
  - grpc
  - gpr_test_util
  - gpr
- name: fling_stream_test
  cpu_cost: 1.5
  build: test
  language: c
  src:
  - test/core/fling/fling_stream_test.cc
  deps:
  - grpc_test_util
  - grpc
  - gpr_test_util
  - gpr
  platforms:
  - mac
  - linux
  - posix
- name: fling_test
  cpu_cost: 1.5
  build: test
  language: c
  src:
  - test/core/fling/fling_test.cc
  deps:
  - grpc_test_util
  - grpc
  - gpr_test_util
  - gpr
  platforms:
  - mac
  - linux
  - posix
- name: gen_hpack_tables
  build: tool
  language: c
  src:
  - tools/codegen/core/gen_hpack_tables.c
  deps:
  - gpr
  - grpc
  uses_polling: false
- name: gen_legal_metadata_characters
  build: tool
  language: c
  src:
  - tools/codegen/core/gen_legal_metadata_characters.c
  deps: []
- name: gen_percent_encoding_tables
  build: tool
  language: c
  src:
  - tools/codegen/core/gen_percent_encoding_tables.c
  deps: []
  uses_polling: false
- name: goaway_server_test
  cpu_cost: 0.1
  build: test
  language: c
  src:
  - test/core/end2end/goaway_server_test.cc
  deps:
  - grpc_test_util
  - grpc
  - gpr_test_util
  - gpr
  exclude_iomgrs:
  - uv
  platforms:
  - mac
  - linux
  - posix
- name: gpr_avl_test
  build: test
  language: c
  src:
  - test/core/support/avl_test.cc
  deps:
  - gpr_test_util
  - gpr
  uses_polling: false
- name: gpr_cmdline_test
  build: test
  language: c
  src:
  - test/core/support/cmdline_test.cc
  deps:
  - gpr_test_util
  - gpr
  uses_polling: false
- name: gpr_cpu_test
  cpu_cost: 30
  build: test
  language: c
  src:
  - test/core/support/cpu_test.cc
  deps:
  - gpr_test_util
  - gpr
  uses_polling: false
- name: gpr_env_test
  build: test
  language: c
  src:
  - test/core/support/env_test.cc
  deps:
  - gpr_test_util
  - gpr
  uses_polling: false
- name: gpr_histogram_test
  build: test
  language: c
  src:
  - test/core/support/histogram_test.cc
  deps:
  - gpr_test_util
  - gpr
  uses_polling: false
- name: gpr_host_port_test
  build: test
  language: c
  src:
  - test/core/support/host_port_test.cc
  deps:
  - gpr_test_util
  - gpr
  uses_polling: false
- name: gpr_log_test
  build: test
  language: c
  src:
  - test/core/support/log_test.cc
  deps:
  - gpr_test_util
  - gpr
  uses_polling: false
- name: gpr_mpscq_test
  cpu_cost: 30
  build: test
  language: c
  src:
  - test/core/support/mpscq_test.cc
  deps:
  - gpr_test_util
  - gpr
  uses_polling: false
- name: gpr_spinlock_test
  cpu_cost: 3
  build: test
  language: c
  src:
  - test/core/support/spinlock_test.cc
  deps:
  - gpr_test_util
  - gpr
  uses_polling: false
- name: gpr_stack_lockfree_test
  cpu_cost: 7
  build: test
  language: c
  src:
  - test/core/support/stack_lockfree_test.cc
  deps:
  - gpr_test_util
  - gpr
  uses_polling: false
- name: gpr_string_test
  build: test
  language: c
  src:
  - test/core/support/string_test.cc
  deps:
  - gpr_test_util
  - gpr
  uses_polling: false
- name: gpr_sync_test
  cpu_cost: 10
  build: test
  language: c
  src:
  - test/core/support/sync_test.cc
  deps:
  - gpr_test_util
  - gpr
  uses_polling: false
- name: gpr_thd_test
  cpu_cost: 10
  build: test
  language: c
  src:
  - test/core/support/thd_test.cc
  deps:
  - gpr_test_util
  - gpr
  uses_polling: false
- name: gpr_time_test
  build: test
  language: c
  src:
  - test/core/support/time_test.cc
  deps:
  - gpr_test_util
  - gpr
  uses_polling: false
- name: gpr_tls_test
  build: test
  language: c
  src:
  - test/core/support/tls_test.cc
  deps:
  - gpr_test_util
  - gpr
  uses_polling: false
- name: gpr_useful_test
  build: test
  language: c
  src:
  - test/core/support/useful_test.cc
  deps:
  - gpr_test_util
  - gpr
  uses_polling: false
- name: grpc_auth_context_test
  build: test
  language: c
  src:
  - test/core/security/auth_context_test.cc
  deps:
  - grpc_test_util
  - grpc
  - gpr_test_util
  - gpr
  uses_polling: false
- name: grpc_b64_test
  build: test
  language: c
  src:
  - test/core/slice/b64_test.cc
  deps:
  - grpc_test_util
  - grpc
  - gpr_test_util
  - gpr
  uses_polling: false
- name: grpc_byte_buffer_reader_test
  build: test
  language: c
  src:
  - test/core/surface/byte_buffer_reader_test.cc
  deps:
  - grpc_test_util
  - grpc
  - gpr_test_util
  - gpr
  uses_polling: false
- name: grpc_channel_args_test
  build: test
  language: c
  src:
  - test/core/channel/channel_args_test.cc
  deps:
  - grpc_test_util
  - grpc
  - gpr_test_util
  - gpr
  uses_polling: false
- name: grpc_channel_stack_builder_test
  build: test
  language: c
  src:
  - test/core/channel/channel_stack_builder_test.cc
  deps:
  - grpc_test_util
  - grpc
  - gpr_test_util
  - gpr
- name: grpc_channel_stack_test
  build: test
  language: c
  src:
  - test/core/channel/channel_stack_test.cc
  deps:
  - grpc_test_util
  - grpc
  - gpr_test_util
  - gpr
  uses_polling: false
- name: grpc_completion_queue_test
  build: test
  language: c
  src:
  - test/core/surface/completion_queue_test.cc
  deps:
  - grpc_test_util
  - grpc
  - gpr_test_util
  - gpr
- name: grpc_completion_queue_threading_test
  build: test
  language: c
  src:
  - test/core/surface/completion_queue_threading_test.cc
  deps:
  - grpc_test_util
  - grpc
  - gpr_test_util
  - gpr
  exclude_iomgrs:
  - uv
- name: grpc_create_jwt
  build: tool
  language: c
  src:
  - test/core/security/create_jwt.cc
  deps:
  - grpc
  - gpr
  secure: true
  uses_polling: false
- name: grpc_credentials_test
  build: test
  language: c
  src:
  - test/core/security/credentials_test.cc
  deps:
  - grpc_test_util
  - grpc
  - gpr_test_util
  - gpr
- name: grpc_fetch_oauth2
  build: test
  run: false
  language: c
  src:
  - test/core/security/fetch_oauth2.cc
  deps:
  - grpc_test_util
  - grpc
  - gpr_test_util
  - gpr
- name: grpc_invalid_channel_args_test
  build: test
  language: c
  src:
  - test/core/surface/invalid_channel_args_test.cc
  deps:
  - grpc_test_util
  - grpc
  - gpr_test_util
  - gpr
  uses_polling: false
- name: grpc_json_token_test
  build: test
  language: c
  src:
  - test/core/security/json_token_test.cc
  deps:
  - grpc_test_util
  - grpc
  - gpr_test_util
  - gpr
  platforms:
  - linux
  - posix
  - mac
  uses_polling: false
- name: grpc_jwt_verifier_test
  build: test
  language: c
  src:
  - test/core/security/jwt_verifier_test.cc
  deps:
  - grpc_test_util
  - grpc
  - gpr_test_util
  - gpr
  uses_polling: false
- name: grpc_print_google_default_creds_token
  build: tool
  language: c
  src:
  - test/core/security/print_google_default_creds_token.cc
  deps:
  - grpc
  - gpr
  uses_polling: false
- name: grpc_security_connector_test
  build: test
  language: c
  src:
  - test/core/security/security_connector_test.cc
  deps:
  - grpc_test_util
  - grpc
  - gpr_test_util
  - gpr
- name: grpc_ssl_credentials_test
  build: test
  language: c
  src:
  - test/core/security/ssl_credentials_test.cc
  deps:
  - grpc_test_util
  - grpc
  - gpr_test_util
  - gpr
- name: grpc_verify_jwt
  build: tool
  language: c
  src:
  - test/core/security/verify_jwt.cc
  deps:
  - grpc
  - gpr
  uses_polling: false
- name: handshake_client
  build: test
  language: c
  src:
  - test/core/handshake/client_ssl.cc
  deps:
  - grpc_test_util
  - grpc
  - gpr_test_util
  - gpr
  exclude_iomgrs:
  - uv
  platforms:
  - linux
  secure: true
- name: handshake_server
  build: test
  language: c
  src:
<<<<<<< HEAD
  - test/core/handshake/server_ssl.c
  - test/core/handshake/server_ssl_common.c
  deps:
  - grpc_test_util
  - grpc
  - gpr_test_util
  - gpr
  exclude_iomgrs:
  - uv
  platforms:
  - linux
  secure: true
- name: handshake_server_with_readahead_handshaker
  build: test
  language: c
  src:
  - test/core/handshake/readahead_handshaker_server_ssl.c
  - test/core/handshake/server_ssl_common.c
=======
  - test/core/handshake/server_ssl.cc
>>>>>>> e5277245
  deps:
  - grpc_test_util
  - grpc
  - gpr_test_util
  - gpr
  exclude_iomgrs:
  - uv
  platforms:
  - linux
  secure: true
- name: hpack_parser_fuzzer_test
  build: fuzzer
  language: c
  src:
  - test/core/transport/chttp2/hpack_parser_fuzzer_test.cc
  deps:
  - grpc_test_util
  - grpc
  - gpr_test_util
  - gpr
  corpus_dirs:
  - test/core/transport/chttp2/hpack_parser_corpus
  dict: test/core/end2end/fuzzers/hpack.dictionary
  maxlen: 512
- name: hpack_parser_test
  build: test
  language: c
  src:
  - test/core/transport/chttp2/hpack_parser_test.cc
  deps:
  - grpc_test_util
  - grpc
  - gpr_test_util
  - gpr
  uses_polling: false
- name: hpack_table_test
  build: test
  language: c
  src:
  - test/core/transport/chttp2/hpack_table_test.cc
  deps:
  - grpc_test_util
  - grpc
  - gpr_test_util
  - gpr
  uses_polling: false
- name: http_parser_test
  build: test
  language: c
  src:
  - test/core/http/parser_test.cc
  deps:
  - grpc_test_util
  - grpc
  - gpr_test_util
  - gpr
  uses_polling: false
- name: http_request_fuzzer_test
  build: fuzzer
  language: c
  src:
  - test/core/http/request_fuzzer.cc
  deps:
  - grpc_test_util
  - grpc
  - gpr_test_util
  - gpr
  corpus_dirs:
  - test/core/http/request_corpus
  maxlen: 2048
- name: http_response_fuzzer_test
  build: fuzzer
  language: c
  src:
  - test/core/http/response_fuzzer.cc
  deps:
  - grpc_test_util
  - grpc
  - gpr_test_util
  - gpr
  corpus_dirs:
  - test/core/http/response_corpus
  maxlen: 2048
- name: httpcli_format_request_test
  build: test
  language: c
  src:
  - test/core/http/format_request_test.cc
  deps:
  - grpc_test_util
  - grpc
  - gpr_test_util
  - gpr
- name: httpcli_test
  cpu_cost: 0.5
  build: test
  language: c
  src:
  - test/core/http/httpcli_test.cc
  deps:
  - grpc_test_util
  - grpc
  - gpr_test_util
  - gpr
  platforms:
  - mac
  - linux
  - posix
- name: httpscli_test
  cpu_cost: 0.5
  build: test
  language: c
  src:
  - test/core/http/httpscli_test.cc
  deps:
  - grpc_test_util
  - grpc
  - gpr_test_util
  - gpr
  platforms:
  - linux
- name: init_test
  build: test
  language: c
  src:
  - test/core/surface/init_test.cc
  deps:
  - grpc_test_util
  - grpc
  - gpr_test_util
  - gpr
  uses_polling: false
- name: invalid_call_argument_test
  cpu_cost: 0.1
  build: test
  language: c
  src:
  - test/core/end2end/invalid_call_argument_test.cc
  deps:
  - grpc_test_util
  - grpc
  - gpr_test_util
  - gpr
- name: json_fuzzer_test
  build: fuzzer
  language: c
  src:
  - test/core/json/fuzzer.cc
  deps:
  - grpc_test_util
  - grpc
  - gpr_test_util
  - gpr
  corpus_dirs:
  - test/core/json/corpus
  maxlen: 512
- name: json_rewrite
  build: test
  run: false
  language: c
  src:
  - test/core/json/json_rewrite.cc
  deps:
  - grpc
  - gpr
  uses_polling: false
- name: json_rewrite_test
  build: test
  language: c
  src:
  - test/core/json/json_rewrite_test.cc
  deps:
  - grpc_test_util
  - grpc
  - gpr_test_util
  - gpr
  uses_polling: false
- name: json_stream_error_test
  build: test
  language: c
  src:
  - test/core/json/json_stream_error_test.cc
  deps:
  - grpc_test_util
  - grpc
  - gpr_test_util
  - gpr
  uses_polling: false
- name: json_test
  build: test
  language: c
  src:
  - test/core/json/json_test.cc
  deps:
  - grpc_test_util
  - grpc
  - gpr_test_util
  - gpr
  uses_polling: false
- name: lame_client_test
  build: test
  language: c
  src:
  - test/core/surface/lame_client_test.cc
  deps:
  - grpc_test_util
  - grpc
  - gpr_test_util
  - gpr
- name: lb_policies_test
  cpu_cost: 0.1
  build: test
  run: false
  language: c
  src:
  - test/core/client_channel/lb_policies_test.cc
  deps:
  - grpc_test_util
  - grpc
  - gpr_test_util
  - gpr
  uses_polling: false
- name: load_file_test
  build: test
  language: c
  src:
  - test/core/iomgr/load_file_test.cc
  deps:
  - grpc_test_util
  - grpc
  - gpr_test_util
  - gpr
  uses_polling: false
- name: low_level_ping_pong_benchmark
  build: benchmark
  language: c
  src:
  - test/core/network_benchmarks/low_level_ping_pong.cc
  deps:
  - grpc_test_util
  - grpc
  - gpr_test_util
  - gpr
  platforms:
  - mac
  - linux
  - posix
- name: memory_profile_client
  build: test
  run: false
  language: c
  src:
  - test/core/memory_usage/client.cc
  deps:
  - grpc_test_util
  - grpc
  - gpr_test_util
  - gpr
  uses_polling: false
- name: memory_profile_server
  build: test
  run: false
  language: c
  src:
  - test/core/memory_usage/server.cc
  deps:
  - grpc_test_util
  - grpc
  - gpr_test_util
  - gpr
- name: memory_profile_test
  cpu_cost: 1.5
  build: test
  language: c
  src:
  - test/core/memory_usage/memory_usage_test.cc
  deps:
  - grpc_test_util
  - grpc
  - gpr_test_util
  - gpr
  platforms:
  - mac
  - linux
  - posix
- name: message_compress_test
  build: test
  language: c
  src:
  - test/core/compression/message_compress_test.cc
  deps:
  - grpc_test_util
  - grpc
  - gpr_test_util
  - gpr
  uses_polling: false
- name: minimal_stack_is_minimal_test
  build: test
  language: c
  src:
  - test/core/channel/minimal_stack_is_minimal_test.cc
  deps:
  - grpc_test_util
  - grpc
  - gpr_test_util
  - gpr
  uses_polling: false
- name: multiple_server_queues_test
  build: test
  language: c
  src:
  - test/core/end2end/multiple_server_queues_test.cc
  deps:
  - grpc_test_util
  - grpc
  - gpr_test_util
  - gpr
- name: murmur_hash_test
  build: test
  language: c
  src:
  - test/core/support/murmur_hash_test.cc
  deps:
  - gpr_test_util
  - gpr
  uses_polling: false
- name: nanopb_fuzzer_response_test
  build: fuzzer
  language: c
  src:
  - test/core/nanopb/fuzzer_response.cc
  deps:
  - grpc_test_util
  - grpc
  - gpr_test_util
  - gpr
  corpus_dirs:
  - test/core/nanopb/corpus_response
  maxlen: 128
- name: nanopb_fuzzer_serverlist_test
  build: fuzzer
  language: c
  src:
  - test/core/nanopb/fuzzer_serverlist.cc
  deps:
  - grpc_test_util
  - grpc
  - gpr_test_util
  - gpr
  corpus_dirs:
  - test/core/nanopb/corpus_serverlist
  maxlen: 128
- name: no_server_test
  cpu_cost: 0.1
  build: test
  language: c
  src:
  - test/core/end2end/no_server_test.cc
  deps:
  - grpc_test_util
  - grpc
  - gpr_test_util
  - gpr
- name: num_external_connectivity_watchers_test
  build: test
  language: c
  src:
  - test/core/surface/num_external_connectivity_watchers_test.cc
  deps:
  - grpc_test_util
  - grpc
  - gpr_test_util
  - gpr
  exclude_iomgrs:
  - uv
- name: parse_address_test
  build: test
  language: c
  src:
  - test/core/client_channel/parse_address_test.cc
  deps:
  - grpc_test_util
  - grpc
  - gpr_test_util
  - gpr
  uses_polling: false
- name: percent_decode_fuzzer
  build: fuzzer
  language: c
  src:
  - test/core/slice/percent_decode_fuzzer.cc
  deps:
  - grpc_test_util
  - grpc
  - gpr_test_util
  - gpr
  corpus_dirs:
  - test/core/slice/percent_decode_corpus
  maxlen: 32
- name: percent_encode_fuzzer
  build: fuzzer
  language: c
  src:
  - test/core/slice/percent_encode_fuzzer.cc
  deps:
  - grpc_test_util
  - grpc
  - gpr_test_util
  - gpr
  corpus_dirs:
  - test/core/slice/percent_encode_corpus
  maxlen: 32
- name: percent_encoding_test
  build: test
  language: c
  src:
  - test/core/slice/percent_encoding_test.cc
  deps:
  - grpc_test_util
  - grpc
  - gpr_test_util
  - gpr
  uses_polling: false
- name: pollset_set_test
  build: test
  language: c
  src:
  - test/core/iomgr/pollset_set_test.cc
  deps:
  - grpc_test_util
  - grpc
  - gpr_test_util
  - gpr
  exclude_iomgrs:
  - uv
  platforms:
  - linux
- name: resolve_address_posix_test
  build: test
  language: c
  src:
  - test/core/iomgr/resolve_address_posix_test.cc
  deps:
  - grpc_test_util
  - grpc
  - gpr_test_util
  - gpr
  exclude_iomgrs:
  - uv
  platforms:
  - mac
  - linux
  - posix
- name: resolve_address_test
  build: test
  language: c
  src:
  - test/core/iomgr/resolve_address_test.cc
  deps:
  - grpc_test_util
  - grpc
  - gpr_test_util
  - gpr
- name: resource_quota_test
  cpu_cost: 30
  build: test
  language: c
  src:
  - test/core/iomgr/resource_quota_test.cc
  deps:
  - grpc_test_util
  - grpc
  - gpr_test_util
  - gpr
- name: secure_channel_create_test
  build: test
  language: c
  src:
  - test/core/surface/secure_channel_create_test.cc
  deps:
  - grpc_test_util
  - grpc
  - gpr_test_util
  - gpr
- name: secure_endpoint_test
  build: test
  language: c
  src:
  - test/core/security/secure_endpoint_test.cc
  deps:
  - grpc_test_util
  - grpc
  - gpr_test_util
  - gpr
  exclude_iomgrs:
  - uv
- name: sequential_connectivity_test
  build: test
  language: c
  src:
  - test/core/surface/sequential_connectivity_test.cc
  deps:
  - grpc_test_util
  - grpc
  - gpr_test_util
  - gpr
  exclude_iomgrs:
  - uv
- name: server_chttp2_test
  build: test
  language: c
  src:
  - test/core/surface/server_chttp2_test.cc
  deps:
  - grpc_test_util
  - grpc
  - gpr_test_util
  - gpr
- name: server_fuzzer
  build: fuzzer
  language: c
  src:
  - test/core/end2end/fuzzers/server_fuzzer.cc
  deps:
  - grpc_test_util
  - grpc
  - gpr_test_util
  - gpr
  corpus_dirs:
  - test/core/end2end/fuzzers/server_fuzzer_corpus
  dict: test/core/end2end/fuzzers/hpack.dictionary
  maxlen: 2048
- name: server_test
  build: test
  language: c
  src:
  - test/core/surface/server_test.cc
  deps:
  - grpc_test_util
  - grpc
  - gpr_test_util
  - gpr
- name: slice_buffer_test
  build: test
  language: c
  src:
  - test/core/slice/slice_buffer_test.cc
  deps:
  - grpc_test_util
  - grpc
  - gpr_test_util
  - gpr
  uses_polling: false
- name: slice_hash_table_test
  build: test
  language: c
  src:
  - test/core/slice/slice_hash_table_test.cc
  deps:
  - grpc_test_util
  - grpc
  - gpr_test_util
  - gpr
  uses_polling: false
- name: slice_string_helpers_test
  build: test
  language: c
  src:
  - test/core/slice/slice_string_helpers_test.cc
  deps:
  - grpc_test_util
  - grpc
  - gpr_test_util
  - gpr
  uses_polling: false
- name: slice_test
  build: test
  language: c
  src:
  - test/core/slice/slice_test.cc
  deps:
  - grpc_test_util
  - grpc
  - gpr_test_util
  - gpr
  uses_polling: false
- name: sockaddr_resolver_test
  build: test
  language: c
  src:
  - test/core/client_channel/resolvers/sockaddr_resolver_test.cc
  deps:
  - grpc_test_util
  - grpc
  - gpr_test_util
  - gpr
- name: sockaddr_utils_test
  build: test
  language: c
  src:
  - test/core/iomgr/sockaddr_utils_test.cc
  deps:
  - grpc_test_util
  - grpc
  - gpr_test_util
  - gpr
- name: socket_utils_test
  build: test
  language: c
  src:
  - test/core/iomgr/socket_utils_test.cc
  deps:
  - grpc_test_util
  - grpc
  - gpr_test_util
  - gpr
  exclude_iomgrs:
  - uv
  platforms:
  - mac
  - linux
  - posix
- name: ssl_server_fuzzer
  build: fuzzer
  language: c
  src:
  - test/core/security/ssl_server_fuzzer.cc
  deps:
  - grpc_test_util
  - grpc
  - gpr_test_util
  - gpr
  corpus_dirs:
  - test/core/security/corpus/ssl_server_corpus
  maxlen: 2048
- name: ssl_transport_security_test
  build: test
  language: c
  src:
  - test/core/tsi/ssl_transport_security_test.cc
  deps:
  - gpr_test_util
  - gpr
  - grpc
  filegroups:
  - transport_security_test_lib
  platforms:
  - linux
  - posix
  - mac
- name: status_conversion_test
  build: test
  language: c
  src:
  - test/core/transport/status_conversion_test.cc
  deps:
  - grpc_test_util
  - grpc
  - gpr_test_util
  - gpr
  uses_polling: false
- name: stream_compression_test
  build: test
  language: c
  src:
  - test/core/compression/stream_compression_test.cc
  deps:
  - grpc_test_util
  - grpc
  - gpr_test_util
  - gpr
  uses_polling: false
- name: stream_owned_slice_test
  build: test
  language: c
  src:
  - test/core/transport/stream_owned_slice_test.cc
  deps:
  - grpc_test_util
  - grpc
  - gpr_test_util
  - gpr
  uses_polling: false
- name: tcp_client_posix_test
  cpu_cost: 0.5
  build: test
  language: c
  src:
  - test/core/iomgr/tcp_client_posix_test.cc
  deps:
  - grpc_test_util
  - grpc
  - gpr_test_util
  - gpr
  exclude_iomgrs:
  - uv
  platforms:
  - mac
  - linux
  - posix
- name: tcp_client_uv_test
  cpu_cost: 0.5
  build: test
  language: c
  src:
  - test/core/iomgr/tcp_client_uv_test.cc
  deps:
  - grpc_test_util
  - grpc
  - gpr_test_util
  - gpr
  exclude_iomgrs:
  - native
- name: tcp_posix_test
  cpu_cost: 0.2
  build: test
  language: c
  src:
  - test/core/iomgr/tcp_posix_test.cc
  deps:
  - grpc_test_util
  - grpc
  - gpr_test_util
  - gpr
  exclude_iomgrs:
  - uv
  platforms:
  - mac
  - linux
  - posix
- name: tcp_server_posix_test
  build: test
  language: c
  src:
  - test/core/iomgr/tcp_server_posix_test.cc
  deps:
  - grpc_test_util
  - grpc
  - gpr_test_util
  - gpr
  exclude_iomgrs:
  - uv
  platforms:
  - mac
  - linux
  - posix
- name: tcp_server_uv_test
  build: test
  language: c
  src:
  - test/core/iomgr/tcp_server_uv_test.cc
  deps:
  - grpc_test_util
  - grpc
  - gpr_test_util
  - gpr
  exclude_iomgrs:
  - native
- name: time_averaged_stats_test
  build: test
  language: c
  src:
  - test/core/iomgr/time_averaged_stats_test.cc
  deps:
  - grpc_test_util
  - grpc
  - gpr_test_util
  - gpr
  uses_polling: false
- name: timeout_encoding_test
  build: test
  language: c
  src:
  - test/core/transport/timeout_encoding_test.cc
  deps:
  - grpc_test_util
  - grpc
  - gpr_test_util
  - gpr
  uses_polling: false
- name: timer_heap_test
  build: test
  language: c
  src:
  - test/core/iomgr/timer_heap_test.cc
  deps:
  - grpc_test_util
  - grpc
  - gpr_test_util
  - gpr
  exclude_iomgrs:
  - uv
  uses_polling: false
- name: timer_list_test
  build: test
  language: c
  src:
  - test/core/iomgr/timer_list_test.cc
  deps:
  - grpc_test_util
  - grpc
  - gpr_test_util
  - gpr
  exclude_iomgrs:
  - uv
  uses_polling: false
- name: transport_connectivity_state_test
  build: test
  language: c
  src:
  - test/core/transport/connectivity_state_test.cc
  deps:
  - grpc_test_util
  - grpc
  - gpr_test_util
  - gpr
- name: transport_metadata_test
  build: test
  language: c
  src:
  - test/core/transport/metadata_test.cc
  deps:
  - grpc_test_util
  - grpc
  - gpr_test_util
  - gpr
- name: transport_security_test
  build: test
  language: c
  src:
  - test/core/tsi/transport_security_test.cc
  deps:
  - grpc_test_util
  - grpc
  - gpr_test_util
  - gpr
  platforms:
  - linux
  - posix
  - mac
- name: udp_server_test
  build: test
  language: c
  src:
  - test/core/iomgr/udp_server_test.cc
  deps:
  - grpc_test_util
  - grpc
  - gpr_test_util
  - gpr
  exclude_iomgrs:
  - uv
  platforms:
  - mac
  - linux
  - posix
- name: uri_fuzzer_test
  build: fuzzer
  language: c
  src:
  - test/core/client_channel/uri_fuzzer_test.cc
  deps:
  - grpc_test_util
  - grpc
  - gpr_test_util
  - gpr
  corpus_dirs:
  - test/core/client_channel/uri_corpus
  maxlen: 128
- name: uri_parser_test
  build: test
  language: c
  src:
  - test/core/client_channel/uri_parser_test.cc
  deps:
  - grpc_test_util
  - grpc
  - gpr_test_util
  - gpr
- name: wakeup_fd_cv_test
  build: test
  language: c
  src:
  - test/core/iomgr/wakeup_fd_cv_test.cc
  deps:
  - grpc_test_util
  - grpc
  - gpr_test_util
  - gpr
  exclude_iomgrs:
  - uv
  platforms:
  - mac
  - linux
  - posix
- name: alarm_cpp_test
  gtest: true
  build: test
  language: c++
  src:
  - test/cpp/common/alarm_cpp_test.cc
  deps:
  - grpc++_test_util_unsecure
  - grpc_test_util_unsecure
  - grpc++_unsecure
  - grpc_unsecure
  - gpr_test_util
  - gpr
- name: async_end2end_test
  gtest: true
  build: test
  language: c++
  src:
  - test/cpp/end2end/async_end2end_test.cc
  deps:
  - grpc++_test_util
  - grpc_test_util
  - grpc++
  - grpc
  - gpr_test_util
  - gpr
- name: auth_property_iterator_test
  gtest: true
  build: test
  language: c++
  src:
  - test/cpp/common/auth_property_iterator_test.cc
  deps:
  - grpc++_test_util
  - grpc_test_util
  - grpc++
  - grpc
  - gpr_test_util
  - gpr
  uses_polling: false
- name: bdp_estimator_test
  build: test
  language: c++
  src:
  - test/core/transport/bdp_estimator_test.cc
  deps:
  - grpc++_test_util
  - grpc++
  - grpc_test_util
  - grpc
  - gpr_test_util
  - gpr
  uses_polling: false
- name: bm_arena
  build: test
  language: c++
  src:
  - test/cpp/microbenchmarks/bm_arena.cc
  deps:
  - grpc_benchmark
  - benchmark
  - grpc++_test_util_unsecure
  - grpc_test_util_unsecure
  - grpc++_unsecure
  - grpc_unsecure
  - gpr_test_util
  - gpr
  benchmark: true
  defaults: benchmark
  platforms:
  - mac
  - linux
  - posix
  uses_polling: false
- name: bm_call_create
  build: test
  language: c++
  src:
  - test/cpp/microbenchmarks/bm_call_create.cc
  deps:
  - grpc_benchmark
  - benchmark
  - grpc++_test_util_unsecure
  - grpc_test_util_unsecure
  - grpc++_unsecure
  - grpc_unsecure
  - gpr_test_util
  - gpr
  benchmark: true
  defaults: benchmark
  platforms:
  - mac
  - linux
  - posix
  uses_polling: false
- name: bm_chttp2_hpack
  build: test
  language: c++
  src:
  - test/cpp/microbenchmarks/bm_chttp2_hpack.cc
  deps:
  - grpc_benchmark
  - benchmark
  - grpc++_test_util_unsecure
  - grpc_test_util_unsecure
  - grpc++_unsecure
  - grpc_unsecure
  - gpr_test_util
  - gpr
  benchmark: true
  defaults: benchmark
  platforms:
  - mac
  - linux
  - posix
  uses_polling: false
- name: bm_chttp2_transport
  build: test
  language: c++
  src:
  - test/cpp/microbenchmarks/bm_chttp2_transport.cc
  deps:
  - grpc_benchmark
  - benchmark
  - grpc++_test_util_unsecure
  - grpc_test_util_unsecure
  - grpc++_unsecure
  - grpc_unsecure
  - gpr_test_util
  - gpr
  benchmark: true
  defaults: benchmark
  platforms:
  - mac
  - linux
  - posix
- name: bm_closure
  build: test
  language: c++
  src:
  - test/cpp/microbenchmarks/bm_closure.cc
  deps:
  - grpc_benchmark
  - benchmark
  - grpc++_test_util_unsecure
  - grpc_test_util_unsecure
  - grpc++_unsecure
  - grpc_unsecure
  - gpr_test_util
  - gpr
  benchmark: true
  defaults: benchmark
  platforms:
  - mac
  - linux
  - posix
- name: bm_cq
  build: test
  language: c++
  src:
  - test/cpp/microbenchmarks/bm_cq.cc
  deps:
  - grpc_benchmark
  - benchmark
  - grpc++_test_util_unsecure
  - grpc_test_util_unsecure
  - grpc++_unsecure
  - grpc_unsecure
  - gpr_test_util
  - gpr
  benchmark: true
  defaults: benchmark
  platforms:
  - mac
  - linux
  - posix
- name: bm_cq_multiple_threads
  build: test
  language: c++
  src:
  - test/cpp/microbenchmarks/bm_cq_multiple_threads.cc
  deps:
  - grpc_benchmark
  - benchmark
  - grpc++_test_util_unsecure
  - grpc_test_util_unsecure
  - grpc++_unsecure
  - grpc_unsecure
  - gpr_test_util
  - gpr
  benchmark: true
  defaults: benchmark
  platforms:
  - mac
  - linux
  - posix
- name: bm_error
  build: test
  language: c++
  src:
  - test/cpp/microbenchmarks/bm_error.cc
  deps:
  - grpc_benchmark
  - benchmark
  - grpc++_test_util_unsecure
  - grpc_test_util_unsecure
  - grpc++_unsecure
  - grpc_unsecure
  - gpr_test_util
  - gpr
  benchmark: true
  defaults: benchmark
  platforms:
  - mac
  - linux
  - posix
  uses_polling: false
- name: bm_fullstack_streaming_ping_pong
  build: test
  language: c++
  headers:
  - test/cpp/microbenchmarks/fullstack_streaming_ping_pong.h
  src:
  - test/cpp/microbenchmarks/bm_fullstack_streaming_ping_pong.cc
  deps:
  - grpc_benchmark
  - benchmark
  - grpc++_test_util_unsecure
  - grpc_test_util_unsecure
  - grpc++_unsecure
  - grpc_unsecure
  - gpr_test_util
  - gpr
  benchmark: true
  defaults: benchmark
  excluded_poll_engines:
  - poll
  - poll-cv
  platforms:
  - mac
  - linux
  - posix
  timeout_seconds: 1200
- name: bm_fullstack_streaming_pump
  build: test
  language: c++
  headers:
  - test/cpp/microbenchmarks/fullstack_streaming_pump.h
  src:
  - test/cpp/microbenchmarks/bm_fullstack_streaming_pump.cc
  deps:
  - grpc_benchmark
  - benchmark
  - grpc++_test_util_unsecure
  - grpc_test_util_unsecure
  - grpc++_unsecure
  - grpc_unsecure
  - gpr_test_util
  - gpr
  benchmark: true
  defaults: benchmark
  excluded_poll_engines:
  - poll
  - poll-cv
  platforms:
  - mac
  - linux
  - posix
  timeout_seconds: 1200
- name: bm_fullstack_trickle
  build: test
  language: c++
  src:
  - test/cpp/microbenchmarks/bm_fullstack_trickle.cc
  deps:
  - grpc_benchmark
  - benchmark
  - grpc++_test_util_unsecure
  - grpc_test_util_unsecure
  - grpc++_unsecure
  - grpc_unsecure
  - gpr_test_util
  - gpr
  - grpc++_test_config
  benchmark: true
  defaults: benchmark
  exclude_configs:
  - tsan
  excluded_poll_engines:
  - poll
  - poll-cv
  platforms:
  - mac
  - linux
  - posix
  timeout_seconds: 1200
- name: bm_fullstack_unary_ping_pong
  build: test
  language: c++
  headers:
  - test/cpp/microbenchmarks/fullstack_unary_ping_pong.h
  src:
  - test/cpp/microbenchmarks/bm_fullstack_unary_ping_pong.cc
  deps:
  - grpc_benchmark
  - benchmark
  - grpc++_test_util_unsecure
  - grpc_test_util_unsecure
  - grpc++_unsecure
  - grpc_unsecure
  - gpr_test_util
  - gpr
  benchmark: true
  defaults: benchmark
  excluded_poll_engines:
  - poll
  - poll-cv
  platforms:
  - mac
  - linux
  - posix
  timeout_seconds: 1200
- name: bm_metadata
  build: test
  language: c++
  src:
  - test/cpp/microbenchmarks/bm_metadata.cc
  deps:
  - grpc_benchmark
  - benchmark
  - grpc++_test_util_unsecure
  - grpc_test_util_unsecure
  - grpc++_unsecure
  - grpc_unsecure
  - gpr_test_util
  - gpr
  benchmark: true
  defaults: benchmark
  platforms:
  - mac
  - linux
  - posix
  uses_polling: false
- name: bm_pollset
  build: test
  language: c++
  src:
  - test/cpp/microbenchmarks/bm_pollset.cc
  deps:
  - grpc_benchmark
  - benchmark
  - grpc++_test_util_unsecure
  - grpc_test_util_unsecure
  - grpc++_unsecure
  - grpc_unsecure
  - gpr_test_util
  - gpr
  benchmark: true
  defaults: benchmark
  platforms:
  - mac
  - linux
  - posix
- name: channel_arguments_test
  gtest: true
  build: test
  language: c++
  src:
  - test/cpp/common/channel_arguments_test.cc
  deps:
  - grpc++
  - grpc
  - gpr
  uses_polling: false
- name: channel_filter_test
  gtest: true
  build: test
  language: c++
  src:
  - test/cpp/common/channel_filter_test.cc
  deps:
  - grpc++
  - grpc
  - gpr
  uses_polling: false
- name: cli_call_test
  gtest: true
  build: test
  language: c++
  src:
  - test/cpp/util/cli_call_test.cc
  deps:
  - grpc_cli_libs
  - grpc++_test_util
  - grpc_test_util
  - grpc++
  - grpc
  - gpr_test_util
  - gpr
- name: client_crash_test
  gtest: true
  cpu_cost: 0.1
  build: test
  language: c++
  src:
  - test/cpp/end2end/client_crash_test.cc
  deps:
  - grpc++_test_util
  - grpc_test_util
  - grpc++
  - grpc
  - gpr_test_util
  - gpr
  platforms:
  - mac
  - linux
  - posix
- name: client_crash_test_server
  build: test
  run: false
  language: c++
  src:
  - test/cpp/end2end/client_crash_test_server.cc
  deps:
  - grpc++_test_util
  - grpc_test_util
  - grpc++
  - grpc
  - gpr_test_util
  - gpr
- name: client_lb_end2end_test
  gtest: true
  build: test
  language: c++
  src:
  - test/cpp/end2end/client_lb_end2end_test.cc
  deps:
  - grpc++_test_util
  - grpc_test_util
  - grpc++
  - grpc
  - gpr_test_util
  - gpr
- name: codegen_test_full
  gtest: true
  build: test
  language: c++
  src:
  - src/proto/grpc/testing/control.proto
  - src/proto/grpc/testing/messages.proto
  - src/proto/grpc/testing/payloads.proto
  - src/proto/grpc/testing/services.proto
  - src/proto/grpc/testing/stats.proto
  - test/cpp/codegen/codegen_test_full.cc
  deps:
  - grpc++_core_stats
  - grpc++
  - grpc
  - gpr
  filegroups:
  - grpc++_codegen_base
  uses_polling: false
- name: codegen_test_minimal
  gtest: true
  build: test
  language: c++
  src:
  - src/proto/grpc/testing/control.proto
  - src/proto/grpc/testing/messages.proto
  - src/proto/grpc/testing/payloads.proto
  - src/proto/grpc/testing/services.proto
  - src/proto/grpc/testing/stats.proto
  - test/cpp/codegen/codegen_test_minimal.cc
  deps:
  - grpc++_core_stats
  - grpc
  - gpr
  filegroups:
  - grpc++_codegen_base
  - grpc++_codegen_base_src
  uses_polling: false
- name: credentials_test
  gtest: true
  build: test
  language: c++
  src:
  - test/cpp/client/credentials_test.cc
  deps:
  - grpc++
  - grpc
  - gpr
- name: cxx_byte_buffer_test
  gtest: true
  build: test
  language: c++
  src:
  - test/cpp/util/byte_buffer_test.cc
  deps:
  - grpc_test_util
  - grpc++
  - grpc
  - gpr_test_util
  - gpr
  uses_polling: false
- name: cxx_slice_test
  gtest: true
  build: test
  language: c++
  src:
  - test/cpp/util/slice_test.cc
  deps:
  - grpc_test_util
  - grpc++
  - grpc
  - gpr_test_util
  - gpr
  uses_polling: false
- name: cxx_string_ref_test
  gtest: true
  build: test
  language: c++
  src:
  - test/cpp/util/string_ref_test.cc
  deps:
  - grpc++
  - grpc
  uses_polling: false
- name: cxx_time_test
  gtest: true
  build: test
  language: c++
  src:
  - test/cpp/util/time_test.cc
  deps:
  - grpc_test_util
  - grpc++
  - grpc
  - gpr_test_util
  - gpr
  uses_polling: false
- name: end2end_test
  gtest: true
  cpu_cost: 0.5
  build: test
  language: c++
  src:
  - test/cpp/end2end/end2end_test.cc
  deps:
  - grpc++_test_util
  - grpc_test_util
  - grpc++
  - grpc
  - gpr_test_util
  - gpr
- name: error_details_test
  gtest: true
  build: test
  language: c++
  src:
  - src/proto/grpc/testing/echo_messages.proto
  - test/cpp/util/error_details_test.cc
  deps:
  - grpc++_error_details
  - grpc++
- name: filter_end2end_test
  gtest: true
  build: test
  language: c++
  src:
  - test/cpp/end2end/filter_end2end_test.cc
  deps:
  - grpc++_test_util
  - grpc_test_util
  - grpc++
  - grpc
  - gpr_test_util
  - gpr
- name: generic_end2end_test
  gtest: true
  build: test
  language: c++
  src:
  - test/cpp/end2end/generic_end2end_test.cc
  deps:
  - grpc++_test_util
  - grpc_test_util
  - grpc++
  - grpc
  - gpr_test_util
  - gpr
- name: golden_file_test
  gtest: true
  build: test
  language: c++
  src:
  - src/proto/grpc/testing/compiler_test.proto
  - test/cpp/codegen/golden_file_test.cc
  deps:
  - grpc++
  - grpc
  - gpr
  args:
  - --generated_file_path=gens/src/proto/grpc/testing/
  uses_polling: false
- name: grpc_cli
  build: test
  run: false
  language: c++
  src:
  - test/cpp/util/grpc_cli.cc
  deps:
  - grpc_cli_libs
  - grpc++_proto_reflection_desc_db
  - grpc++
  - grpc
  - gpr
  - grpc++_test_config
- name: grpc_cpp_plugin
  build: protoc
  language: c++
  src:
  - src/compiler/cpp_plugin.cc
  deps:
  - grpc_plugin_support
  secure: false
  vs_config_type: Application
  vs_project_guid: '{7E51A25F-AC59-488F-906C-C60FAAE706AA}'
- name: grpc_csharp_plugin
  build: protoc
  language: c++
  src:
  - src/compiler/csharp_plugin.cc
  deps:
  - grpc_plugin_support
  secure: false
  vs_config_type: Application
  vs_project_guid: '{3C813052-A49A-4662-B90A-1ADBEC7EE453}'
- name: grpc_node_plugin
  build: protoc
  language: c++
  src:
  - src/compiler/node_plugin.cc
  deps:
  - grpc_plugin_support
  secure: false
  vs_config_type: Application
- name: grpc_objective_c_plugin
  build: protoc
  language: c++
  src:
  - src/compiler/objective_c_plugin.cc
  deps:
  - grpc_plugin_support
  secure: false
  vs_config_type: Application
  vs_project_guid: '{19564640-CEE6-4921-ABA5-676ED79A36F6}'
- name: grpc_php_plugin
  build: protoc
  language: c++
  src:
  - src/compiler/php_plugin.cc
  deps:
  - grpc_plugin_support
  secure: false
  vs_config_type: Application
- name: grpc_python_plugin
  build: protoc
  language: c++
  src:
  - src/compiler/python_plugin.cc
  deps:
  - grpc_plugin_support
  secure: false
  vs_config_type: Application
  vs_project_guid: '{DF52D501-A6CF-4E6F-BA38-6EBE2E8DAFB2}'
- name: grpc_ruby_plugin
  build: protoc
  language: c++
  src:
  - src/compiler/ruby_plugin.cc
  deps:
  - grpc_plugin_support
  secure: false
  vs_config_type: Application
  vs_project_guid: '{069E9D05-B78B-4751-9252-D21EBAE7DE8E}'
- name: grpc_tool_test
  gtest: true
  build: test
  language: c++
  src:
  - src/proto/grpc/testing/echo.proto
  - src/proto/grpc/testing/echo_messages.proto
  - test/cpp/util/grpc_tool_test.cc
  deps:
  - grpc_cli_libs
  - grpc++_proto_reflection_desc_db
  - grpc++_reflection
  - grpc++_test_util
  - grpc_test_util
  - grpc++
  - grpc
  - gpr_test_util
  - gpr
  filegroups:
  - grpc++_codegen_proto
- name: grpclb_api_test
  gtest: true
  build: test
  language: c++
  src:
  - src/proto/grpc/lb/v1/load_balancer.proto
  - test/cpp/grpclb/grpclb_api_test.cc
  deps:
  - grpc++_test_util
  - grpc_test_util
  - grpc++
  - grpc
- name: grpclb_end2end_test
  gtest: true
  build: test
  language: c++
  src:
  - src/proto/grpc/lb/v1/load_balancer.proto
  - test/cpp/end2end/grpclb_end2end_test.cc
  deps:
  - grpc++_test_util
  - grpc_test_util
  - grpc++
  - grpc
  - gpr_test_util
  - gpr
- name: grpclb_test
  gtest: false
  build: test
  language: c++
  src:
  - src/proto/grpc/lb/v1/load_balancer.proto
  - test/cpp/grpclb/grpclb_test.cc
  deps:
  - grpc++_test_util
  - grpc_test_util
  - grpc++
  - grpc
  - gpr_test_util
  - gpr
- name: h2_ssl_cert_test
  gtest: true
  build: test
  language: c++
  headers:
  - test/core/end2end/end2end_tests.h
  src:
  - test/core/end2end/h2_ssl_cert_test.cc
  deps:
  - grpc_test_util
  - grpc++
  - grpc
  - gpr_test_util
  - gpr
  uses:
  - grpc++_test
- name: health_service_end2end_test
  gtest: true
  build: test
  language: c++
  src:
  - test/cpp/end2end/health_service_end2end_test.cc
  deps:
  - grpc++_test_util
  - grpc_test_util
  - grpc++
  - grpc
  - gpr_test_util
  - gpr
- name: http2_client
  build: test
  run: false
  language: c++
  src: []
  deps:
  - http2_client_main
  - grpc++_test_util
  - grpc_test_util
  - grpc++
  - grpc
  - grpc++_test_config
  platforms:
  - mac
  - linux
  - posix
- name: hybrid_end2end_test
  flaky: true
  build: test
  language: c++
  src:
  - test/cpp/end2end/hybrid_end2end_test.cc
  deps:
  - grpc++_test_util
  - grpc_test_util
  - grpc++
  - grpc
  - gpr_test_util
  - gpr
- name: inproc_sync_unary_ping_pong_test
  build: test
  language: c++
  src:
  - test/cpp/qps/inproc_sync_unary_ping_pong_test.cc
  deps:
  - qps
  - grpc++_core_stats
  - grpc++_test_util
  - grpc_test_util
  - grpc++
  - grpc
  - gpr_test_util
  - gpr
  - grpc++_test_config
  platforms:
  - mac
  - linux
  - posix
- name: interop_client
  build: test
  run: false
  language: c++
  src: []
  deps:
  - interop_client_main
  - interop_client_helper
  - grpc++_test_util
  - grpc_test_util
  - grpc++
  - grpc
  - gpr_test_util
  - gpr
  - grpc++_test_config
  platforms:
  - mac
  - linux
  - posix
- name: interop_server
  build: test
  run: false
  language: c++
  src: []
  deps:
  - interop_server_main
  - interop_server_helper
  - interop_server_lib
  - grpc++_test_util
  - grpc_test_util
  - grpc++
  - grpc
  - gpr_test_util
  - gpr
  - grpc++_test_config
  platforms:
  - mac
  - linux
  - posix
- name: interop_test
  cpu_cost: 0.1
  build: test
  language: c++
  src:
  - test/cpp/interop/interop_test.cc
  deps:
  - grpc_test_util
  - grpc
  - gpr_test_util
  - gpr
  - grpc++_test_config
  platforms:
  - mac
  - linux
  - posix
- name: json_run_localhost
  build: test
  run: false
  language: c++
  src:
  - test/cpp/qps/json_run_localhost.cc
  deps:
  - grpc++_test_util
  - grpc_test_util
  - grpc++
  - grpc
  - gpr_test_util
  - gpr
  - grpc++_test_config
  platforms:
  - mac
  - linux
  - posix
- name: memory_test
  gtest: true
  build: test
  language: c++
  src:
  - test/core/support/memory_test.cc
  deps:
  - grpc_test_util
  - grpc++
  - grpc
  - gpr_test_util
  - gpr
  uses:
  - grpc++_test
  uses_polling: false
- name: metrics_client
  build: test
  run: false
  language: c++
  headers:
  - test/cpp/util/metrics_server.h
  src:
  - src/proto/grpc/testing/metrics.proto
  - test/cpp/interop/metrics_client.cc
  deps:
  - grpc++
  - grpc
  - gpr
  - grpc++_test_config
- name: mock_test
  gtest: true
  build: test
  language: c++
  headers:
  - include/grpc++/test/mock_stream.h
  src:
  - test/cpp/end2end/mock_test.cc
  deps:
  - grpc++_test_util
  - grpc_test_util
  - grpc++
  - grpc
  - gpr_test_util
  - gpr
- name: noop-benchmark
  build: test
  language: c++
  src:
  - test/cpp/microbenchmarks/noop-benchmark.cc
  deps:
  - benchmark
  defaults: benchmark
- name: proto_server_reflection_test
  gtest: true
  build: test
  language: c++
  src:
  - test/cpp/end2end/proto_server_reflection_test.cc
  deps:
  - grpc++_proto_reflection_desc_db
  - grpc++_reflection
  - grpc++_test_util
  - grpc_test_util
  - grpc++
  - grpc
  - gpr_test_util
  - gpr
- name: proto_utils_test
  gtest: true
  build: test
  language: c++
  src:
  - test/cpp/codegen/proto_utils_test.cc
  deps:
  - grpc++
  - grpc
  filegroups:
  - grpc++_codegen_base
  - grpc++_codegen_proto
  uses_polling: false
- name: qps_interarrival_test
  build: test
  run: false
  language: c++
  src:
  - test/cpp/qps/qps_interarrival_test.cc
  deps:
  - qps
  - grpc++_test_util
  - grpc_test_util
  - grpc++
  - grpc
  - gpr_test_util
  - gpr
  - grpc++_test_config
  platforms:
  - mac
  - linux
  - posix
  uses_polling: false
- name: qps_json_driver
  build: test
  run: false
  language: c++
  src:
  - test/cpp/qps/qps_json_driver.cc
  deps:
  - qps
  - grpc++_core_stats
  - grpc++_test_util
  - grpc_test_util
  - grpc++
  - grpc
  - gpr_test_util
  - gpr
  - grpc++_test_config
- name: qps_openloop_test
  cpu_cost: 0.5
  build: test
  language: c++
  src:
  - test/cpp/qps/qps_openloop_test.cc
  deps:
  - qps
  - grpc++_core_stats
  - grpc++_test_util
  - grpc_test_util
  - grpc++
  - grpc
  - gpr_test_util
  - gpr
  - grpc++_test_config
  platforms:
  - mac
  - linux
  - posix
- name: qps_worker
  build: test
  run: false
  language: c++
  headers:
  - test/cpp/qps/client.h
  - test/cpp/qps/server.h
  src:
  - test/cpp/qps/worker.cc
  deps:
  - qps
  - grpc++_core_stats
  - grpc++_test_util
  - grpc_test_util
  - grpc++
  - grpc
  - gpr_test_util
  - gpr
  - grpc++_test_config
- name: reconnect_interop_client
  build: test
  run: false
  language: c++
  src:
  - src/proto/grpc/testing/empty.proto
  - src/proto/grpc/testing/messages.proto
  - src/proto/grpc/testing/test.proto
  - test/cpp/interop/reconnect_interop_client.cc
  deps:
  - grpc++_test_util
  - grpc_test_util
  - grpc++
  - grpc
  - gpr_test_util
  - gpr
  - grpc++_test_config
- name: reconnect_interop_server
  build: test
  run: false
  language: c++
  src:
  - src/proto/grpc/testing/empty.proto
  - src/proto/grpc/testing/messages.proto
  - src/proto/grpc/testing/test.proto
  - test/cpp/interop/reconnect_interop_server.cc
  deps:
  - reconnect_server
  - test_tcp_server
  - grpc++_test_util
  - grpc_test_util
  - grpc++
  - grpc
  - gpr_test_util
  - gpr
  - grpc++_test_config
- name: secure_auth_context_test
  gtest: true
  build: test
  language: c++
  src:
  - test/cpp/common/secure_auth_context_test.cc
  deps:
  - grpc++_test_util
  - grpc_test_util
  - grpc++
  - grpc
  - gpr_test_util
  - gpr
- name: secure_sync_unary_ping_pong_test
  build: test
  language: c++
  src:
  - test/cpp/qps/secure_sync_unary_ping_pong_test.cc
  deps:
  - qps
  - grpc++_core_stats
  - grpc++_test_util
  - grpc_test_util
  - grpc++
  - grpc
  - gpr_test_util
  - gpr
  - grpc++_test_config
  platforms:
  - mac
  - linux
  - posix
- name: server_builder_plugin_test
  gtest: true
  build: test
  language: c++
  src:
  - test/cpp/end2end/server_builder_plugin_test.cc
  deps:
  - grpc++_test_util
  - grpc_test_util
  - grpc++
  - grpc
  - gpr_test_util
  - gpr
- name: server_builder_test
  gtest: true
  build: test
  language: c++
  src:
  - src/proto/grpc/testing/echo_messages.proto
  - src/proto/grpc/testing/echo.proto
  - test/cpp/server/server_builder_test.cc
  deps:
  - grpc++_test_util_unsecure
  - grpc_test_util_unsecure
  - gpr_test_util
  - grpc++_unsecure
  - grpc_unsecure
  - gpr
- name: server_context_test_spouse_test
  gtest: true
  build: test
  language: c++
  src:
  - test/cpp/test/server_context_test_spouse_test.cc
  deps:
  - grpc_test_util
  - grpc++
  - grpc
  - gpr_test_util
  - gpr
  uses:
  - grpc++_test
- name: server_crash_test
  gtest: true
  cpu_cost: 0.1
  build: test
  language: c++
  src:
  - test/cpp/end2end/server_crash_test.cc
  deps:
  - grpc++_test_util
  - grpc_test_util
  - grpc++
  - grpc
  - gpr_test_util
  - gpr
  platforms:
  - mac
  - linux
  - posix
- name: server_crash_test_client
  build: test
  run: false
  language: c++
  src:
  - test/cpp/end2end/server_crash_test_client.cc
  deps:
  - grpc++_test_util
  - grpc_test_util
  - grpc++
  - grpc
  - gpr_test_util
  - gpr
- name: server_request_call_test
  gtest: true
  build: test
  language: c++
  src:
  - src/proto/grpc/testing/echo_messages.proto
  - src/proto/grpc/testing/echo.proto
  - test/cpp/server/server_request_call_test.cc
  deps:
  - grpc++_test_util_unsecure
  - grpc_test_util_unsecure
  - gpr_test_util
  - grpc++_unsecure
  - grpc_unsecure
  - gpr
- name: shutdown_test
  gtest: true
  build: test
  language: c++
  src:
  - test/cpp/end2end/shutdown_test.cc
  deps:
  - grpc++_test_util
  - grpc_test_util
  - grpc++
  - grpc
  - gpr_test_util
  - gpr
- name: stats_test
  gtest: true
  build: test
  language: c++
  src:
  - test/core/debug/stats_test.cc
  deps:
  - grpc++_test_util
  - grpc_test_util
  - grpc
  - gpr_test_util
  - gpr
  exclude_configs:
  - tsan
  timeout_seconds: 1200
  uses_polling: false
- name: status_test
  build: test
  language: c++
  src:
  - test/cpp/util/status_test.cc
  deps:
  - grpc_test_util
  - grpc++
  - grpc
  - gpr_test_util
  - gpr
  uses_polling: false
- name: streaming_throughput_test
  gtest: true
  build: test
  language: c++
  src:
  - test/cpp/end2end/streaming_throughput_test.cc
  deps:
  - grpc++_test_util
  - grpc_test_util
  - grpc++
  - grpc
  - gpr_test_util
  - gpr
  platforms:
  - mac
  - linux
  - posix
- name: stress_test
  build: test
  run: false
  language: c++
  headers:
  - test/cpp/interop/client_helper.h
  - test/cpp/interop/interop_client.h
  - test/cpp/interop/stress_interop_client.h
  - test/cpp/util/create_test_channel.h
  - test/cpp/util/metrics_server.h
  src:
  - src/proto/grpc/testing/empty.proto
  - src/proto/grpc/testing/messages.proto
  - src/proto/grpc/testing/metrics.proto
  - src/proto/grpc/testing/test.proto
  - test/cpp/interop/interop_client.cc
  - test/cpp/interop/stress_interop_client.cc
  - test/cpp/interop/stress_test.cc
  - test/cpp/util/metrics_server.cc
  deps:
  - grpc++_test_util
  - grpc_test_util
  - grpc++
  - grpc
  - gpr_test_util
  - gpr
  - grpc++_test_config
- name: thread_manager_test
  build: test
  language: c++
  src:
  - test/cpp/thread_manager/thread_manager_test.cc
  deps:
  - grpc++_unsecure
  - grpc_unsecure
  - gpr
  - grpc++_test_config
- name: thread_stress_test
  gtest: true
  cpu_cost: 100
  build: test
  language: c++
  src:
  - test/cpp/end2end/thread_stress_test.cc
  deps:
  - grpc++_test_util_unsecure
  - grpc_test_util_unsecure
  - grpc++_unsecure
  - grpc_unsecure
  - gpr_test_util
  - gpr
- name: transport_pid_controller_test
  build: test
  language: c++
  src:
  - test/core/transport/pid_controller_test.cc
  deps:
  - grpc++_test_util
  - grpc++
  - grpc_test_util
  - grpc
  - gpr_test_util
  - gpr
- name: vector_test
  gtest: true
  build: test
  language: c++
  src:
  - test/core/support/vector_test.cc
  deps:
  - grpc_test_util
  - grpc++
  - grpc
  - gpr_test_util
  - gpr
  uses:
  - grpc++_test
- name: writes_per_rpc_test
  gtest: true
  cpu_cost: 0.5
  build: test
  language: c++
  src:
  - test/cpp/performance/writes_per_rpc_test.cc
  deps:
  - grpc++_test_util
  - grpc_test_util
  - grpc++
  - grpc
  - gpr_test_util
  - gpr
  platforms:
  - mac
  - linux
  - posix
- name: public_headers_must_be_c89
  build: test
  language: c89
  src:
  - test/core/surface/public_headers_must_be_c89.c
  deps:
  - grpc
  - gpr
vspackages:
- linkage: static
  name: grpc.dependencies.zlib
  props: false
  redist: true
  version: 1.2.8.10
- linkage: static
  name: grpc.dependencies.openssl
  props: true
  redist: true
  version: 1.0.204.1
- name: gflags
  props: false
  redist: false
  version: 2.1.2.1
- name: gtest
  props: false
  redist: false
  version: 1.7.0.1
configs:
  asan:
    CC: clang
    CPPFLAGS: -O0 -fsanitize-coverage=edge -fsanitize=address -fno-omit-frame-pointer
      -Wno-unused-command-line-argument -DGPR_NO_DIRECT_SYSCALLS
    CXX: clang++
    LD: clang++
    LDFLAGS: -fsanitize=address
    LDXX: clang++
    compile_the_world: true
    test_environ:
      ASAN_OPTIONS: detect_leaks=1:color=always
      LSAN_OPTIONS: suppressions=tools/lsan_suppressions.txt:report_objects=1
  asan-noleaks:
    CC: clang
    CPPFLAGS: -O0 -fsanitize-coverage=edge -fsanitize=address -fno-omit-frame-pointer
      -Wno-unused-command-line-argument -DGPR_NO_DIRECT_SYSCALLS
    CXX: clang++
    LD: clang++
    LDFLAGS: -fsanitize=address
    LDXX: clang++
    compile_the_world: true
    test_environ:
      ASAN_OPTIONS: detect_leaks=0:color=always
  asan-trace-cmp:
    CC: clang
    CPPFLAGS: -O0 -fsanitize-coverage=edge -fsanitize-coverage=trace-cmp -fsanitize=address
      -fno-omit-frame-pointer -Wno-unused-command-line-argument -DGPR_NO_DIRECT_SYSCALLS
    CXX: clang++
    LD: clang++
    LDFLAGS: -fsanitize=address
    LDXX: clang++
    compile_the_world: true
    test_environ:
      ASAN_OPTIONS: detect_leaks=1:color=always
      LSAN_OPTIONS: suppressions=tools/lsan_suppressions.txt:report_objects=1
  basicprof:
    CPPFLAGS: -O2 -DGRPC_BASIC_PROFILER -DGRPC_TIMERS_RDTSC
    DEFINES: NDEBUG
  c++-compat:
    CFLAGS: -Wc++-compat
    CPPFLAGS: -O0
    DEFINES: _DEBUG DEBUG
  counters:
    CPPFLAGS: -O2 -DGPR_LOW_LEVEL_COUNTERS
    DEFINES: NDEBUG
  dbg:
    CPPFLAGS: -O0
    CXXFLAGS: -fno-exceptions
    DEFINES: _DEBUG DEBUG
  gcov:
    CC: gcc
    CPPFLAGS: -O0 -fprofile-arcs -ftest-coverage -Wno-return-type
    CXX: g++
    DEFINES: _DEBUG DEBUG GPR_GCOV
    LD: gcc
    LDFLAGS: -fprofile-arcs -ftest-coverage -rdynamic -lstdc++
    LDXX: g++
  helgrind:
    CPPFLAGS: -O0
    DEFINES: _DEBUG DEBUG
    LDFLAGS: -rdynamic
    valgrind: --tool=helgrind
  lto:
    CPPFLAGS: -O2
    DEFINES: NDEBUG
  memcheck:
    CPPFLAGS: -O0
    DEFINES: _DEBUG DEBUG
    LDFLAGS: -rdynamic
    valgrind: --tool=memcheck --leak-check=full
  msan:
    CC: clang
    CPPFLAGS: -O0 -fsanitize-coverage=edge -fsanitize=memory -fsanitize-memory-track-origins
      -fno-omit-frame-pointer -DGTEST_HAS_TR1_TUPLE=0 -DGTEST_USE_OWN_TR1_TUPLE=1
      -Wno-unused-command-line-argument -fPIE -pie -DGPR_NO_DIRECT_SYSCALLS
    CXX: clang++
    DEFINES: NDEBUG
    LD: clang++
    LDFLAGS: -fsanitize=memory -DGTEST_HAS_TR1_TUPLE=0 -DGTEST_USE_OWN_TR1_TUPLE=1
      -fPIE -pie $(if $(JENKINS_BUILD),-Wl$(comma)-Ttext-segment=0x7e0000000000,)
    LDXX: clang++
    compile_the_world: true
  mutrace:
    CPPFLAGS: -O3 -fno-omit-frame-pointer
    DEFINES: NDEBUG
    LDFLAGS: -rdynamic
  opt:
    CPPFLAGS: -O2
    CXXFLAGS: -fno-exceptions
    DEFINES: NDEBUG
  stapprof:
    CPPFLAGS: -O2 -DGRPC_STAP_PROFILER
    DEFINES: NDEBUG
  tsan:
    CC: clang
    CPPFLAGS: -O0 -fsanitize=thread -fno-omit-frame-pointer -Wno-unused-command-line-argument
      -DGPR_NO_DIRECT_SYSCALLS
    CXX: clang++
    DEFINES: GRPC_TSAN
    LD: clang++
    LDFLAGS: -fsanitize=thread
    LDXX: clang++
    compile_the_world: true
    test_environ:
      TSAN_OPTIONS: suppressions=tools/tsan_suppressions.txt:halt_on_error=1:second_deadlock_stack=1
  ubsan:
    CC: clang
    CPPFLAGS: -O0 -fsanitize-coverage=edge -fsanitize=undefined -fno-omit-frame-pointer
      -Wno-unused-command-line-argument -Wvarargs
    CXX: clang++
    DEFINES: NDEBUG GRPC_UBSAN
    LD: clang++
    LDFLAGS: -fsanitize=undefined,unsigned-integer-overflow
    LDXX: clang++
    compile_the_world: true
    test_environ:
      UBSAN_OPTIONS: halt_on_error=1:print_stacktrace=1:suppressions=tools/ubsan_suppressions.txt
defaults:
  ares:
    CFLAGS: -Wno-sign-conversion $(if $(subst Darwin,,$(SYSTEM)),,-Wno-shorten-64-to-32)
      $(if $(subst MINGW32,,$(SYSTEM)),-Wno-invalid-source-encoding,)
    CPPFLAGS: -Ithird_party/cares -Ithird_party/cares/cares -fvisibility=hidden -D_GNU_SOURCE
      $(if $(subst Darwin,,$(SYSTEM)),,-Ithird_party/cares/config_darwin) $(if $(subst
      FreeBSD,,$(SYSTEM)),,-Ithird_party/cares/config_freebsd) $(if $(subst Linux,,$(SYSTEM)),,-Ithird_party/cares/config_linux)
      $(if $(subst OpenBSD,,$(SYSTEM)),,-Ithird_party/cares/config_openbsd) -DWIN32_LEAN_AND_MEAN
      -D_HAS_EXCEPTIONS=0 -DNOMINMAX $(if $(subst MINGW32,,$(SYSTEM)),-DHAVE_CONFIG_H,)
  benchmark:
    CPPFLAGS: -Ithird_party/benchmark/include -DHAVE_POSIX_REGEX
  boringssl:
    CFLAGS: -Wno-sign-conversion -Wno-conversion -Wno-unused-value -Wno-unknown-pragmas
      -Wno-implicit-function-declaration -Wno-unused-variable -Wno-sign-compare $(NO_W_EXTRA_SEMI)
    CPPFLAGS: -Ithird_party/boringssl/include -fvisibility=hidden -DOPENSSL_NO_ASM
      -D_GNU_SOURCE -DWIN32_LEAN_AND_MEAN -D_HAS_EXCEPTIONS=0 -DNOMINMAX
  global:
    CPPFLAGS: -g -Wall -Wextra -Werror -Wno-long-long -Wno-unused-parameter -DOSATOMIC_USE_INLINED=1
      -Ithird_party/abseil-cpp
    LDFLAGS: -g
  zlib:
    CFLAGS: -Wno-sign-conversion -Wno-conversion -Wno-unused-value -Wno-implicit-function-declaration
      $(W_NO_SHIFT_NEGATIVE_VALUE) -fvisibility=hidden
openssl_fallback:
  base_uri: https://openssl.org/source/old/1.0.2/
  extraction_dir: openssl-1.0.2f
  tarball: openssl-1.0.2f.tar.gz
php_config_m4:
  deps:
  - grpc
  - gpr
  - boringssl
  - z
  headers:
  - src/php/ext/grpc/byte_buffer.h
  - src/php/ext/grpc/call.h
  - src/php/ext/grpc/call_credentials.h
  - src/php/ext/grpc/channel.h
  - src/php/ext/grpc/channel_credentials.h
  - src/php/ext/grpc/completion_queue.h
  - src/php/ext/grpc/php7_wrapper.h
  - src/php/ext/grpc/php_grpc.h
  - src/php/ext/grpc/server.h
  - src/php/ext/grpc/server_credentials.h
  - src/php/ext/grpc/timeval.h
  - src/php/ext/grpc/version.h
  src:
  - src/php/ext/grpc/byte_buffer.c
  - src/php/ext/grpc/call.c
  - src/php/ext/grpc/call_credentials.c
  - src/php/ext/grpc/channel.c
  - src/php/ext/grpc/channel_credentials.c
  - src/php/ext/grpc/completion_queue.c
  - src/php/ext/grpc/php_grpc.c
  - src/php/ext/grpc/server.c
  - src/php/ext/grpc/server_credentials.c
  - src/php/ext/grpc/timeval.c
python_dependencies:
  deps:
  - grpc
  - gpr
  - ares
  - boringssl
  - z
ruby_gem:
  deps:
  - grpc
  - gpr
  - ares
  - boringssl
  - z<|MERGE_RESOLUTION|>--- conflicted
+++ resolved
@@ -2512,9 +2512,8 @@
   build: test
   language: c
   src:
-<<<<<<< HEAD
-  - test/core/handshake/server_ssl.c
-  - test/core/handshake/server_ssl_common.c
+  - test/core/handshake/server_ssl.cc
+  - test/core/handshake/server_ssl_common.cc
   deps:
   - grpc_test_util
   - grpc
@@ -2529,11 +2528,8 @@
   build: test
   language: c
   src:
-  - test/core/handshake/readahead_handshaker_server_ssl.c
-  - test/core/handshake/server_ssl_common.c
-=======
-  - test/core/handshake/server_ssl.cc
->>>>>>> e5277245
+  - test/core/handshake/readahead_handshaker_server_ssl.cc
+  - test/core/handshake/server_ssl_common.cc
   deps:
   - grpc_test_util
   - grpc
